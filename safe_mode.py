--- conflicted
+++ resolved
@@ -31,11 +31,6 @@
 
 
 _AUDIT_HOOKS = load_audit_hooks()
-<<<<<<< HEAD
-=======
-chain_log_audit = _AUDIT_HOOKS.log
-audit_hash_ip = _AUDIT_HOOKS.hash_ip
->>>>>>> b6ef207d
 
 
 LOGGER = logging.getLogger(__name__)
