"""Safe mode FastAPI service for orchestrating risk-off controls."""

from __future__ import annotations

import json
from dataclasses import dataclass
from datetime import datetime, timezone
from threading import Lock
import logging
import os
import sys
from typing import Any, Callable, Dict, Iterable, List, Mapping, Optional, Sequence

try:  # pragma: no cover - FastAPI is optional in some test environments
    from fastapi import Body, Depends, FastAPI, HTTPException, Request, status
except ImportError:  # pragma: no cover - fallback when FastAPI is stubbed out
    from services.common.fastapi_stub import (  # type: ignore[misc]
        Body,
        Depends,
        FastAPI,
        HTTPException,
        Request,
        status,
    )

from metrics import increment_safe_mode_triggers, setup_metrics
from services.common.security import require_admin_account
from common.utils.redis import create_redis_from_url
from shared.async_utils import dispatch_async
from shared.audit_hooks import load_audit_hooks, log_event_with_fallback
<<<<<<< HEAD
=======


_AUDIT_HOOKS = load_audit_hooks()
>>>>>>> 0fe83d4f


LOGGER = logging.getLogger(__name__)


app = FastAPI(title="Safe Mode Service")
setup_metrics(app, service_name="safe-mode")


# ---------------------------------------------------------------------------
# Support data structures
# ---------------------------------------------------------------------------


def _utcnow() -> datetime:
    """Return a timezone aware ``datetime`` in UTC."""

    return datetime.now(timezone.utc)


@dataclass(frozen=True)
class SafeModeEvent:
    """Represents a transition into or out of safe mode."""

    reason: str
    ts: datetime
    state: str
    actor: Optional[str]

    def to_payload(self) -> Dict[str, object]:
        payload: Dict[str, object] = {
            "reason": self.reason,
            "timestamp": self.ts.isoformat(),
            "state": self.state,
        }
        if self.actor is not None:
            payload["actor"] = self.actor
        return payload


@dataclass
class SafeModeStatus:
    """Represents the current safe mode state."""

    active: bool
    reason: Optional[str] = None
    since: Optional[datetime] = None
    actor: Optional[str] = None

    def to_response(self) -> Dict[str, object]:
        return {
            "active": self.active,
            "reason": self.reason,
            "since": self.since.isoformat() if self.since else None,
            "actor": self.actor,
        }


# ---------------------------------------------------------------------------
# Persistence helpers
# ---------------------------------------------------------------------------


@dataclass(frozen=True)
class SafeModePersistedState:
    """Serializable representation of the safe mode state."""

    active: bool
    reason: Optional[str]
    timestamp: Optional[datetime]

    def to_dict(self) -> Dict[str, object]:
        return {
            "active": self.active,
            "reason": self.reason,
            "timestamp": self.timestamp.isoformat() if self.timestamp else None,
        }

    @staticmethod
    def from_dict(payload: Dict[str, object]) -> "SafeModePersistedState":
        raw_ts = payload.get("timestamp")
        ts: Optional[datetime]
        if isinstance(raw_ts, str):
            try:
                ts = datetime.fromisoformat(raw_ts)
            except ValueError:
                ts = None
        else:
            ts = None
        return SafeModePersistedState(
            active=bool(payload.get("active", False)),
            reason=payload.get("reason") if isinstance(payload.get("reason"), str) else None,
            timestamp=ts,
        )


class SafeModeStateStore:
    """Persist safe mode state using a shared Redis key for crash recovery."""

    _DEFAULT_KEY = "safe-mode:state"

    def __init__(self, redis_client: Optional[Any] = None, *, key: str = _DEFAULT_KEY) -> None:
        self._lock = Lock()
        self._key = key
        self._redis = redis_client or self._create_default_client()

    @staticmethod
    def _create_default_client() -> Any:
        allow_stub = "pytest" in sys.modules

        raw_url = os.getenv("SAFE_MODE_REDIS_URL")
        if raw_url is None or not raw_url.strip():
            if allow_stub:
                raw_url = "redis://localhost:6379/0"
            else:
                raise RuntimeError(
                    "SAFE_MODE_REDIS_URL environment variable must be set before starting the safe mode service"
                )

        redis_url = raw_url.strip()
        client, used_stub = create_redis_from_url(redis_url, decode_responses=True, logger=LOGGER)

        if used_stub and not allow_stub:
            raise RuntimeError(
                "Failed to connect to Redis at SAFE_MODE_REDIS_URL; safe mode requires a reachable Redis instance"
            )

        return client

    def load(self) -> SafeModePersistedState:
        with self._lock:
            try:
                raw_state = self._redis.get(self._key)
            except Exception as exc:  # pragma: no cover - best effort resilience if Redis is unavailable
                LOGGER.warning("Failed to load safe mode state from Redis: %s", exc)
                return SafeModePersistedState(active=False, reason=None, timestamp=None)

            if raw_state is None:
                return SafeModePersistedState(active=False, reason=None, timestamp=None)

            if isinstance(raw_state, bytes):
                try:
                    raw_state = raw_state.decode("utf-8")
                except UnicodeDecodeError:
                    return SafeModePersistedState(active=False, reason=None, timestamp=None)

            try:
                payload = json.loads(raw_state)
            except (TypeError, json.JSONDecodeError):
                return SafeModePersistedState(active=False, reason=None, timestamp=None)

            if not isinstance(payload, dict):
                return SafeModePersistedState(active=False, reason=None, timestamp=None)

            return SafeModePersistedState.from_dict(payload)

    def save(self, state: SafeModePersistedState) -> None:
        serialized = json.dumps(state.to_dict())
        with self._lock:
            try:
                self._redis.set(self._key, serialized)
            except Exception as exc:  # pragma: no cover - best effort resilience if Redis is unavailable
                LOGGER.warning("Failed to persist safe mode state to Redis: %s", exc)

    def clear(self) -> None:
        with self._lock:
            try:
                self._redis.delete(self._key)
            except Exception as exc:  # pragma: no cover - best effort resilience if Redis is unavailable
                LOGGER.warning("Failed to clear safe mode state in Redis: %s", exc)


# ---------------------------------------------------------------------------
# Safe mode logging helpers
# ---------------------------------------------------------------------------


@dataclass(frozen=True)
class SafeModeLogEntry:
    reason: str
    ts: datetime
    actor: Optional[str]
    state: str


_SAFE_MODE_LOG: List[SafeModeLogEntry] = []


def safe_mode_log(reason: str, ts: datetime, actor: Optional[str], state: str) -> None:
    """Record a safe mode state transition in memory."""

    _SAFE_MODE_LOG.append(SafeModeLogEntry(reason=reason, ts=ts, actor=actor, state=state))


def get_safe_mode_log() -> List[Dict[str, object]]:
    """Return a serialisable copy of the log for diagnostics/testing."""

    return [
        {
            "reason": entry.reason,
            "timestamp": entry.ts,
            "actor": entry.actor,
            "state": entry.state,
        }
        for entry in _SAFE_MODE_LOG
    ]


def clear_safe_mode_log() -> None:
    """Reset the in-memory log (useful for tests)."""

    _SAFE_MODE_LOG.clear()


# ---------------------------------------------------------------------------
# Trading control primitives
# ---------------------------------------------------------------------------


@dataclass(frozen=True)
class _OpenOrder:
    client_id: str
    exchange_order_id: str


class OrderControls:
    """Production order controls backed by OMS/Timescale adapters."""

    _DEFAULT_ACCOUNTS: Sequence[str] = ("company",)

    def __init__(
        self,
        *,
        account_ids: Optional[Sequence[str]] = None,
        exchange_factory: Optional[Callable[[str], "ExchangeAdapter"]] = None,
        timescale_factory: Optional[Callable[[str], "TimescaleAdapter"]] = None,
        order_snapshot_loader: Optional[
            Callable[[str, "TimescaleAdapter"], Iterable[Mapping[str, Any]] | Mapping[str, Any] | None]
        ] = None,
    ) -> None:
        from exchange_adapter import KrakenAdapter, ExchangeAdapter
        from services.common.adapters import TimescaleAdapter

        self._logger = LOGGER.getChild("OrderControls")
        self.open_orders: List[str] = []
        self.cancelled_orders: List[str] = []
        self.hedging_only: bool = False
        # ``only_hedging`` is kept for backwards compatibility with legacy callers.
        self.only_hedging: bool = False
        self._last_reason: Optional[str] = None

        accounts = self._resolve_accounts(account_ids)
        self._accounts: Sequence[str] = accounts

        exchange_factory = exchange_factory or (lambda _: KrakenAdapter())
        timescale_factory = timescale_factory or (
            lambda account: TimescaleAdapter(account_id=account)
        )

        self._exchange_adapters: Dict[str, ExchangeAdapter] = {}
        for account in accounts:
            try:
                self._exchange_adapters[account] = exchange_factory(account)
            except Exception:
                self._logger.exception(
                    "Failed to initialise exchange adapter for safe mode",
                    extra={"account_id": account},
                )
        self._timescale_adapters: Dict[str, Optional[TimescaleAdapter]] = {}
        for account in accounts:
            try:
                self._timescale_adapters[account] = timescale_factory(account)
            except Exception:
                self._logger.exception(
                    "Failed to initialise Timescale adapter for safe mode",
                    extra={"account_id": account},
                )
                self._timescale_adapters[account] = None

        if order_snapshot_loader is None:
            self._order_snapshot_loader = self._default_snapshot_loader
        else:
            self._order_snapshot_loader = order_snapshot_loader

    # ------------------------------------------------------------------
    # Public API
    # ------------------------------------------------------------------
    def cancel_open_orders(self) -> None:
        cancelled: List[str] = []
        for account in self._accounts:
            orders = self._load_open_orders(account)
            if not orders:
                continue
            captured = [order.client_id for order in orders]
            self.open_orders.extend(captured)
            for order in orders:
                try:
                    self._execute_cancel(account, order)
                    cancelled.append(order.client_id)
                except Exception:
                    self._logger.exception(
                        "Failed to cancel order during safe mode entry",
                        extra={
                            "account_id": account,
                            "client_id": order.client_id,
                            "exchange_order_id": order.exchange_order_id,
                        },
                    )
        if cancelled:
            self.cancelled_orders.extend(cancelled)
        self.open_orders.clear()

    def restrict_to_hedging(self, *, reason: Optional[str] = None, actor: Optional[str] = None) -> None:
        self.hedging_only = True
        self.only_hedging = True
        self._last_reason = reason or self._last_reason
        self._set_safe_mode_state(True, reason=reason, actor=actor)

    def lift_restrictions(self, *, reason: Optional[str] = None, actor: Optional[str] = None) -> None:
        self.hedging_only = False
        self.only_hedging = False
        release_reason = reason or self._last_reason
        self._set_safe_mode_state(False, reason=release_reason, actor=actor)

    def reset(self) -> None:
        self.open_orders.clear()
        self.cancelled_orders.clear()
        self.hedging_only = False
        self.only_hedging = False
        self._last_reason = None

    # ------------------------------------------------------------------
    # Internal helpers
    # ------------------------------------------------------------------
    def _resolve_accounts(self, provided: Optional[Sequence[str]]) -> Sequence[str]:
        if provided:
            return tuple(dict.fromkeys(account.strip() for account in provided if account.strip()))
        env_accounts = os.getenv("SAFE_MODE_ACCOUNTS")
        if env_accounts:
            parsed = [account.strip() for account in env_accounts.split(",") if account.strip()]
            if parsed:
                return tuple(dict.fromkeys(parsed))
        env_single = os.getenv("SAFE_MODE_ACCOUNT_ID")
        if env_single:
            normalized = env_single.strip()
            if normalized:
                return (normalized,)
        return tuple(self._DEFAULT_ACCOUNTS)

    def _default_snapshot_loader(
        self, account_id: str, timescale: "TimescaleAdapter"
    ) -> Iterable[Mapping[str, Any]] | Mapping[str, Any] | None:
        try:
            events = timescale.events()
        except Exception:
            self._logger.exception(
                "Failed to fetch Timescale events for safe mode order snapshot",
                extra={"account_id": account_id},
            )
            return None
        acks = events.get("acks") if isinstance(events, dict) else None
        if not isinstance(acks, list):
            return None
        for entry in reversed(acks):
            if isinstance(entry, Mapping):
                open_orders = entry.get("open_orders")
                if open_orders:
                    return open_orders
        return None

    def _load_open_orders(self, account_id: str) -> List[_OpenOrder]:
        timescale = self._timescale_adapters.get(account_id)
        if not timescale:
            return []
        snapshot = self._order_snapshot_loader(account_id, timescale)
        return self._normalize_orders(snapshot)

    def _normalize_orders(
        self, snapshot: Iterable[Mapping[str, Any]] | Mapping[str, Any] | None
    ) -> List[_OpenOrder]:
        if snapshot is None:
            return []
        if isinstance(snapshot, Mapping):
            candidates: Iterable[Any] = snapshot.values()
        elif isinstance(snapshot, Iterable) and not isinstance(snapshot, (str, bytes)):
            candidates = snapshot
        else:
            return []

        orders: List[_OpenOrder] = []
        for candidate in candidates:
            if not isinstance(candidate, Mapping):
                continue
            client_id = self._extract_client_id(candidate)
            exchange_id = self._extract_exchange_id(candidate)
            if not client_id or not exchange_id:
                continue
            orders.append(_OpenOrder(client_id=client_id, exchange_order_id=exchange_id))
        return orders

    def _extract_client_id(self, payload: Mapping[str, Any]) -> Optional[str]:
        keys = ("clientOrderId", "client_order_id", "client_id", "userref", "order_id", "id")
        for key in keys:
            value = payload.get(key)
            if value is not None:
                return str(value)
        nested = payload.get("order")
        if isinstance(nested, Mapping):
            for key in keys:
                value = nested.get(key)
                if value is not None:
                    return str(value)
        return None

    def _extract_exchange_id(self, payload: Mapping[str, Any]) -> Optional[str]:
        keys = ("ordertxid", "txid", "order_id", "orderid", "id")
        for key in keys:
            value = payload.get(key)
            if value is not None:
                return str(value)
        nested = payload.get("order")
        if isinstance(nested, Mapping):
            for key in keys:
                value = nested.get(key)
                if value is not None:
                    return str(value)
        return None

    def _execute_cancel(self, account_id: str, order: _OpenOrder) -> None:
        adapter = self._exchange_adapters.get(account_id)
        if adapter is None:
            return
        try:
            coroutine = adapter.cancel_order(
                account_id,
                order.client_id,
                exchange_order_id=order.exchange_order_id,
            )
        except Exception:
            self._logger.exception(
                "Failed to prepare safe mode cancel coroutine",
                extra={
                    "account_id": account_id,
                    "client_id": order.client_id,
                    "exchange_order_id": order.exchange_order_id,
                },
            )
            return
        dispatch_async(
            coroutine,
            context="safe_mode.cancel_order",
            logger=self._logger,
        )

    def _set_safe_mode_state(
        self, engaged: bool, *, reason: Optional[str], actor: Optional[str]
    ) -> None:
        for account, adapter in self._timescale_adapters.items():
            if adapter is None:
                continue
            try:
                adapter.set_safe_mode(engaged=engaged, reason=reason, actor=actor)
            except Exception:
                self._logger.exception(
                    "Failed to update safe mode flag in Timescale",
                    extra={"account_id": account, "engaged": engaged, "reason": reason},
                )


class IntentGuard:
    """Tracks whether trading intents can be generated."""

    def __init__(self) -> None:
        self.allow_new_intents: bool = True

    def disable(self) -> None:
        self.allow_new_intents = False

    def enable(self) -> None:
        self.allow_new_intents = True

    def reset(self) -> None:
        self.allow_new_intents = True

    def assert_allowed(self) -> None:
        if not self.allow_new_intents:
            raise RuntimeError("Safe mode active; new trading intents are blocked")


class KafkaSafeModePublisher:
    """Publish safe mode events to Kafka (via the in-memory adapter)."""

    def __init__(self, *, account_id: str = "safe_mode", topic: str = "ops.safe_mode") -> None:
        self._account_id = account_id
        self._topic = topic
        self._history: List[Dict[str, object]] = []

    def publish(self, event: SafeModeEvent) -> None:
        payload = event.to_payload()
        try:  # pragma: no cover - adapter import may fail in lightweight environments
            from services.common.adapters import KafkaNATSAdapter  # type: ignore
        except Exception:  # pragma: no cover - fall back to in-memory history
            LOGGER.debug(
                "Kafka adapter unavailable for safe mode publish", exc_info=True
            )
        else:
            try:
                dispatch_async(
                    KafkaNATSAdapter(account_id=self._account_id).publish(
                        topic=self._topic,
                        payload=payload,
                    ),
                    context="safe_mode.kafka_publish",
                    logger=LOGGER,
                )
            except Exception:  # pragma: no cover - defensive scheduling guard
                LOGGER.exception("Failed to schedule safe mode publish task")

        self._history.append({"topic": self._topic, "payload": payload})

    def history(self) -> List[Dict[str, object]]:
        return list(self._history)

    def reset(self) -> None:
        self._history.clear()


class SafeModeLogger:
    """Glue layer around ``safe_mode_log`` for dependency injection."""

    @staticmethod
    def log(event: SafeModeEvent) -> None:
        safe_mode_log(event.reason, event.ts, event.actor, event.state)


# ---------------------------------------------------------------------------
# Safe mode controller
# ---------------------------------------------------------------------------


@dataclass
class _SafeModeInternalState:
    active: bool = False
    reason: Optional[str] = None
    since: Optional[datetime] = None
    actor: Optional[str] = None


class SafeModeController:
    """Coordinates safe mode transitions and downstream side-effects."""

    def __init__(
        self,
        *,
        order_controls: Optional[OrderControls] = None,
        intent_guard: Optional[IntentGuard] = None,
        publisher: Optional[KafkaSafeModePublisher] = None,
        logger: Optional[SafeModeLogger] = None,
        state_store: Optional[SafeModeStateStore] = None,
    ) -> None:
        self.order_controls = order_controls or OrderControls()
        self.intent_guard = intent_guard or IntentGuard()
        self._publisher = publisher or KafkaSafeModePublisher()
        self._logger = logger or SafeModeLogger()
        self._state_store = state_store or SafeModeStateStore()
        persisted = self._state_store.load()
        self._state = _SafeModeInternalState(
            active=persisted.active,
            reason=persisted.reason,
            since=persisted.timestamp,
        )
        if persisted.active:
            self.intent_guard.disable()
            self.order_controls.restrict_to_hedging(
                reason=persisted.reason,
                actor=self._state.actor,
            )
        self._lock = Lock()

    # Public API ---------------------------------------------------------

    def enter(self, *, reason: str, actor: Optional[str]) -> SafeModeEvent:
        normalized_reason = reason.strip()
        if not normalized_reason:
            raise ValueError("reason must not be empty")

        ts = _utcnow()
        entered = False
        with self._lock:
            if self._state.active:
                self.intent_guard.disable()
                self.order_controls.restrict_to_hedging(
                    reason=self._state.reason or normalized_reason,
                    actor=self._state.actor,
                )
                self._state_store.save(
                    SafeModePersistedState(
                        active=True,
                        reason=self._state.reason or normalized_reason,
                        timestamp=self._state.since or ts,
                    )
                )
                return SafeModeEvent(
                    reason=self._state.reason or normalized_reason,
                    ts=self._state.since or ts,
                    state="entered",
                    actor=self._state.actor,
                )

            self.order_controls.cancel_open_orders()
            self.order_controls.restrict_to_hedging(
                reason=normalized_reason,
                actor=actor,
            )
            self.intent_guard.disable()
            self._state = _SafeModeInternalState(
                active=True,
                reason=normalized_reason,
                since=ts,
                actor=actor,
            )
            self._state_store.save(
                SafeModePersistedState(
                    active=True,
                    reason=normalized_reason,
                    timestamp=ts,
                )
            )
            entered = True


        event = SafeModeEvent(reason=normalized_reason, ts=ts, state="entered", actor=actor)
        if entered:
            increment_safe_mode_triggers(normalized_reason)
        self._publisher.publish(event)
        self._logger.log(event)
        return event

    def exit(self, *, actor: Optional[str]) -> SafeModeEvent:
        ts = _utcnow()
        with self._lock:
            if not self._state.active:
                raise RuntimeError("Safe mode is not currently active")

            reason = self._state.reason or "manual_exit"
            self.intent_guard.enable()
            self.order_controls.lift_restrictions(
                reason=reason,
                actor=actor,
            )
            self._state = _SafeModeInternalState(active=False, actor=actor)
            self._state_store.save(
                SafeModePersistedState(active=False, reason=None, timestamp=None)
            )

        event = SafeModeEvent(reason=reason, ts=ts, state="exited", actor=actor)
        self._publisher.publish(event)
        self._logger.log(event)
        return event

    def status(self) -> SafeModeStatus:
        with self._lock:
            return SafeModeStatus(
                active=self._state.active,
                reason=self._state.reason,
                since=self._state.since,
                actor=self._state.actor,
            )

    def reset(self) -> None:
        with self._lock:
            self._state = _SafeModeInternalState()
        self.order_controls.reset()
        self.intent_guard.reset()
        if hasattr(self._publisher, "reset"):
            self._publisher.reset()
        self._state_store.clear()

    def guard_new_intent(self) -> None:
        """Raise if new trading intents should not be produced."""

        self.intent_guard.assert_allowed()

    def kafka_history(self) -> List[Dict[str, object]]:
        if hasattr(self._publisher, "history"):
            return self._publisher.history()
        return []


controller = SafeModeController()


# ---------------------------------------------------------------------------
# FastAPI endpoints
# ---------------------------------------------------------------------------


@app.post("/safe_mode/enter", response_model=Dict[str, object])
def enter_safe_mode(
    request: Request,
    payload: Dict[str, str] = Body(...),
    actor_account: str = Depends(require_admin_account),
) -> Dict[str, object]:
    before_snapshot = dict(controller.status().to_response())
    reason = payload.get("reason", "").strip()
    try:
        controller.enter(reason=reason, actor=actor_account)
    except ValueError as exc:  # invalid reason
        raise HTTPException(
            status_code=status.HTTP_400_BAD_REQUEST, detail=str(exc)
        ) from exc
    response = controller.status().to_response()

<<<<<<< HEAD
    audit_hooks = load_audit_hooks()
    log_event_with_fallback(
        audit_hooks,
=======
    log_event_with_fallback(
        _AUDIT_HOOKS,
>>>>>>> 0fe83d4f
        LOGGER,
        actor=actor_account,
        action="safe_mode.enter",
        entity="safe_mode",
        before=before_snapshot,
        after=dict(response),
        ip_address=request.client.host if request.client else None,
        failure_message="Failed to record audit log for safe mode entry",
        disabled_message="Audit logging disabled; skipping safe_mode.enter",
    )

    return response


@app.post("/safe_mode/exit", response_model=Dict[str, object])
def exit_safe_mode(
    request: Request,
    actor_account: str = Depends(require_admin_account),
) -> Dict[str, object]:
    before_snapshot = dict(controller.status().to_response())
    try:
        controller.exit(actor=actor_account)
    except RuntimeError as exc:
        raise HTTPException(status_code=status.HTTP_409_CONFLICT, detail=str(exc)) from exc
    response = controller.status().to_response()

<<<<<<< HEAD
    audit_hooks = load_audit_hooks()
    log_event_with_fallback(
        audit_hooks,
=======
    log_event_with_fallback(
        _AUDIT_HOOKS,
>>>>>>> 0fe83d4f
        LOGGER,
        actor=actor_account,
        action="safe_mode.exit",
        entity="safe_mode",
        before=before_snapshot,
        after=dict(response),
        ip_address=request.client.host if request.client else None,
        failure_message="Failed to record audit log for safe mode exit",
        disabled_message="Audit logging disabled; skipping safe_mode.exit",
    )

    return response


@app.get("/safe_mode/status", response_model=Dict[str, object])
def safe_mode_status() -> Dict[str, object]:
    return controller.status().to_response()<|MERGE_RESOLUTION|>--- conflicted
+++ resolved
@@ -28,12 +28,6 @@
 from common.utils.redis import create_redis_from_url
 from shared.async_utils import dispatch_async
 from shared.audit_hooks import load_audit_hooks, log_event_with_fallback
-<<<<<<< HEAD
-=======
-
-
-_AUDIT_HOOKS = load_audit_hooks()
->>>>>>> 0fe83d4f
 
 
 LOGGER = logging.getLogger(__name__)
@@ -747,14 +741,9 @@
         ) from exc
     response = controller.status().to_response()
 
-<<<<<<< HEAD
     audit_hooks = load_audit_hooks()
     log_event_with_fallback(
         audit_hooks,
-=======
-    log_event_with_fallback(
-        _AUDIT_HOOKS,
->>>>>>> 0fe83d4f
         LOGGER,
         actor=actor_account,
         action="safe_mode.enter",
@@ -781,14 +770,9 @@
         raise HTTPException(status_code=status.HTTP_409_CONFLICT, detail=str(exc)) from exc
     response = controller.status().to_response()
 
-<<<<<<< HEAD
     audit_hooks = load_audit_hooks()
     log_event_with_fallback(
         audit_hooks,
-=======
-    log_event_with_fallback(
-        _AUDIT_HOOKS,
->>>>>>> 0fe83d4f
         LOGGER,
         actor=actor_account,
         action="safe_mode.exit",
