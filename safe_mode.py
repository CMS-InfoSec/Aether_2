--- conflicted
+++ resolved
@@ -32,16 +32,7 @@
 
 _AUDIT_HOOKS = load_audit_hooks()
 chain_log_audit = _AUDIT_HOOKS.log
-<<<<<<< HEAD
 audit_hash_ip = _AUDIT_HOOKS.hash_ip
-=======
-if _AUDIT_HOOKS.hash_ip is not None:
-    audit_hash_ip = _AUDIT_HOOKS.hash_ip
-else:
-
-    def audit_hash_ip(_: Optional[str]) -> Optional[str]:  # type: ignore[override]
-        return None
->>>>>>> 0d81c045
 
 
 LOGGER = logging.getLogger(__name__)
