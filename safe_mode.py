"""Safe mode FastAPI service for orchestrating risk-off controls."""

from __future__ import annotations

import json
from dataclasses import dataclass
from datetime import datetime, timezone
from threading import Lock
import logging
import os
import sys
from typing import Any, Callable, Dict, Iterable, List, Mapping, Optional, Sequence

try:  # pragma: no cover - FastAPI is optional in some test environments
    from fastapi import Body, Depends, FastAPI, HTTPException, Request, status
except ImportError:  # pragma: no cover - fallback when FastAPI is stubbed out
    from services.common.fastapi_stub import (  # type: ignore[misc]
        Body,
        Depends,
        FastAPI,
        HTTPException,
        Request,
        status,
    )

from metrics import increment_safe_mode_triggers, setup_metrics
from services.common.security import require_admin_account
from common.utils.redis import create_redis_from_url
from shared.async_utils import dispatch_async
<<<<<<< HEAD
from shared.audit_hooks import AuditEvent, load_audit_hooks, log_audit_event_with_fallback
=======
from shared.audit_hooks import load_audit_hooks, log_event_with_fallback
>>>>>>> f12b85f4


LOGGER = logging.getLogger(__name__)


app = FastAPI(title="Safe Mode Service")
setup_metrics(app, service_name="safe-mode")


# ---------------------------------------------------------------------------
# Support data structures
# ---------------------------------------------------------------------------


def _utcnow() -> datetime:
    """Return a timezone aware ``datetime`` in UTC."""

    return datetime.now(timezone.utc)


@dataclass(frozen=True)
class SafeModeEvent:
    """Represents a transition into or out of safe mode."""

    reason: str
    ts: datetime
    state: str
    actor: Optional[str]

    def to_payload(self) -> Dict[str, object]:
        payload: Dict[str, object] = {
            "reason": self.reason,
            "timestamp": self.ts.isoformat(),
            "state": self.state,
        }
        if self.actor is not None:
            payload["actor"] = self.actor
        return payload


@dataclass
class SafeModeStatus:
    """Represents the current safe mode state."""

    active: bool
    reason: Optional[str] = None
    since: Optional[datetime] = None
    actor: Optional[str] = None

    def to_response(self) -> Dict[str, object]:
        return {
            "active": self.active,
            "reason": self.reason,
            "since": self.since.isoformat() if self.since else None,
            "actor": self.actor,
        }


# ---------------------------------------------------------------------------
# Persistence helpers
# ---------------------------------------------------------------------------


@dataclass(frozen=True)
class SafeModePersistedState:
    """Serializable representation of the safe mode state."""

    active: bool
    reason: Optional[str]
    timestamp: Optional[datetime]

    def to_dict(self) -> Dict[str, object]:
        return {
            "active": self.active,
            "reason": self.reason,
            "timestamp": self.timestamp.isoformat() if self.timestamp else None,
        }

    @staticmethod
    def from_dict(payload: Dict[str, object]) -> "SafeModePersistedState":
        raw_ts = payload.get("timestamp")
        ts: Optional[datetime]
        if isinstance(raw_ts, str):
            try:
                ts = datetime.fromisoformat(raw_ts)
            except ValueError:
                ts = None
        else:
            ts = None
        return SafeModePersistedState(
            active=bool(payload.get("active", False)),
            reason=payload.get("reason") if isinstance(payload.get("reason"), str) else None,
            timestamp=ts,
        )


class SafeModeStateStore:
    """Persist safe mode state using a shared Redis key for crash recovery."""

    _DEFAULT_KEY = "safe-mode:state"

    def __init__(self, redis_client: Optional[Any] = None, *, key: str = _DEFAULT_KEY) -> None:
        self._lock = Lock()
        self._key = key
        self._redis = redis_client or self._create_default_client()

    @staticmethod
    def _create_default_client() -> Any:
        allow_stub = "pytest" in sys.modules

        raw_url = os.getenv("SAFE_MODE_REDIS_URL")
        if raw_url is None or not raw_url.strip():
            if allow_stub:
                raw_url = "redis://localhost:6379/0"
            else:
                raise RuntimeError(
                    "SAFE_MODE_REDIS_URL environment variable must be set before starting the safe mode service"
                )

        redis_url = raw_url.strip()
        client, used_stub = create_redis_from_url(redis_url, decode_responses=True, logger=LOGGER)

        if used_stub and not allow_stub:
            raise RuntimeError(
                "Failed to connect to Redis at SAFE_MODE_REDIS_URL; safe mode requires a reachable Redis instance"
            )

        return client

    def load(self) -> SafeModePersistedState:
        with self._lock:
            try:
                raw_state = self._redis.get(self._key)
            except Exception as exc:  # pragma: no cover - best effort resilience if Redis is unavailable
                LOGGER.warning("Failed to load safe mode state from Redis: %s", exc)
                return SafeModePersistedState(active=False, reason=None, timestamp=None)

            if raw_state is None:
                return SafeModePersistedState(active=False, reason=None, timestamp=None)

            if isinstance(raw_state, bytes):
                try:
                    raw_state = raw_state.decode("utf-8")
                except UnicodeDecodeError:
                    return SafeModePersistedState(active=False, reason=None, timestamp=None)

            try:
                payload = json.loads(raw_state)
            except (TypeError, json.JSONDecodeError):
                return SafeModePersistedState(active=False, reason=None, timestamp=None)

            if not isinstance(payload, dict):
                return SafeModePersistedState(active=False, reason=None, timestamp=None)

            return SafeModePersistedState.from_dict(payload)

    def save(self, state: SafeModePersistedState) -> None:
        serialized = json.dumps(state.to_dict())
        with self._lock:
            try:
                self._redis.set(self._key, serialized)
            except Exception as exc:  # pragma: no cover - best effort resilience if Redis is unavailable
                LOGGER.warning("Failed to persist safe mode state to Redis: %s", exc)

    def clear(self) -> None:
        with self._lock:
            try:
                self._redis.delete(self._key)
            except Exception as exc:  # pragma: no cover - best effort resilience if Redis is unavailable
                LOGGER.warning("Failed to clear safe mode state in Redis: %s", exc)


# ---------------------------------------------------------------------------
# Safe mode logging helpers
# ---------------------------------------------------------------------------


@dataclass(frozen=True)
class SafeModeLogEntry:
    reason: str
    ts: datetime
    actor: Optional[str]
    state: str


_SAFE_MODE_LOG: List[SafeModeLogEntry] = []


def safe_mode_log(reason: str, ts: datetime, actor: Optional[str], state: str) -> None:
    """Record a safe mode state transition in memory."""

    _SAFE_MODE_LOG.append(SafeModeLogEntry(reason=reason, ts=ts, actor=actor, state=state))


def get_safe_mode_log() -> List[Dict[str, object]]:
    """Return a serialisable copy of the log for diagnostics/testing."""

    return [
        {
            "reason": entry.reason,
            "timestamp": entry.ts,
            "actor": entry.actor,
            "state": entry.state,
        }
        for entry in _SAFE_MODE_LOG
    ]


def clear_safe_mode_log() -> None:
    """Reset the in-memory log (useful for tests)."""

    _SAFE_MODE_LOG.clear()


# ---------------------------------------------------------------------------
# Trading control primitives
# ---------------------------------------------------------------------------


@dataclass(frozen=True)
class _OpenOrder:
    client_id: str
    exchange_order_id: str


class OrderControls:
    """Production order controls backed by OMS/Timescale adapters."""

    _DEFAULT_ACCOUNTS: Sequence[str] = ("company",)

    def __init__(
        self,
        *,
        account_ids: Optional[Sequence[str]] = None,
        exchange_factory: Optional[Callable[[str], "ExchangeAdapter"]] = None,
        timescale_factory: Optional[Callable[[str], "TimescaleAdapter"]] = None,
        order_snapshot_loader: Optional[
            Callable[[str, "TimescaleAdapter"], Iterable[Mapping[str, Any]] | Mapping[str, Any] | None]
        ] = None,
    ) -> None:
        from exchange_adapter import KrakenAdapter, ExchangeAdapter
        from services.common.adapters import TimescaleAdapter

        self._logger = LOGGER.getChild("OrderControls")
        self.open_orders: List[str] = []
        self.cancelled_orders: List[str] = []
        self.hedging_only: bool = False
        # ``only_hedging`` is kept for backwards compatibility with legacy callers.
        self.only_hedging: bool = False
        self._last_reason: Optional[str] = None

        accounts = self._resolve_accounts(account_ids)
        self._accounts: Sequence[str] = accounts

        exchange_factory = exchange_factory or (lambda _: KrakenAdapter())
        timescale_factory = timescale_factory or (
            lambda account: TimescaleAdapter(account_id=account)
        )

        self._exchange_adapters: Dict[str, ExchangeAdapter] = {}
        for account in accounts:
            try:
                self._exchange_adapters[account] = exchange_factory(account)
            except Exception:
                self._logger.exception(
                    "Failed to initialise exchange adapter for safe mode",
                    extra={"account_id": account},
                )
        self._timescale_adapters: Dict[str, Optional[TimescaleAdapter]] = {}
        for account in accounts:
            try:
                self._timescale_adapters[account] = timescale_factory(account)
            except Exception:
                self._logger.exception(
                    "Failed to initialise Timescale adapter for safe mode",
                    extra={"account_id": account},
                )
                self._timescale_adapters[account] = None

        if order_snapshot_loader is None:
            self._order_snapshot_loader = self._default_snapshot_loader
        else:
            self._order_snapshot_loader = order_snapshot_loader

    # ------------------------------------------------------------------
    # Public API
    # ------------------------------------------------------------------
    def cancel_open_orders(self) -> None:
        cancelled: List[str] = []
        for account in self._accounts:
            orders = self._load_open_orders(account)
            if not orders:
                continue
            captured = [order.client_id for order in orders]
            self.open_orders.extend(captured)
            for order in orders:
                try:
                    self._execute_cancel(account, order)
                    cancelled.append(order.client_id)
                except Exception:
                    self._logger.exception(
                        "Failed to cancel order during safe mode entry",
                        extra={
                            "account_id": account,
                            "client_id": order.client_id,
                            "exchange_order_id": order.exchange_order_id,
                        },
                    )
        if cancelled:
            self.cancelled_orders.extend(cancelled)
        self.open_orders.clear()

    def restrict_to_hedging(self, *, reason: Optional[str] = None, actor: Optional[str] = None) -> None:
        self.hedging_only = True
        self.only_hedging = True
        self._last_reason = reason or self._last_reason
        self._set_safe_mode_state(True, reason=reason, actor=actor)

    def lift_restrictions(self, *, reason: Optional[str] = None, actor: Optional[str] = None) -> None:
        self.hedging_only = False
        self.only_hedging = False
        release_reason = reason or self._last_reason
        self._set_safe_mode_state(False, reason=release_reason, actor=actor)

    def reset(self) -> None:
        self.open_orders.clear()
        self.cancelled_orders.clear()
        self.hedging_only = False
        self.only_hedging = False
        self._last_reason = None

    # ------------------------------------------------------------------
    # Internal helpers
    # ------------------------------------------------------------------
    def _resolve_accounts(self, provided: Optional[Sequence[str]]) -> Sequence[str]:
        if provided:
            return tuple(dict.fromkeys(account.strip() for account in provided if account.strip()))
        env_accounts = os.getenv("SAFE_MODE_ACCOUNTS")
        if env_accounts:
            parsed = [account.strip() for account in env_accounts.split(",") if account.strip()]
            if parsed:
                return tuple(dict.fromkeys(parsed))
        env_single = os.getenv("SAFE_MODE_ACCOUNT_ID")
        if env_single:
            normalized = env_single.strip()
            if normalized:
                return (normalized,)
        return tuple(self._DEFAULT_ACCOUNTS)

    def _default_snapshot_loader(
        self, account_id: str, timescale: "TimescaleAdapter"
    ) -> Iterable[Mapping[str, Any]] | Mapping[str, Any] | None:
        try:
            events = timescale.events()
        except Exception:
            self._logger.exception(
                "Failed to fetch Timescale events for safe mode order snapshot",
                extra={"account_id": account_id},
            )
            return None
        acks = events.get("acks") if isinstance(events, dict) else None
        if not isinstance(acks, list):
            return None
        for entry in reversed(acks):
            if isinstance(entry, Mapping):
                open_orders = entry.get("open_orders")
                if open_orders:
                    return open_orders
        return None

    def _load_open_orders(self, account_id: str) -> List[_OpenOrder]:
        timescale = self._timescale_adapters.get(account_id)
        if not timescale:
            return []
        snapshot = self._order_snapshot_loader(account_id, timescale)
        return self._normalize_orders(snapshot)

    def _normalize_orders(
        self, snapshot: Iterable[Mapping[str, Any]] | Mapping[str, Any] | None
    ) -> List[_OpenOrder]:
        if snapshot is None:
            return []
        if isinstance(snapshot, Mapping):
            candidates: Iterable[Any] = snapshot.values()
        elif isinstance(snapshot, Iterable) and not isinstance(snapshot, (str, bytes)):
            candidates = snapshot
        else:
            return []

        orders: List[_OpenOrder] = []
        for candidate in candidates:
            if not isinstance(candidate, Mapping):
                continue
            client_id = self._extract_client_id(candidate)
            exchange_id = self._extract_exchange_id(candidate)
            if not client_id or not exchange_id:
                continue
            orders.append(_OpenOrder(client_id=client_id, exchange_order_id=exchange_id))
        return orders

    def _extract_client_id(self, payload: Mapping[str, Any]) -> Optional[str]:
        keys = ("clientOrderId", "client_order_id", "client_id", "userref", "order_id", "id")
        for key in keys:
            value = payload.get(key)
            if value is not None:
                return str(value)
        nested = payload.get("order")
        if isinstance(nested, Mapping):
            for key in keys:
                value = nested.get(key)
                if value is not None:
                    return str(value)
        return None

    def _extract_exchange_id(self, payload: Mapping[str, Any]) -> Optional[str]:
        keys = ("ordertxid", "txid", "order_id", "orderid", "id")
        for key in keys:
            value = payload.get(key)
            if value is not None:
                return str(value)
        nested = payload.get("order")
        if isinstance(nested, Mapping):
            for key in keys:
                value = nested.get(key)
                if value is not None:
                    return str(value)
        return None

    def _execute_cancel(self, account_id: str, order: _OpenOrder) -> None:
        adapter = self._exchange_adapters.get(account_id)
        if adapter is None:
            return
        try:
            coroutine = adapter.cancel_order(
                account_id,
                order.client_id,
                exchange_order_id=order.exchange_order_id,
            )
        except Exception:
            self._logger.exception(
                "Failed to prepare safe mode cancel coroutine",
                extra={
                    "account_id": account_id,
                    "client_id": order.client_id,
                    "exchange_order_id": order.exchange_order_id,
                },
            )
            return
        dispatch_async(
            coroutine,
            context="safe_mode.cancel_order",
            logger=self._logger,
        )

    def _set_safe_mode_state(
        self, engaged: bool, *, reason: Optional[str], actor: Optional[str]
    ) -> None:
        for account, adapter in self._timescale_adapters.items():
            if adapter is None:
                continue
            try:
                adapter.set_safe_mode(engaged=engaged, reason=reason, actor=actor)
            except Exception:
                self._logger.exception(
                    "Failed to update safe mode flag in Timescale",
                    extra={"account_id": account, "engaged": engaged, "reason": reason},
                )


class IntentGuard:
    """Tracks whether trading intents can be generated."""

    def __init__(self) -> None:
        self.allow_new_intents: bool = True

    def disable(self) -> None:
        self.allow_new_intents = False

    def enable(self) -> None:
        self.allow_new_intents = True

    def reset(self) -> None:
        self.allow_new_intents = True

    def assert_allowed(self) -> None:
        if not self.allow_new_intents:
            raise RuntimeError("Safe mode active; new trading intents are blocked")


class KafkaSafeModePublisher:
    """Publish safe mode events to Kafka (via the in-memory adapter)."""

    def __init__(self, *, account_id: str = "safe_mode", topic: str = "ops.safe_mode") -> None:
        self._account_id = account_id
        self._topic = topic
        self._history: List[Dict[str, object]] = []

    def publish(self, event: SafeModeEvent) -> None:
        payload = event.to_payload()
        try:  # pragma: no cover - adapter import may fail in lightweight environments
            from services.common.adapters import KafkaNATSAdapter  # type: ignore
        except Exception:  # pragma: no cover - fall back to in-memory history
            LOGGER.debug(
                "Kafka adapter unavailable for safe mode publish", exc_info=True
            )
        else:
            try:
                dispatch_async(
                    KafkaNATSAdapter(account_id=self._account_id).publish(
                        topic=self._topic,
                        payload=payload,
                    ),
                    context="safe_mode.kafka_publish",
                    logger=LOGGER,
                )
            except Exception:  # pragma: no cover - defensive scheduling guard
                LOGGER.exception("Failed to schedule safe mode publish task")

        self._history.append({"topic": self._topic, "payload": payload})

    def history(self) -> List[Dict[str, object]]:
        return list(self._history)

    def reset(self) -> None:
        self._history.clear()


class SafeModeLogger:
    """Glue layer around ``safe_mode_log`` for dependency injection."""

    @staticmethod
    def log(event: SafeModeEvent) -> None:
        safe_mode_log(event.reason, event.ts, event.actor, event.state)


# ---------------------------------------------------------------------------
# Safe mode controller
# ---------------------------------------------------------------------------


@dataclass
class _SafeModeInternalState:
    active: bool = False
    reason: Optional[str] = None
    since: Optional[datetime] = None
    actor: Optional[str] = None


class SafeModeController:
    """Coordinates safe mode transitions and downstream side-effects."""

    def __init__(
        self,
        *,
        order_controls: Optional[OrderControls] = None,
        intent_guard: Optional[IntentGuard] = None,
        publisher: Optional[KafkaSafeModePublisher] = None,
        logger: Optional[SafeModeLogger] = None,
        state_store: Optional[SafeModeStateStore] = None,
    ) -> None:
        self.order_controls = order_controls or OrderControls()
        self.intent_guard = intent_guard or IntentGuard()
        self._publisher = publisher or KafkaSafeModePublisher()
        self._logger = logger or SafeModeLogger()
        self._state_store = state_store or SafeModeStateStore()
        persisted = self._state_store.load()
        self._state = _SafeModeInternalState(
            active=persisted.active,
            reason=persisted.reason,
            since=persisted.timestamp,
        )
        if persisted.active:
            self.intent_guard.disable()
            self.order_controls.restrict_to_hedging(
                reason=persisted.reason,
                actor=self._state.actor,
            )
        self._lock = Lock()

    # Public API ---------------------------------------------------------

    def enter(self, *, reason: str, actor: Optional[str]) -> SafeModeEvent:
        normalized_reason = reason.strip()
        if not normalized_reason:
            raise ValueError("reason must not be empty")

        ts = _utcnow()
        entered = False
        with self._lock:
            if self._state.active:
                self.intent_guard.disable()
                self.order_controls.restrict_to_hedging(
                    reason=self._state.reason or normalized_reason,
                    actor=self._state.actor,
                )
                self._state_store.save(
                    SafeModePersistedState(
                        active=True,
                        reason=self._state.reason or normalized_reason,
                        timestamp=self._state.since or ts,
                    )
                )
                return SafeModeEvent(
                    reason=self._state.reason or normalized_reason,
                    ts=self._state.since or ts,
                    state="entered",
                    actor=self._state.actor,
                )

            self.order_controls.cancel_open_orders()
            self.order_controls.restrict_to_hedging(
                reason=normalized_reason,
                actor=actor,
            )
            self.intent_guard.disable()
            self._state = _SafeModeInternalState(
                active=True,
                reason=normalized_reason,
                since=ts,
                actor=actor,
            )
            self._state_store.save(
                SafeModePersistedState(
                    active=True,
                    reason=normalized_reason,
                    timestamp=ts,
                )
            )
            entered = True


        event = SafeModeEvent(reason=normalized_reason, ts=ts, state="entered", actor=actor)
        if entered:
            increment_safe_mode_triggers(normalized_reason)
        self._publisher.publish(event)
        self._logger.log(event)
        return event

    def exit(self, *, actor: Optional[str]) -> SafeModeEvent:
        ts = _utcnow()
        with self._lock:
            if not self._state.active:
                raise RuntimeError("Safe mode is not currently active")

            reason = self._state.reason or "manual_exit"
            self.intent_guard.enable()
            self.order_controls.lift_restrictions(
                reason=reason,
                actor=actor,
            )
            self._state = _SafeModeInternalState(active=False, actor=actor)
            self._state_store.save(
                SafeModePersistedState(active=False, reason=None, timestamp=None)
            )

        event = SafeModeEvent(reason=reason, ts=ts, state="exited", actor=actor)
        self._publisher.publish(event)
        self._logger.log(event)
        return event

    def status(self) -> SafeModeStatus:
        with self._lock:
            return SafeModeStatus(
                active=self._state.active,
                reason=self._state.reason,
                since=self._state.since,
                actor=self._state.actor,
            )

    def reset(self) -> None:
        with self._lock:
            self._state = _SafeModeInternalState()
        self.order_controls.reset()
        self.intent_guard.reset()
        if hasattr(self._publisher, "reset"):
            self._publisher.reset()
        self._state_store.clear()

    def guard_new_intent(self) -> None:
        """Raise if new trading intents should not be produced."""

        self.intent_guard.assert_allowed()

    def kafka_history(self) -> List[Dict[str, object]]:
        if hasattr(self._publisher, "history"):
            return self._publisher.history()
        return []


controller = SafeModeController()


# ---------------------------------------------------------------------------
# FastAPI endpoints
# ---------------------------------------------------------------------------


@app.post("/safe_mode/enter", response_model=Dict[str, object])
def enter_safe_mode(
    request: Request,
    payload: Dict[str, str] = Body(...),
    actor_account: str = Depends(require_admin_account),
) -> Dict[str, object]:
    before_snapshot = dict(controller.status().to_response())
    reason = payload.get("reason", "").strip()
    try:
        controller.enter(reason=reason, actor=actor_account)
    except ValueError as exc:  # invalid reason
        raise HTTPException(
            status_code=status.HTTP_400_BAD_REQUEST, detail=str(exc)
        ) from exc
    response = controller.status().to_response()

    audit_hooks = load_audit_hooks()
<<<<<<< HEAD
    event = AuditEvent(
=======
    log_event_with_fallback(
        audit_hooks,
        LOGGER,
>>>>>>> f12b85f4
        actor=actor_account,
        action="safe_mode.enter",
        entity="safe_mode",
        before=before_snapshot,
        after=dict(response),
        ip_address=request.client.host if request.client else None,
<<<<<<< HEAD
    )
    log_audit_event_with_fallback(
        audit_hooks,
        LOGGER,
        event,
=======
>>>>>>> f12b85f4
        failure_message="Failed to record audit log for safe mode entry",
        disabled_message="Audit logging disabled; skipping safe_mode.enter",
    )

    return response


@app.post("/safe_mode/exit", response_model=Dict[str, object])
def exit_safe_mode(
    request: Request,
    actor_account: str = Depends(require_admin_account),
) -> Dict[str, object]:
    before_snapshot = dict(controller.status().to_response())
    try:
        controller.exit(actor=actor_account)
    except RuntimeError as exc:
        raise HTTPException(status_code=status.HTTP_409_CONFLICT, detail=str(exc)) from exc
    response = controller.status().to_response()

    audit_hooks = load_audit_hooks()
<<<<<<< HEAD
    event = AuditEvent(
=======
    log_event_with_fallback(
        audit_hooks,
        LOGGER,
>>>>>>> f12b85f4
        actor=actor_account,
        action="safe_mode.exit",
        entity="safe_mode",
        before=before_snapshot,
        after=dict(response),
        ip_address=request.client.host if request.client else None,
<<<<<<< HEAD
    )
    log_audit_event_with_fallback(
        audit_hooks,
        LOGGER,
        event,
=======
>>>>>>> f12b85f4
        failure_message="Failed to record audit log for safe mode exit",
        disabled_message="Audit logging disabled; skipping safe_mode.exit",
    )

    return response


@app.get("/safe_mode/status", response_model=Dict[str, object])
def safe_mode_status() -> Dict[str, object]:
    return controller.status().to_response()<|MERGE_RESOLUTION|>--- conflicted
+++ resolved
@@ -27,11 +27,7 @@
 from services.common.security import require_admin_account
 from common.utils.redis import create_redis_from_url
 from shared.async_utils import dispatch_async
-<<<<<<< HEAD
 from shared.audit_hooks import AuditEvent, load_audit_hooks, log_audit_event_with_fallback
-=======
-from shared.audit_hooks import load_audit_hooks, log_event_with_fallback
->>>>>>> f12b85f4
 
 
 LOGGER = logging.getLogger(__name__)
@@ -746,27 +742,18 @@
     response = controller.status().to_response()
 
     audit_hooks = load_audit_hooks()
-<<<<<<< HEAD
     event = AuditEvent(
-=======
-    log_event_with_fallback(
-        audit_hooks,
-        LOGGER,
->>>>>>> f12b85f4
         actor=actor_account,
         action="safe_mode.enter",
         entity="safe_mode",
         before=before_snapshot,
         after=dict(response),
         ip_address=request.client.host if request.client else None,
-<<<<<<< HEAD
     )
     log_audit_event_with_fallback(
         audit_hooks,
         LOGGER,
         event,
-=======
->>>>>>> f12b85f4
         failure_message="Failed to record audit log for safe mode entry",
         disabled_message="Audit logging disabled; skipping safe_mode.enter",
     )
@@ -787,27 +774,18 @@
     response = controller.status().to_response()
 
     audit_hooks = load_audit_hooks()
-<<<<<<< HEAD
     event = AuditEvent(
-=======
-    log_event_with_fallback(
-        audit_hooks,
-        LOGGER,
->>>>>>> f12b85f4
         actor=actor_account,
         action="safe_mode.exit",
         entity="safe_mode",
         before=before_snapshot,
         after=dict(response),
         ip_address=request.client.host if request.client else None,
-<<<<<<< HEAD
     )
     log_audit_event_with_fallback(
         audit_hooks,
         LOGGER,
         event,
-=======
->>>>>>> f12b85f4
         failure_message="Failed to record audit log for safe mode exit",
         disabled_message="Audit logging disabled; skipping safe_mode.exit",
     )
