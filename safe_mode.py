"""Safe mode FastAPI service for orchestrating risk-off controls."""

from __future__ import annotations

import json
from dataclasses import dataclass
from datetime import datetime, timezone
from pathlib import Path
from threading import Lock
from typing import Dict, List, Optional, Union

from fastapi import Body, FastAPI, Header, HTTPException, status

from metrics import increment_safe_mode_triggers, setup_metrics


app = FastAPI(title="Safe Mode Service")
setup_metrics(app, service_name="safe-mode")


# ---------------------------------------------------------------------------
# Support data structures
# ---------------------------------------------------------------------------


def _utcnow() -> datetime:
    """Return a timezone aware ``datetime`` in UTC."""

    return datetime.now(timezone.utc)


@dataclass(frozen=True)
class SafeModeEvent:
    """Represents a transition into or out of safe mode."""

    reason: str
    ts: datetime
    state: str
    actor: Optional[str]

    def to_payload(self) -> Dict[str, object]:
        payload: Dict[str, object] = {
            "reason": self.reason,
            "timestamp": self.ts.isoformat(),
            "state": self.state,
        }
        if self.actor is not None:
            payload["actor"] = self.actor
        return payload


@dataclass
class SafeModeStatus:
    """Represents the current safe mode state."""

    active: bool
    reason: Optional[str] = None
    since: Optional[datetime] = None
    actor: Optional[str] = None

    def to_response(self) -> Dict[str, object]:
        return {
            "active": self.active,
            "reason": self.reason,
            "since": self.since.isoformat() if self.since else None,
            "actor": self.actor,
        }


# ---------------------------------------------------------------------------
# Persistence helpers
# ---------------------------------------------------------------------------


@dataclass(frozen=True)
class SafeModePersistedState:
    """Serializable representation of the safe mode state."""

    active: bool
    reason: Optional[str]
    timestamp: Optional[datetime]

    def to_dict(self) -> Dict[str, object]:
        return {
            "active": self.active,
            "reason": self.reason,
            "timestamp": self.timestamp.isoformat() if self.timestamp else None,
        }

    @staticmethod
    def from_dict(payload: Dict[str, object]) -> "SafeModePersistedState":
        raw_ts = payload.get("timestamp")
        ts: Optional[datetime]
        if isinstance(raw_ts, str):
            try:
                ts = datetime.fromisoformat(raw_ts)
            except ValueError:
                ts = None
        else:
            ts = None
        return SafeModePersistedState(
            active=bool(payload.get("active", False)),
            reason=payload.get("reason") if isinstance(payload.get("reason"), str) else None,
            timestamp=ts,
        )


class SafeModeStateStore:
    """Persist safe mode state to disk for crash recovery."""

    def __init__(self, path: Optional[Union[str, Path]] = None) -> None:
        self._path = Path(path) if path is not None else Path("safe_mode_state.json")
        self._lock = Lock()

    def load(self) -> SafeModePersistedState:
        with self._lock:
            if not self._path.exists():
                return SafeModePersistedState(active=False, reason=None, timestamp=None)
            try:
                payload = json.loads(self._path.read_text())
            except (json.JSONDecodeError, OSError, UnicodeDecodeError):
                return SafeModePersistedState(active=False, reason=None, timestamp=None)
            if not isinstance(payload, dict):
                return SafeModePersistedState(active=False, reason=None, timestamp=None)
            return SafeModePersistedState.from_dict(payload)

    def save(self, state: SafeModePersistedState) -> None:
        with self._lock:
            try:
                if self._path.parent and not self._path.parent.exists():
                    self._path.parent.mkdir(parents=True, exist_ok=True)
                self._path.write_text(json.dumps(state.to_dict()))
            except OSError:
                return

    def clear(self) -> None:
        with self._lock:
            try:
                self._path.unlink()
            except FileNotFoundError:
                return
            except OSError:
                return


# ---------------------------------------------------------------------------
# Safe mode logging helpers
# ---------------------------------------------------------------------------


@dataclass(frozen=True)
class SafeModeLogEntry:
    reason: str
    ts: datetime
    actor: Optional[str]
    state: str


_SAFE_MODE_LOG: List[SafeModeLogEntry] = []


def safe_mode_log(reason: str, ts: datetime, actor: Optional[str], state: str) -> None:
    """Record a safe mode state transition in memory."""

    _SAFE_MODE_LOG.append(SafeModeLogEntry(reason=reason, ts=ts, actor=actor, state=state))


def get_safe_mode_log() -> List[Dict[str, object]]:
    """Return a serialisable copy of the log for diagnostics/testing."""

    return [
        {
            "reason": entry.reason,
            "timestamp": entry.ts,
            "actor": entry.actor,
            "state": entry.state,
        }
        for entry in _SAFE_MODE_LOG
    ]


def clear_safe_mode_log() -> None:
    """Reset the in-memory log (useful for tests)."""

    _SAFE_MODE_LOG.clear()


# ---------------------------------------------------------------------------
# Trading control primitives
# ---------------------------------------------------------------------------


class OrderControls:
    """Minimal representation of trading order controls."""

    def __init__(self) -> None:
        self.open_orders: List[str] = []
        self.cancelled_orders: List[str] = []
        self.hedging_only: bool = False

    def cancel_open_orders(self) -> None:
        self.cancelled_orders.extend(self.open_orders)
        self.open_orders.clear()

    def restrict_to_hedging(self) -> None:
        self.hedging_only = True

    def lift_restrictions(self) -> None:
        self.hedging_only = False

    def reset(self) -> None:
        self.open_orders.clear()
        self.cancelled_orders.clear()
        self.hedging_only = False


class IntentGuard:
    """Tracks whether trading intents can be generated."""

    def __init__(self) -> None:
        self.allow_new_intents: bool = True

    def disable(self) -> None:
        self.allow_new_intents = False

    def enable(self) -> None:
        self.allow_new_intents = True

    def reset(self) -> None:
        self.allow_new_intents = True

    def assert_allowed(self) -> None:
        if not self.allow_new_intents:
            raise RuntimeError("Safe mode active; new trading intents are blocked")


class KafkaSafeModePublisher:
    """Publish safe mode events to Kafka (via the in-memory adapter)."""

    def __init__(self, *, account_id: str = "safe_mode", topic: str = "ops.safe_mode") -> None:
        self._account_id = account_id
        self._topic = topic
        self._history: List[Dict[str, object]] = []

    def publish(self, event: SafeModeEvent) -> None:
        payload = event.to_payload()
        try:  # pragma: no cover - adapter import may fail in lightweight environments
            from services.common.adapters import KafkaNATSAdapter  # type: ignore

            KafkaNATSAdapter(account_id=self._account_id).publish(
                topic=self._topic,
                payload=payload,
            )
        except Exception:  # pragma: no cover - fall back to in-memory history
            pass

        self._history.append({"topic": self._topic, "payload": payload})

    def history(self) -> List[Dict[str, object]]:
        return list(self._history)

    def reset(self) -> None:
        self._history.clear()


class SafeModeLogger:
    """Glue layer around ``safe_mode_log`` for dependency injection."""

    @staticmethod
    def log(event: SafeModeEvent) -> None:
        safe_mode_log(event.reason, event.ts, event.actor, event.state)


# ---------------------------------------------------------------------------
# Safe mode controller
# ---------------------------------------------------------------------------


@dataclass
class _SafeModeInternalState:
    active: bool = False
    reason: Optional[str] = None
    since: Optional[datetime] = None
    actor: Optional[str] = None


class SafeModeController:
    """Coordinates safe mode transitions and downstream side-effects."""

    def __init__(
        self,
        *,
        order_controls: Optional[OrderControls] = None,
        intent_guard: Optional[IntentGuard] = None,
        publisher: Optional[KafkaSafeModePublisher] = None,
        logger: Optional[SafeModeLogger] = None,
        state_store: Optional[SafeModeStateStore] = None,
    ) -> None:
        self.order_controls = order_controls or OrderControls()
        self.intent_guard = intent_guard or IntentGuard()
        self._publisher = publisher or KafkaSafeModePublisher()
        self._logger = logger or SafeModeLogger()
        self._state_store = state_store or SafeModeStateStore()
        persisted = self._state_store.load()
        self._state = _SafeModeInternalState(
            active=persisted.active,
            reason=persisted.reason,
            since=persisted.timestamp,
        )
        if persisted.active:
            self.intent_guard.disable()
            self.order_controls.restrict_to_hedging()
        self._lock = Lock()

    # Public API ---------------------------------------------------------

    def enter(self, *, reason: str, actor: Optional[str]) -> SafeModeEvent:
        normalized_reason = reason.strip()
        if not normalized_reason:
            raise ValueError("reason must not be empty")

        ts = _utcnow()
        entered = False
        with self._lock:
            if self._state.active:
                self.intent_guard.disable()
                self.order_controls.restrict_to_hedging()
                self._state_store.save(
                    SafeModePersistedState(
                        active=True,
                        reason=self._state.reason or normalized_reason,
                        timestamp=self._state.since or ts,
                    )
                )
                return SafeModeEvent(
                    reason=self._state.reason or normalized_reason,
                    ts=self._state.since or ts,
                    state="entered",
                    actor=self._state.actor,
                )

            self.order_controls.cancel_open_orders()
            self.order_controls.restrict_to_hedging()
            self.intent_guard.disable()
            self._state = _SafeModeInternalState(
                active=True,
                reason=normalized_reason,
                since=ts,
                actor=actor,
            )
<<<<<<< HEAD
            entered = True
=======
            self._state_store.save(
                SafeModePersistedState(active=True, reason=normalized_reason, timestamp=ts)
            )
>>>>>>> cc87ae2e

        event = SafeModeEvent(reason=normalized_reason, ts=ts, state="entered", actor=actor)
        if entered:
            increment_safe_mode_triggers(normalized_reason)
        self._publisher.publish(event)
        self._logger.log(event)
        return event

    def exit(self, *, actor: Optional[str]) -> SafeModeEvent:
        ts = _utcnow()
        with self._lock:
            if not self._state.active:
                raise RuntimeError("Safe mode is not currently active")

            reason = self._state.reason or "manual_exit"
            self.intent_guard.enable()
            self.order_controls.lift_restrictions()
            self._state = _SafeModeInternalState(active=False, actor=actor)
            self._state_store.save(
                SafeModePersistedState(active=False, reason=None, timestamp=None)
            )

        event = SafeModeEvent(reason=reason, ts=ts, state="exited", actor=actor)
        self._publisher.publish(event)
        self._logger.log(event)
        return event

    def status(self) -> SafeModeStatus:
        with self._lock:
            return SafeModeStatus(
                active=self._state.active,
                reason=self._state.reason,
                since=self._state.since,
                actor=self._state.actor,
            )

    def reset(self) -> None:
        with self._lock:
            self._state = _SafeModeInternalState()
        self.order_controls.reset()
        self.intent_guard.reset()
        if hasattr(self._publisher, "reset"):
            self._publisher.reset()
        self._state_store.clear()

    def guard_new_intent(self) -> None:
        """Raise if new trading intents should not be produced."""

        self.intent_guard.assert_allowed()

    def kafka_history(self) -> List[Dict[str, object]]:
        if hasattr(self._publisher, "history"):
            return self._publisher.history()
        return []


controller = SafeModeController()


# ---------------------------------------------------------------------------
# FastAPI endpoints
# ---------------------------------------------------------------------------


@app.post("/safe_mode/enter", response_model=Dict[str, object])
def enter_safe_mode(
    payload: Dict[str, str] = Body(...),
    actor: Optional[str] = Header(default="system", alias="X-Actor"),
) -> Dict[str, object]:
    reason = payload.get("reason", "").strip()
    try:
        controller.enter(reason=reason, actor=actor)
    except ValueError as exc:  # invalid reason
        raise HTTPException(
            status_code=status.HTTP_400_BAD_REQUEST, detail=str(exc)
        ) from exc
    return controller.status().to_response()


@app.post("/safe_mode/exit", response_model=Dict[str, object])
def exit_safe_mode(actor: Optional[str] = Header(default="system", alias="X-Actor")) -> Dict[str, object]:
    try:
        controller.exit(actor=actor)
    except RuntimeError as exc:
        raise HTTPException(status_code=status.HTTP_409_CONFLICT, detail=str(exc)) from exc
    return controller.status().to_response()


@app.get("/safe_mode/status", response_model=Dict[str, object])
def safe_mode_status() -> Dict[str, object]:
    return controller.status().to_response()<|MERGE_RESOLUTION|>--- conflicted
+++ resolved
@@ -348,13 +348,9 @@
                 since=ts,
                 actor=actor,
             )
-<<<<<<< HEAD
+
             entered = True
-=======
-            self._state_store.save(
-                SafeModePersistedState(active=True, reason=normalized_reason, timestamp=ts)
-            )
->>>>>>> cc87ae2e
+
 
         event = SafeModeEvent(reason=normalized_reason, ts=ts, state="entered", actor=actor)
         if entered:
