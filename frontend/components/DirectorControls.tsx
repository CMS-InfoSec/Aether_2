--- conflicted
+++ resolved
@@ -588,7 +588,7 @@
 
       <div className="control-card">
         <h3>Kill Switch</h3>
-<<<<<<< HEAD
+
         {!readOnly ? (
           <>
             <form onSubmit={handleKillSwitch}>
@@ -644,70 +644,12 @@
             Auditor access is read-only. Kill switch controls are hidden.
           </p>
         )}
-=======
-        <form onSubmit={handleKillSwitch}>
-          <div className="form-grid">
-            <label htmlFor="kill-account">Account</label>
-            <input
-              id="kill-account"
-              type="text"
-              value={killAccount}
-              onChange={(event) => setKillAccount(event.target.value)}
-              placeholder="Account identifier"
-            />
-          <label htmlFor="kill-reason">Reason</label>
-          <select
-            id="kill-reason"
-            value={killReason}
-            onChange={(event) =>
-              setKillReason(event.target.value as KillSwitchReason)
-            }
-          >
-            {KILL_SWITCH_REASONS.map((reason) => (
-              <option key={reason.value} value={reason.value}>
-                {reason.label}
-              </option>
-            ))}
-          </select>
-          <label htmlFor="initiating-account">Initiating Account</label>
-          <select
-            id="initiating-account"
-            value={initiatingAccount}
-            onChange={(event) => setInitiatingAccount(event.target.value)}
-          >
-            <option value="director-1">director-1</option>
-            <option value="director-2">director-2</option>
-            <option value="company">company</option>
-          </select>
-          <label htmlFor="first-approval">Director Approval #1</label>
-          <input
-            id="first-approval"
-            type="text"
-            value={firstApproval}
-              onChange={(event) => setFirstApproval(event.target.value)}
-              placeholder="director-1"
-            />
-            <label htmlFor="second-approval">Director Approval #2</label>
-            <input
-              id="second-approval"
-              type="text"
-              value={secondApproval}
-              onChange={(event) => setSecondApproval(event.target.value)}
-              placeholder="director-2"
-            />
-          </div>
-          <button type="submit" disabled={killLoading}>
-            {killArmed ? "Confirm Kill Switch" : "Engage Kill Switch"}
-          </button>
-        </form>
-        {killMessage && <p className="warning">{killMessage}</p>}
-        {killError && <p className="error">{killError}</p>}
->>>>>>> fc8f8742
+
       </div>
 
       <div className="control-card">
         <h3>Override Decisions</h3>
-<<<<<<< HEAD
+
         {!readOnly ? (
           <>
             <form onSubmit={handleOverride}>
@@ -752,52 +694,7 @@
             Auditor access is read-only. Override controls are hidden.
           </p>
         )}
-=======
-        <form onSubmit={handleOverride}>
-          <div className="form-grid">
-            <label htmlFor="override-asset">Asset</label>
-            <input
-              id="override-asset"
-              type="text"
-              value={overrideAsset}
-              onChange={(event) => setOverrideAsset(event.target.value)}
-              placeholder="e.g. BTC-USD"
-            />
-            <label htmlFor="override-reason">Reason</label>
-            <input
-              id="override-reason"
-              type="text"
-              value={overrideReason}
-              onChange={(event) => setOverrideReason(event.target.value)}
-              placeholder="Why this override is needed"
-            />
-          <label htmlFor="override-action">Action</label>
-          <select
-            id="override-action"
-            value={overrideAction}
-            onChange={(event) =>
-              setOverrideAction(event.target.value as "block" | "unblock")
-            }
-          >
-            <option value="block">Block Asset</option>
-            <option value="unblock">Unblock Asset</option>
-          </select>
-          <label htmlFor="override-actor">Actor (optional)</label>
-          <input
-            id="override-actor"
-            type="text"
-            value={overrideActor}
-            onChange={(event) => setOverrideActor(event.target.value)}
-            placeholder="Recorded actor"
-          />
-        </div>
-        <button type="submit" disabled={overrideLoading}>
-          Submit Override
-        </button>
-      </form>
-        {overrideMessage && <p className="success">{overrideMessage}</p>}
-        {overrideError && <p className="error">{overrideError}</p>}
->>>>>>> fc8f8742
+
       </div>
 
       <div className="control-card">
