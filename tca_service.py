--- conflicted
+++ resolved
@@ -46,11 +46,6 @@
 from shared.spot import is_spot_symbol, normalize_spot_symbol
 
 _AUDIT_HOOKS = load_audit_hooks()
-<<<<<<< HEAD
-=======
-log_audit = _AUDIT_HOOKS.log
-hash_ip = _AUDIT_HOOKS.hash_ip
->>>>>>> b6ef207d
 
 
 LOGGER = logging.getLogger(__name__)
