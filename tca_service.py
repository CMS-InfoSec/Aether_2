"""Transaction cost analysis (TCA) service exposed via FastAPI.

This module is intentionally self-contained so the service can be deployed as a
small microservice beside the other operational APIs.  It provides several
endpoints and helper utilities:

* ``GET /tca/trade`` – materialises a detailed report for an individual trade
  (identified by ``trade_id``).
* ``GET /tca/summary`` – aggregates the realised slippage profile for an
  account across a single trading day.
* ``GET /tca/report`` – compares the expected execution profile with the
  realised outcome for an account/symbol on a specific trading day.

The service is backed by TimescaleDB (or any PostgreSQL compatible database)
using SQLAlchemy for the ORM layer.  Whenever a trade report is generated the
volume weighted slippage (in basis points) and the fees are persisted to the
``tca_results`` table so that downstream systems can reuse the normalised data
set.  Daily expected-vs-realised comparisons are stored in ``tca_reports`` so
that risk directors can review the health of the execution programme.
"""

from __future__ import annotations

import json
import logging
import os
import sys
from collections import defaultdict
from dataclasses import dataclass
from datetime import UTC, date, datetime, time, timedelta
from decimal import Decimal, InvalidOperation, ROUND_HALF_UP
<<<<<<< HEAD
from typing import Any, Iterable, Iterator, Mapping, MutableMapping, Sequence
=======
from typing import Any, Callable, Iterable, Mapping, MutableMapping, Sequence
>>>>>>> 47d50340

from fastapi import Depends, FastAPI, HTTPException, Query, Request
from pydantic import BaseModel, Field

_SQLALCHEMY_AVAILABLE = False

try:  # pragma: no cover - SQLAlchemy is optional during testing
    import sqlalchemy as _sa  # type: ignore[import-untyped]
except Exception:  # pragma: no cover - executed when SQLAlchemy missing entirely
    _sa = None  # type: ignore[assignment]
else:
    _SQLALCHEMY_AVAILABLE = bool(getattr(_sa, "__version__", None))

if _SQLALCHEMY_AVAILABLE:
    from sqlalchemy import Column, DateTime, MetaData, Numeric, String, create_engine, text
    from sqlalchemy.engine import Engine
    from sqlalchemy.exc import SQLAlchemyError
    from sqlalchemy.orm import Session, declarative_base, sessionmaker
    from sqlalchemy.pool import StaticPool
else:  # pragma: no cover - lightweight fallback when SQLAlchemy absent
    from types import MappingProxyType, SimpleNamespace
    from typing import Any, Callable

    Column = DateTime = Numeric = String = object  # type: ignore[assignment]
    Engine = Any  # type: ignore[assignment]
    Session = Any  # type: ignore[assignment]
    StaticPool = type("StaticPool", (), {})  # type: ignore[assignment]

    class SQLAlchemyError(Exception):
        """Placeholder exception used when SQLAlchemy is unavailable."""

    def text(statement: str) -> str:  # type: ignore[override]
        return statement

    class _FallbackMetadata(SimpleNamespace):
        def create_all(self, **_: Any) -> None:  # pragma: no cover - no-op
            return None

    def declarative_base(*_: object, **__: object) -> Any:  # type: ignore[override]
        base = SimpleNamespace()
        base.metadata = _FallbackMetadata()
        return base

    def create_engine(*_: object, **__: object) -> Any:  # type: ignore[override]
        raise RuntimeError("SQLAlchemy engine is unavailable in this environment")

    def sessionmaker(*_: object, **__: object) -> Callable[[], Any]:  # type: ignore[override]
        raise RuntimeError("SQLAlchemy sessionmaker is unavailable in this environment")

from services.common.security import require_admin_account
from services.common.spot import require_spot_http
from shared.audit_hooks import AuditEvent, load_audit_hooks
from shared.postgres import normalize_sqlalchemy_dsn
from shared.spot import is_spot_symbol, normalize_spot_symbol


LOGGER = logging.getLogger(__name__)
AUDIT_LOGGER = logging.getLogger("tca.audit")


DEFAULT_DATABASE_URL = "sqlite:///./tca.db"


DECIMAL_ZERO = Decimal("0")
DECIMAL_EIGHT_DP = Decimal("0.00000001")
DECIMAL_FOUR_DP = Decimal("0.0001")
DECIMAL_TWELVE_DP = Decimal("0.000000000001")

PRICE_QUANT = DECIMAL_EIGHT_DP
SIZE_QUANT = DECIMAL_EIGHT_DP
FEE_QUANT = DECIMAL_EIGHT_DP
NOTIONAL_QUANT = DECIMAL_EIGHT_DP
USD_QUANT = DECIMAL_EIGHT_DP
BPS_QUANT = DECIMAL_FOUR_DP
RATIO_QUANT = DECIMAL_FOUR_DP
BPS_FACTOR = Decimal("10000")


def _database_url() -> str:
    """Resolve the database connection string used by the service."""

    allow_sqlite = "pytest" in sys.modules
    raw = (
        os.getenv("TCA_DATABASE_URL")
        or os.getenv("TIMESCALE_DSN")
        or os.getenv("DATABASE_URL")
        or (DEFAULT_DATABASE_URL if allow_sqlite else None)
    )

    if raw is None:
        raise RuntimeError(
            "TCA database DSN is not configured. Set TCA_DATABASE_URL or TIMESCALE_DSN "
            "to a PostgreSQL/Timescale connection string.",
        )

    candidate = raw.strip()
    if not candidate:
        raise RuntimeError("TCA database DSN cannot be empty once configured.")

    return normalize_sqlalchemy_dsn(
        candidate,
        allow_sqlite=allow_sqlite,
        label="TCA database DSN",
    )


def _engine_options(url: str) -> dict[str, Any]:
    options: dict[str, Any] = {"future": True}
    if url.startswith("sqlite://"):
        options.setdefault("connect_args", {"check_same_thread": False})
        if url.endswith(":memory:"):
            options["poolclass"] = StaticPool
    return options


_IN_MEMORY_STORES: dict[str, "_InMemoryStore"] = {}


def _get_in_memory_store(url: str) -> "_InMemoryStore":
    store = _IN_MEMORY_STORES.get(url)
    if store is None:
        store = _InMemoryStore()
        _IN_MEMORY_STORES[url] = store
    return store


class _SessionContext:
    """Wrap session objects that do not implement the context manager protocol."""

    def __init__(self, session: Any) -> None:
        self._session = session

    def __getattr__(self, item: str) -> Any:  # pragma: no cover - simple delegation
        return getattr(self._session, item)

    def __enter__(self) -> Any:
        return self._session

    def __exit__(self, exc_type, exc, tb) -> bool:  # type: ignore[override]
        close = getattr(self._session, "close", None)
        if callable(close):
            close()
        return False


if _SQLALCHEMY_AVAILABLE:
    _DB_URL = _database_url()
    ENGINE: Engine = create_engine(_DB_URL, **_engine_options(_DB_URL))
    _SESSION_FACTORY = sessionmaker(
        bind=ENGINE, autoflush=False, expire_on_commit=False, future=True
    )
    Base = declarative_base(metadata=MetaData())
else:
    _DB_URL = _database_url()

    class _InMemoryStore:
        def __init__(self) -> None:
            self.results: dict[tuple[str, str], "TCAResult"] = {}
            self.reports: list["TCAReport"] = []

        def reset(self) -> None:
            self.results.clear()
            self.reports.clear()

    class _InMemoryEngine:
        def __init__(self, url: str) -> None:
            self.url = url
            self.store = _get_in_memory_store(url)

        def reset(self) -> None:
            self.store.reset()

    class _InMemorySession:
        def __init__(self, store: "_InMemoryStore") -> None:
            self._store = store

        def __enter__(self) -> "_InMemorySession":  # pragma: no cover - API parity
            return self

        def __exit__(self, exc_type, exc, tb) -> bool:  # type: ignore[override]
            return False

        def close(self) -> None:  # pragma: no cover - API parity
            return None

        def get(self, model: Any, identity: Any) -> Any:
            if model is TCAResult:
                key = tuple(identity) if isinstance(identity, (list, tuple)) else identity
                return self._store.results.get(key)
            if model is TCAReport:
                key = tuple(identity) if isinstance(identity, (list, tuple)) else identity
                for record in reversed(self._store.reports):
                    if (
                        record.account_id,
                        record.symbol,
                        record.ts,
                    ) == key:
                        return record
            return None

        def add(self, instance: Any) -> None:
            if isinstance(instance, TCAResult):
                self._store.results[(instance.account_id, instance.trade_id)] = instance
            elif isinstance(instance, TCAReport):
                self._store.reports.append(instance)

        def commit(self) -> None:  # pragma: no cover - no-op for tests
            return None

        def rollback(self) -> None:  # pragma: no cover - no-op for tests
            return None

        def execute(self, *_: Any, **__: Any) -> Any:
            store = self._store

            class _ScalarResult:
                def __init__(self, reports: list["TCAReport"]) -> None:
                    self._reports = reports

                def first(self) -> "TCAReport | None":
                    if not self._reports:
                        return None
                    return max(self._reports, key=lambda record: record.ts)

                def all(self) -> list["TCAReport"]:  # pragma: no cover - parity helper
                    return sorted(self._reports, key=lambda record: record.ts, reverse=True)

            class _Row:
                __slots__ = ("_mapping", "_values")

                def __init__(self, mapping: Mapping[str, Any] | None = None) -> None:
                    data = dict(mapping or {})
                    self._mapping = MappingProxyType(data)
                    self._values = tuple(data[key] for key in data)

                def __iter__(self) -> Iterator[Any]:
                    return iter(self._values)

            class _Result:
                __slots__ = ("_rows",)

                def __init__(self, rows: Iterable[Mapping[str, Any]] | None = None) -> None:
                    self._rows = tuple(_Row(row) for row in (rows or ()))

                def __iter__(self) -> Iterator[_Row]:
                    return iter(self._rows)

                def __len__(self) -> int:
                    return len(self._rows)

                def __bool__(self) -> bool:
                    return bool(self._rows)

                def scalars(self) -> _ScalarResult:
                    return _ScalarResult(store.reports)

            return _Result()

    ENGINE = _InMemoryEngine(_DB_URL)

    def _in_memory_sessionmaker(store: "_InMemoryStore") -> Callable[[], _InMemorySession]:
        def factory() -> _InMemorySession:
            return _InMemorySession(store)

        return factory

    _SESSION_FACTORY = _in_memory_sessionmaker(ENGINE.store)
    Base = declarative_base()  # type: ignore[call-arg]

    if _sa is not None:

        def _select(*_: Any, **__: Any) -> Any:
            class _SelectClause:
                def where(self, *args: Any, **kwargs: Any) -> "_SelectClause":
                    return self

                def order_by(self, *args: Any, **kwargs: Any) -> "_SelectClause":
                    return self

            return _SelectClause()

        stub_select = getattr(_sa, "select", None)
        if callable(stub_select):  # pragma: no cover - runtime patching
            stub_select.__code__ = _select.__code__
            stub_select.__defaults__ = _select.__defaults__
            stub_select.__kwdefaults__ = _select.__kwdefaults__


def SessionLocal() -> Any:
    session = _SESSION_FACTORY()
    if hasattr(session, "__enter__") and hasattr(session, "__exit__"):
        return session
    return _SessionContext(session)


if _SQLALCHEMY_AVAILABLE:

    class TCAResult(Base):
        """Persistence model storing derived per-trade TCA metrics."""

        __tablename__ = "tca_results"

        account_id = Column(String, primary_key=True)
        trade_id = Column(String, primary_key=True)
        slippage_bps = Column(Numeric(24, 12), nullable=False)
        fees_usd = Column(Numeric(24, 12), nullable=True)
        ts = Column(DateTime(timezone=True), nullable=False, default=lambda: datetime.now(UTC))


    class TCAReport(Base):
        """Persistence model for daily expected-vs-realised execution reports."""

        __tablename__ = "tca_reports"

        account_id = Column(String, primary_key=True)
        symbol = Column(String, primary_key=True)
        ts = Column(
            DateTime(timezone=True), primary_key=True, default=lambda: datetime.now(UTC)
        )
        expected_cost = Column(Numeric(24, 12), nullable=False)
        realized_cost = Column(Numeric(24, 12), nullable=False)
        slippage_bps = Column(Numeric(24, 12), nullable=False)

    Base.metadata.create_all(bind=ENGINE)

else:

    class _ColumnProxy:
        def __init__(self, name: str) -> None:
            self.name = name

        def desc(self) -> tuple[str, str]:
            return ("desc", self.name)

        def __eq__(self, other: object) -> tuple[str, str, object]:  # pragma: no cover
            return ("eq", self.name, other)

    class TCAResult:
        account_id = _ColumnProxy("account_id")
        trade_id = _ColumnProxy("trade_id")
        slippage_bps = _ColumnProxy("slippage_bps")
        fees_usd = _ColumnProxy("fees_usd")
        ts = _ColumnProxy("ts")

        def __init__(
            self,
            *,
            account_id: str,
            trade_id: str,
            slippage_bps: Decimal,
            fees_usd: Decimal | None,
            ts: datetime,
        ) -> None:
            self.account_id = account_id
            self.trade_id = trade_id
            self.slippage_bps = slippage_bps
            self.fees_usd = fees_usd
            self.ts = ts

        def __repr__(self) -> str:  # pragma: no cover - debugging helper
            return (
                "TCAResult(account_id={!r}, trade_id={!r}, slippage_bps={!r}, fees_usd={!r}, ts={!r})"
            ).format(self.account_id, self.trade_id, self.slippage_bps, self.fees_usd, self.ts)


    class TCAReport:
        account_id = _ColumnProxy("account_id")
        symbol = _ColumnProxy("symbol")
        ts = _ColumnProxy("ts")
        expected_cost = _ColumnProxy("expected_cost")
        realized_cost = _ColumnProxy("realized_cost")
        slippage_bps = _ColumnProxy("slippage_bps")

        def __init__(
            self,
            *,
            account_id: str,
            symbol: str,
            ts: datetime,
            expected_cost: Decimal,
            realized_cost: Decimal,
            slippage_bps: Decimal,
        ) -> None:
            self.account_id = account_id
            self.symbol = symbol
            self.ts = ts
            self.expected_cost = expected_cost
            self.realized_cost = realized_cost
            self.slippage_bps = slippage_bps

        def __repr__(self) -> str:  # pragma: no cover - debugging helper
            return (
                "TCAReport(account_id={!r}, symbol={!r}, ts={!r}, expected_cost={!r}, "
                "realized_cost={!r}, slippage_bps={!r})"
            ).format(
                self.account_id,
                self.symbol,
                self.ts,
                self.expected_cost,
                self.realized_cost,
                self.slippage_bps,
            )


def _audit_access(
    request: Request,
    actor: str,
    *,
    action: str,
    entity: str,
    metadata: Mapping[str, Any] | None = None,
) -> None:
    """Record audit information for report access using the verified identity."""

    ip_address = request.client.host if request.client else None
    audit_hooks = load_audit_hooks()
    event = AuditEvent(
        actor=actor,
        action=action,
        entity=entity,
        before={},
        after=dict(metadata or {}),
        ip_address=ip_address,
    )
    event.log_with_fallback(
        audit_hooks,
        AUDIT_LOGGER,
        failure_message=f"Failed to write audit log for action={action} entity={entity}",
        disabled_message=f"Audit logging disabled; skipping {action} for {entity}",
    )


def _ensure_datetime(value: datetime | None) -> datetime | None:
    if value is None:
        return None
    if value.tzinfo is None:
        return value.replace(tzinfo=UTC)
    return value.astimezone(UTC)


def _extract_decimal(value: Any) -> Decimal | None:
    if value is None:
        return None
    if isinstance(value, Decimal):
        return value
    try:
        return Decimal(str(value))
    except (InvalidOperation, TypeError, ValueError):
        return None


def _coerce_decimal(value: Any, *, default: Decimal = DECIMAL_ZERO) -> Decimal:
    extracted = _extract_decimal(value)
    if extracted is None:
        return default
    return extracted


def _quantize(value: Decimal, quantum: Decimal) -> Decimal:
    return value.quantize(quantum, rounding=ROUND_HALF_UP)


def _normalise_metadata(raw: Any) -> dict[str, Any]:
    if raw is None:
        return {}
    if isinstance(raw, Mapping):
        return dict(raw)
    if isinstance(raw, str):
        try:
            parsed = json.loads(raw)
        except json.JSONDecodeError:
            return {}
        if isinstance(parsed, Mapping):
            return dict(parsed)
    return {}


def _mid_price_from_metadata(*payloads: Mapping[str, Any]) -> Decimal | None:
    for payload in payloads:
        mid = payload.get("mid_price_at_submit")
        if mid is None:
            continue
        value = _extract_decimal(mid)
        if value is not None:
            return value
    return None


def _liquidity_flag(*payloads: Mapping[str, Any]) -> str | None:
    candidates = ("liquidity", "liquidity_type", "maker_taker")
    for payload in payloads:
        for key in candidates:
            value = payload.get(key)
            if value is None:
                continue
            text_value = str(value).lower()
            if "maker" in text_value:
                return "maker"
            if "taker" in text_value:
                return "taker"
    maker_flag = payloads[0].get("is_maker") if payloads else None
    if isinstance(maker_flag, bool):
        return "maker" if maker_flag else "taker"
    return None


def _trade_direction(size: float, *payloads: Mapping[str, Any]) -> int:
    """Infer trade direction from metadata falling back to fill size."""

    for payload in payloads:
        side = payload.get("side") or payload.get("trade_side") or payload.get("direction")
        if side is None:
            continue
        text_value = str(side).strip().lower()
        if text_value in {"buy", "bid", "long", "b"}:
            return 1
        if text_value in {"sell", "ask", "short", "s"}:
            return -1
    if size > 0:
        return 1
    if size < 0:
        return -1
    return 1


def _expected_price_from_metadata(*payloads: Mapping[str, Any]) -> Decimal | None:
    """Extract the expected execution price if available."""

    candidate_keys = (
        "expected_price",
        "benchmark_price",
        "target_price",
        "arrival_price",
        "limit_price",
        "reference_price",
    )
    for payload in payloads:
        for key in candidate_keys:
            value = payload.get(key)
            if value is None:
                continue
            price = _extract_decimal(value)
            if price is not None:
                return price
    return _mid_price_from_metadata(*payloads)


def _expected_fee_from_metadata(*payloads: Mapping[str, Any]) -> Decimal:
    """Extract the expected fees if they were estimated upstream."""

    candidate_keys = (
        "expected_fee",
        "expected_fees",
        "fee_estimate",
        "estimated_fee",
        "estimated_fees",
    )
    for payload in payloads:
        for key in candidate_keys:
            value = payload.get(key)
            if value is None:
                continue
            fee = _extract_decimal(value)
            if fee is not None:
                return fee
    return DECIMAL_ZERO


def _slippage_bps(fill_price: Decimal, mid_price: Decimal) -> Decimal:
    if mid_price == DECIMAL_ZERO:
        return DECIMAL_ZERO
    return ((fill_price - mid_price) / mid_price) * BPS_FACTOR


def _daterange_bounds(target_date: date) -> tuple[datetime, datetime]:
    start = datetime.combine(target_date, time.min, tzinfo=UTC)
    end = start + timedelta(days=1)
    return start, end


@dataclass
class FillMetrics:
    fill_id: str
    fill_time: datetime
    fill_price: Decimal
    size: Decimal
    fee: Decimal
    mid_price: Decimal | None
    slippage_bps: Decimal
    notional: Decimal
    liquidity: str | None


class FillMetricsModel(BaseModel):
    fill_id: str
    fill_time: datetime
    fill_price: Decimal
    size: Decimal
    fee: Decimal
    mid_price_at_submit: Decimal | None
    slippage_bps: Decimal
    notional_usd: Decimal
    liquidity: str | None = Field(None, description="Maker or taker attribution if available")

    class Config:
        json_encoders = {
            datetime: lambda value: value.isoformat(),
            Decimal: lambda value: format(value, "f"),
        }


class TradeReportModel(BaseModel):
    trade_id: str
    account_id: str
    market: str
    submitted_at: datetime
    average_slippage_bps: Decimal
    total_slippage_cost_usd: Decimal
    fees_usd: Decimal
    maker_ratio: Decimal
    taker_ratio: Decimal
    fills: list[FillMetricsModel]


class DailySummaryModel(BaseModel):
    account_id: str
    date: date
    avg_slippage_bps: Decimal
    total_cost_usd: Decimal
    maker_ratio: Decimal
    taker_ratio: Decimal
    fee_attribution: dict[str, Decimal]
    trade_count: int


class TCAReportModel(BaseModel):
    account_id: str
    symbol: str
    date: date
    expected_cost_usd: Decimal
    realized_cost_usd: Decimal
    slippage_bps: Decimal
    slippage_cost_usd: Decimal
    fill_quality_bps: Decimal
    fee_impact_usd: Decimal
    trade_count: int

    class Config:
        json_encoders = {
            datetime: lambda value: value.isoformat(),
            Decimal: lambda value: format(value, "f"),
        }


@dataclass
class ExpectedVsRealised:
    expected_cost: Decimal
    realized_cost: Decimal
    slippage_bps: Decimal
    slippage_cost_usd: Decimal
    fill_quality_bps: Decimal
    fee_impact_usd: Decimal
    trade_count: int


app = FastAPI(title="TCA Service", version="1.0.0")


def _serialize_fill(fill: FillMetrics) -> FillMetricsModel:
    return FillMetricsModel(
        fill_id=fill.fill_id,
        fill_time=fill.fill_time,
        fill_price=_quantize(fill.fill_price, PRICE_QUANT),
        size=_quantize(fill.size, SIZE_QUANT),
        fee=_quantize(fill.fee, FEE_QUANT),
        mid_price_at_submit=(
            _quantize(fill.mid_price, PRICE_QUANT) if fill.mid_price is not None else None
        ),
        slippage_bps=_quantize(fill.slippage_bps, BPS_QUANT),
        notional_usd=_quantize(fill.notional, NOTIONAL_QUANT),
        liquidity=fill.liquidity,
    )


def _persist_result(
    session: Session,
    *,
    account_id: str,
    trade_id: str,
    slippage_bps: Decimal,
    fees_usd: Decimal,
) -> None:
    quantized_slippage = slippage_bps.quantize(DECIMAL_TWELVE_DP, rounding=ROUND_HALF_UP)
    quantized_fees = fees_usd.quantize(DECIMAL_TWELVE_DP, rounding=ROUND_HALF_UP)
    record = session.get(TCAResult, (account_id, trade_id))
    if record is None:
        record = TCAResult(
            account_id=account_id,
            trade_id=trade_id,
            slippage_bps=quantized_slippage,
            fees_usd=quantized_fees,
            ts=datetime.now(UTC),
        )
        session.add(record)
    else:
        record.slippage_bps = quantized_slippage
        record.fees_usd = quantized_fees
        record.ts = datetime.now(UTC)


def _fetch_trade_rows(session: Session, trade_id: str) -> list[Mapping[str, Any]]:
    query = text(
        """
        SELECT
            o.order_id AS trade_id,
            o.account_id,
            o.market,
            o.submitted_at,
            o.metadata AS order_metadata,
            f.fill_id,
            f.fill_time,
            f.price AS fill_price,
            f.size,
            f.fee,
            f.metadata AS fill_metadata
        FROM orders o
        JOIN fills f ON f.order_id = o.order_id
        WHERE o.order_id = :trade_id
        ORDER BY f.fill_time ASC
        """
    )
    result = session.execute(query, {"trade_id": trade_id})
    return [dict(row._mapping) for row in result]


def _build_fill_metrics(rows: Iterable[Mapping[str, Any]]) -> tuple[list[FillMetrics], Mapping[str, Any]]:
    fills: list[FillMetrics] = []
    order_info: MutableMapping[str, Any] | None = None
    for row in rows:
        if order_info is None:
            order_info = {
                "trade_id": row.get("trade_id"),
                "account_id": row.get("account_id"),
                "market": row.get("market"),
                "submitted_at": _ensure_datetime(row.get("submitted_at")),
                "order_metadata": _normalise_metadata(row.get("order_metadata")),
            }
        fill_metadata = _normalise_metadata(row.get("fill_metadata"))
        order_metadata = order_info.get("order_metadata", {}) if order_info else {}
        mid_price = _mid_price_from_metadata(fill_metadata, order_metadata) if order_info else None
        fill_price = _coerce_decimal(row.get("fill_price"))
        size = _coerce_decimal(row.get("size"))
        fee = _coerce_decimal(row.get("fee"))
        slippage = _slippage_bps(fill_price, mid_price) if mid_price is not None else DECIMAL_ZERO
        notional = fill_price * size
        liquidity = _liquidity_flag(fill_metadata, order_metadata)
        fills.append(
            FillMetrics(
                fill_id=str(row.get("fill_id")),
                fill_time=_ensure_datetime(row.get("fill_time")) or datetime.now(UTC),
                fill_price=fill_price,
                size=size,
                fee=fee,
                mid_price=mid_price,
                slippage_bps=slippage,
                notional=notional,
                liquidity=liquidity,
            )
        )
    if order_info is None:
        return [], {}
    return fills, order_info


def _compare_expected_realised(rows: Sequence[Mapping[str, Any]]) -> ExpectedVsRealised:
    if not rows:
        return ExpectedVsRealised(
            expected_cost=DECIMAL_ZERO,
            realized_cost=DECIMAL_ZERO,
            slippage_bps=DECIMAL_ZERO,
            slippage_cost_usd=DECIMAL_ZERO,
            fill_quality_bps=DECIMAL_ZERO,
            fee_impact_usd=DECIMAL_ZERO,
            trade_count=0,
        )

    expected_cost_total = DECIMAL_ZERO
    realized_cost_total = DECIMAL_ZERO
    weighted_slippage = DECIMAL_ZERO
    weighted_quality = DECIMAL_ZERO
    slippage_cost_total = DECIMAL_ZERO
    fee_impact_total = DECIMAL_ZERO
    total_size = DECIMAL_ZERO
    seen_trades: set[str] = set()

    for row in rows:
        trade_id = str(row.get("trade_id"))
        seen_trades.add(trade_id)

        order_metadata = _normalise_metadata(row.get("order_metadata"))
        fill_metadata = _normalise_metadata(row.get("fill_metadata"))

        fill_price = _coerce_decimal(row.get("fill_price"))
        size = _coerce_decimal(row.get("size"))
        abs_size = abs(size)
        if abs_size == DECIMAL_ZERO:
            continue

        expected_price = _expected_price_from_metadata(fill_metadata, order_metadata)
        if expected_price is None or expected_price == DECIMAL_ZERO:
            expected_price = fill_price

        expected_fee = _expected_fee_from_metadata(fill_metadata, order_metadata)
        realized_fee = _coerce_decimal(row.get("fee"))
        direction = _trade_direction(size, fill_metadata, order_metadata)

        expected_notional = expected_price * abs_size
        realized_notional = fill_price * abs_size

        expected_cost_total += expected_notional + expected_fee
        realized_cost_total += realized_notional + realized_fee

        if expected_price != DECIMAL_ZERO:
            slippage_bps = ((fill_price - expected_price) * direction / expected_price) * BPS_FACTOR
        else:
            slippage_bps = DECIMAL_ZERO
        slippage_cost = (fill_price - expected_price) * abs_size * direction
        fee_impact = realized_fee - expected_fee

        weighted_slippage += slippage_bps * abs_size
        weighted_quality += (-slippage_bps) * abs_size
        slippage_cost_total += slippage_cost
        fee_impact_total += fee_impact
        total_size += abs_size

    avg_slippage = weighted_slippage / total_size if total_size else DECIMAL_ZERO
    avg_quality = weighted_quality / total_size if total_size else DECIMAL_ZERO

    return ExpectedVsRealised(
        expected_cost=expected_cost_total,
        realized_cost=realized_cost_total,
        slippage_bps=avg_slippage,
        slippage_cost_usd=slippage_cost_total,
        fill_quality_bps=avg_quality,
        fee_impact_usd=fee_impact_total,
        trade_count=len(seen_trades),
    )


def _aggregate_trade(
    fills: Sequence[FillMetrics],
) -> tuple[Decimal, Decimal, Decimal, Decimal, Decimal]:
    if not fills:
        return (
            DECIMAL_ZERO,
            DECIMAL_ZERO,
            DECIMAL_ZERO,
            DECIMAL_ZERO,
            DECIMAL_ZERO,
        )

    total_size = DECIMAL_ZERO
    total_notional = DECIMAL_ZERO
    total_cost = DECIMAL_ZERO
    total_fees = DECIMAL_ZERO
    weighted = DECIMAL_ZERO
    maker_notional = DECIMAL_ZERO
    taker_notional = DECIMAL_ZERO

    for fill in fills:
        if fill.size != DECIMAL_ZERO:
            total_size += fill.size
            weighted += fill.slippage_bps * fill.size
        total_notional += fill.notional
        reference_price = fill.mid_price or fill.fill_price
        total_cost += (fill.fill_price - reference_price) * fill.size
        total_fees += fill.fee
        if fill.liquidity == "maker":
            maker_notional += fill.notional
        elif fill.liquidity == "taker":
            taker_notional += fill.notional

    if total_size == DECIMAL_ZERO:
        avg_slippage = DECIMAL_ZERO
    else:
        avg_slippage = weighted / total_size

    if total_notional != DECIMAL_ZERO:
        maker_ratio = maker_notional / total_notional
        taker_ratio = taker_notional / total_notional
    else:
        maker_ratio = taker_ratio = DECIMAL_ZERO

    return avg_slippage, total_cost, total_fees, maker_ratio, taker_ratio


def _daily_summary(
    session: Session,
    *,
    account_id: str,
    start: datetime,
    end: datetime,
) -> DailySummaryModel:
    query = text(
        """
        SELECT
            o.order_id AS trade_id,
            o.account_id,
            o.market,
            o.submitted_at,
            o.metadata AS order_metadata,
            f.fill_id,
            f.fill_time,
            f.price AS fill_price,
            f.size,
            f.fee,
            f.metadata AS fill_metadata
        FROM orders o
        JOIN fills f ON f.order_id = o.order_id
        WHERE o.account_id = :account_id
          AND f.fill_time >= :start_ts
          AND f.fill_time < :end_ts
        ORDER BY o.order_id, f.fill_time
        """
    )

    rows = session.execute(
        query,
        {"account_id": account_id, "start_ts": start, "end_ts": end},
    )

    fills_by_trade: dict[str, list[FillMetrics]] = defaultdict(list)
    orders: dict[str, Mapping[str, Any]] = {}

    for row in rows:
        mapping = dict(row._mapping)
        trade_id = str(mapping.get("trade_id"))
        fill_metadata = _normalise_metadata(mapping.get("fill_metadata"))
        order_metadata = _normalise_metadata(mapping.get("order_metadata"))
        mid_price = _mid_price_from_metadata(fill_metadata, order_metadata)
        fill_price = _coerce_decimal(mapping.get("fill_price"))
        size = _coerce_decimal(mapping.get("size"))
        fee = _coerce_decimal(mapping.get("fee"))
        slippage = _slippage_bps(fill_price, mid_price) if mid_price is not None else 0.0
        notional = fill_price * size
        liquidity = _liquidity_flag(fill_metadata, order_metadata)
        fills_by_trade[trade_id].append(
            FillMetrics(
                fill_id=str(mapping.get("fill_id")),
                fill_time=_ensure_datetime(mapping.get("fill_time")) or datetime.now(UTC),
                fill_price=fill_price,
                size=size,
                fee=fee,
                mid_price=mid_price,
                slippage_bps=slippage,
                notional=notional,
                liquidity=liquidity,
            )
        )
        if trade_id not in orders:
            orders[trade_id] = {
                "trade_id": trade_id,
                "account_id": mapping.get("account_id"),
                "submitted_at": mapping.get("submitted_at"),
            }

    if not fills_by_trade:
        raise HTTPException(status_code=404, detail="No fills found for account and date")

    total_slippage_weighted = DECIMAL_ZERO
    total_size = DECIMAL_ZERO
    total_cost = DECIMAL_ZERO
    total_fees = DECIMAL_ZERO
    total_notional = DECIMAL_ZERO
    maker_notional = DECIMAL_ZERO
    taker_notional = DECIMAL_ZERO
    maker_fees = DECIMAL_ZERO
    taker_fees = DECIMAL_ZERO

    for trade_id, fills in fills_by_trade.items():
        for fill in fills:
            total_slippage_weighted += fill.slippage_bps * fill.size
            total_size += fill.size
            reference_price = fill.mid_price or fill.fill_price
            total_cost += (fill.fill_price - reference_price) * fill.size
            total_fees += fill.fee
            total_notional += fill.notional
            if fill.liquidity == "maker":
                maker_notional += fill.notional
                maker_fees += fill.fee
            elif fill.liquidity == "taker":
                taker_notional += fill.notional
                taker_fees += fill.fee

    avg_slippage = total_slippage_weighted / total_size if total_size else DECIMAL_ZERO
    maker_ratio = maker_notional / total_notional if total_notional else DECIMAL_ZERO
    taker_ratio = taker_notional / total_notional if total_notional else DECIMAL_ZERO

    fee_attribution = {
        "total_fees_usd": total_fees,
        "maker_fees_usd": maker_fees,
        "taker_fees_usd": taker_fees,
    }

    return DailySummaryModel(
        account_id=account_id,
        date=start.date(),
        avg_slippage_bps=_quantize(avg_slippage, BPS_QUANT),
        total_cost_usd=_quantize(total_cost, USD_QUANT),
        maker_ratio=_quantize(maker_ratio, RATIO_QUANT),
        taker_ratio=_quantize(taker_ratio, RATIO_QUANT),
        fee_attribution={
            key: _quantize(value, USD_QUANT)
            for key, value in fee_attribution.items()
        },
        trade_count=len(fills_by_trade),
    )


def _persist_report(
    session: Session,
    *,
    account_id: str,
    symbol: str,
    expected_cost: Decimal,
    realized_cost: Decimal,
    slippage_bps: Decimal,
) -> None:
    quantized_expected = expected_cost.quantize(DECIMAL_TWELVE_DP, rounding=ROUND_HALF_UP)
    quantized_realized = realized_cost.quantize(DECIMAL_TWELVE_DP, rounding=ROUND_HALF_UP)
    quantized_slippage = slippage_bps.quantize(DECIMAL_TWELVE_DP, rounding=ROUND_HALF_UP)
    session.add(
        TCAReport(
            account_id=account_id,
            symbol=symbol,
            expected_cost=quantized_expected,
            realized_cost=quantized_realized,
            slippage_bps=quantized_slippage,
            ts=datetime.now(UTC),
        )
    )


def _fetch_execution_rows(
    session: Session,
    *,
    account_id: str,
    symbol: str,
    start: datetime,
    end: datetime,
) -> list[Mapping[str, Any]]:
    query = text(
        """
        SELECT
            o.order_id AS trade_id,
            o.account_id,
            o.market,
            o.submitted_at,
            o.metadata AS order_metadata,
            f.fill_id,
            f.fill_time,
            f.price AS fill_price,
            f.size,
            f.fee,
            f.metadata AS fill_metadata
        FROM orders o
        JOIN fills f ON f.order_id = o.order_id
        WHERE o.account_id = :account_id
          AND o.market = :symbol
          AND f.fill_time >= :start_ts
          AND f.fill_time < :end_ts
        ORDER BY f.fill_time
        """
    )
    result = session.execute(
        query,
        {"account_id": account_id, "symbol": symbol, "start_ts": start, "end_ts": end},
    )
    return [dict(row._mapping) for row in result]


def _build_report_response(
    *,
    account_id: str,
    symbol: str,
    target_date: date,
    metrics: ExpectedVsRealised,
) -> TCAReportModel:
    return TCAReportModel(
        account_id=account_id,
        symbol=symbol,
        date=target_date,
        expected_cost_usd=_quantize(metrics.expected_cost, USD_QUANT),
        realized_cost_usd=_quantize(metrics.realized_cost, USD_QUANT),
        slippage_bps=_quantize(metrics.slippage_bps, BPS_QUANT),
        slippage_cost_usd=_quantize(metrics.slippage_cost_usd, USD_QUANT),
        fill_quality_bps=_quantize(metrics.fill_quality_bps, BPS_QUANT),
        fee_impact_usd=_quantize(metrics.fee_impact_usd, USD_QUANT),
        trade_count=metrics.trade_count,
    )


@app.get("/tca/trade", response_model=TradeReportModel)
def get_trade_report(
    request: Request,
    trade_id: str = Query(..., description="Unique identifier for the trade/order"),
    actor_account: str = Depends(require_admin_account),
):
    with SessionLocal() as session:
        try:
            rows = _fetch_trade_rows(session, trade_id)
        except SQLAlchemyError:  # pragma: no cover - defensive guard
            LOGGER.exception("Database query failed for trade_id=%s", trade_id)
            raise HTTPException(status_code=500, detail="Database error") from exc

        fills, order_info = _build_fill_metrics(rows)
        if not fills or not order_info:
            raise HTTPException(status_code=404, detail="Trade not found")

        avg_slippage, total_cost, total_fees, maker_ratio, taker_ratio = _aggregate_trade(fills)

        _persist_result(
            session,
            account_id=str(order_info["account_id"]),
            trade_id=str(order_info["trade_id"]),
            slippage_bps=avg_slippage,
            fees_usd=total_fees,
        )
        session.commit()

        response = TradeReportModel(
            trade_id=str(order_info["trade_id"]),
            account_id=str(order_info["account_id"]),
            market=str(order_info["market"]),
            submitted_at=order_info["submitted_at"],
            average_slippage_bps=_quantize(avg_slippage, BPS_QUANT),
            total_slippage_cost_usd=_quantize(total_cost, USD_QUANT),
            fees_usd=_quantize(total_fees, USD_QUANT),
            maker_ratio=_quantize(maker_ratio, RATIO_QUANT),
            taker_ratio=_quantize(taker_ratio, RATIO_QUANT),
            fills=[_serialize_fill(fill) for fill in fills],
        )
        _audit_access(
            request,
            actor_account,
            action="tca.trade.report",
            entity=str(order_info["trade_id"]),
            metadata={
                "account_id": str(order_info["account_id"]),
                "market": str(order_info["market"]),
            },
        )
        return response


@app.get("/tca/summary", response_model=DailySummaryModel)
def get_daily_summary(
    request: Request,
    account_id: str = Query(..., description="Account identifier"),
    date_str: str | None = Query(None, alias="date", description="Trading day in ISO format"),
    actor_account: str = Depends(require_admin_account),
):
    target_date = date.fromisoformat(date_str) if date_str else datetime.now(UTC).date()
    start, end = _daterange_bounds(target_date)

    with SessionLocal() as session:
        try:
            summary = _daily_summary(session, account_id=account_id, start=start, end=end)
        except SQLAlchemyError as exc:  # pragma: no cover - defensive guard
            LOGGER.exception("Failed to compute TCA summary for account=%s", account_id)
            raise HTTPException(status_code=500, detail="Database error") from exc
    _audit_access(
        request,
        actor_account,
        action="tca.summary",
        entity=f"{account_id}:{target_date.isoformat()}",
        metadata={"account_id": account_id, "date": target_date.isoformat()},
    )
    return summary


@app.get("/tca/report", response_model=TCAReportModel)
def get_tca_report(
    request: Request,
    account_id: str = Query(..., description="Account identifier"),
    symbol: str = Query(..., description="Market or symbol identifier"),
    date_str: str | None = Query(None, alias="date", description="Trading day in ISO format"),
    actor_account: str = Depends(require_admin_account),
):
    symbol = _require_spot_symbol(symbol)
    target_date = date.fromisoformat(date_str) if date_str else datetime.now(UTC).date()
    start, end = _daterange_bounds(target_date)

    with SessionLocal() as session:
        try:
            rows = _fetch_execution_rows(
                session,
                account_id=account_id,
                symbol=symbol,
                start=start,
                end=end,
            )
        except SQLAlchemyError as exc:  # pragma: no cover - defensive guard
            LOGGER.exception(
                "Failed to fetch execution rows for account=%s symbol=%s", account_id, symbol
            )
            raise HTTPException(status_code=500, detail="Database error") from exc

        if not rows:
            raise HTTPException(status_code=404, detail="No executions found for criteria")

        metrics = _compare_expected_realised(rows)
        if metrics.trade_count == 0:
            raise HTTPException(status_code=404, detail="No executions found for criteria")

        try:
            _persist_report(
                session,
                account_id=account_id,
                symbol=symbol,
                expected_cost=metrics.expected_cost,
                realized_cost=metrics.realized_cost,
                slippage_bps=metrics.slippage_bps,
            )
            session.commit()
        except SQLAlchemyError as exc:  # pragma: no cover - defensive guard
            session.rollback()
            LOGGER.exception(
                "Failed to persist TCA report for account=%s symbol=%s", account_id, symbol
            )
            raise HTTPException(status_code=500, detail="Database error") from exc

    response = _build_report_response(
        account_id=account_id,
        symbol=symbol,
        target_date=target_date,
        metrics=metrics,
    )
    _audit_access(
        request,
        actor_account,
        action="tca.report",
        entity=f"{account_id}:{symbol}:{target_date.isoformat()}",
        metadata={
            "account_id": account_id,
            "symbol": symbol,
            "date": target_date.isoformat(),
            "trade_count": metrics.trade_count,
        },
    )
    return response


def generate_daily_reports(target_date: date | None = None) -> list[TCAReportModel]:
    """Produce daily TCA reports for all account/symbol pairs with executions."""

    target = target_date or (datetime.now(UTC) - timedelta(days=1)).date()
    start, end = _daterange_bounds(target)
    reports: list[TCAReportModel] = []
    seen_pairs: set[tuple[str, str]] = set()

    with SessionLocal() as session:
        try:
            pairs_result = session.execute(
                text(
                    """
                    SELECT DISTINCT
                        o.account_id,
                        o.market AS symbol
                    FROM orders o
                    JOIN fills f ON f.order_id = o.order_id
                    WHERE f.fill_time >= :start_ts
                      AND f.fill_time < :end_ts
                    """
                ),
                {"start_ts": start, "end_ts": end},
            )
        except SQLAlchemyError:  # pragma: no cover - defensive guard
            LOGGER.exception("Failed to enumerate executions for TCA report job")
            raise

        for account_id, raw_symbol in pairs_result:
            normalized_symbol = normalize_spot_symbol(raw_symbol)
            if not normalized_symbol or not is_spot_symbol(normalized_symbol):
                LOGGER.warning(
                    "Skipping non-spot instrument during TCA report generation",
                    extra={"symbol": raw_symbol, "account_id": account_id},
                )
                continue

            pair_key = (account_id, normalized_symbol)
            if pair_key in seen_pairs:
                continue
            seen_pairs.add(pair_key)

            try:
                rows = _fetch_execution_rows(
                    session,
                    account_id=account_id,
                    symbol=normalized_symbol,
                    start=start,
                    end=end,
                )
            except SQLAlchemyError:  # pragma: no cover - defensive guard
                LOGGER.exception(
                    "Failed to fetch execution rows for account=%s symbol=%s",
                    account_id,
                    normalized_symbol,
                )
                continue

            if not rows:
                continue

            metrics = _compare_expected_realised(rows)
            if metrics.trade_count == 0:
                continue

            _persist_report(
                session,
                account_id=account_id,
                symbol=normalized_symbol,
                expected_cost=metrics.expected_cost,
                realized_cost=metrics.realized_cost,
                slippage_bps=metrics.slippage_bps,
            )
            reports.append(
                _build_report_response(
                    account_id=account_id,
                    symbol=normalized_symbol,
                    target_date=target,
                    metrics=metrics,
                )
            )

        session.commit()

    return reports


__all__ = ["app", "generate_daily_reports"]

def _require_spot_symbol(symbol: object) -> str:
    """Normalise *symbol* and ensure it references a supported USD spot market."""

    return require_spot_http(symbol, logger=LOGGER)
<|MERGE_RESOLUTION|>--- conflicted
+++ resolved
@@ -29,11 +29,7 @@
 from dataclasses import dataclass
 from datetime import UTC, date, datetime, time, timedelta
 from decimal import Decimal, InvalidOperation, ROUND_HALF_UP
-<<<<<<< HEAD
 from typing import Any, Iterable, Iterator, Mapping, MutableMapping, Sequence
-=======
-from typing import Any, Callable, Iterable, Mapping, MutableMapping, Sequence
->>>>>>> 47d50340
 
 from fastapi import Depends, FastAPI, HTTPException, Query, Request
 from pydantic import BaseModel, Field
