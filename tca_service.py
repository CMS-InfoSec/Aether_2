--- conflicted
+++ resolved
@@ -45,11 +45,6 @@
 from shared.postgres import normalize_sqlalchemy_dsn
 from shared.spot import is_spot_symbol, normalize_spot_symbol
 
-<<<<<<< HEAD
-=======
-_AUDIT_HOOKS = load_audit_hooks()
-
->>>>>>> 0fe83d4f
 
 LOGGER = logging.getLogger(__name__)
 AUDIT_LOGGER = logging.getLogger("tca.audit")
@@ -156,14 +151,9 @@
     """Record audit information for report access using the verified identity."""
 
     ip_address = request.client.host if request.client else None
-<<<<<<< HEAD
     audit_hooks = load_audit_hooks()
     log_event_with_fallback(
         audit_hooks,
-=======
-    log_event_with_fallback(
-        _AUDIT_HOOKS,
->>>>>>> 0fe83d4f
         AUDIT_LOGGER,
         actor=actor,
         action=action,
