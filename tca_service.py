--- conflicted
+++ resolved
@@ -41,11 +41,7 @@
 
 from services.common.security import require_admin_account
 from services.common.spot import require_spot_http
-<<<<<<< HEAD
 from shared.audit_hooks import AuditEvent, load_audit_hooks
-=======
-from shared.audit_hooks import AuditEvent, load_audit_hooks, log_audit_event_with_fallback
->>>>>>> 78331bca
 from shared.postgres import normalize_sqlalchemy_dsn
 from shared.spot import is_spot_symbol, normalize_spot_symbol
 
@@ -164,16 +160,9 @@
         after=dict(metadata or {}),
         ip_address=ip_address,
     )
-<<<<<<< HEAD
     event.log_with_fallback(
         audit_hooks,
         AUDIT_LOGGER,
-=======
-    log_audit_event_with_fallback(
-        audit_hooks,
-        AUDIT_LOGGER,
-        event,
->>>>>>> 78331bca
         failure_message=f"Failed to write audit log for action={action} entity={entity}",
         disabled_message=f"Audit logging disabled; skipping {action} for {entity}",
     )
