"""FastAPI microservice that produces policy decisions based on model intents."""

from __future__ import annotations


import asyncio
import logging
import math
import os
import time
from collections import defaultdict, deque
from dataclasses import dataclass, replace
from datetime import datetime, timezone

from decimal import ROUND_HALF_UP, Decimal
from threading import Lock
from typing import TYPE_CHECKING, Dict, List, MutableMapping, Sequence

import httpx
from fastapi import Depends, FastAPI, HTTPException, status


from services.common.precision import (
    PrecisionMetadataUnavailable,
    precision_provider,
)
from services.common.schemas import (
    ActionTemplate,
    BookSnapshot,
    ConfidenceMetrics,
    FeeBreakdown,
    PolicyDecisionRequest,
    PolicyDecisionResponse,
    PolicyState,
)
from services.policy.adaptive_horizon import get_horizon
from services.risk.stablecoin_monitor import (
    format_depeg_alert,
    get_global_monitor,
)

from ml.policy.fallback_policy import FallbackDecision, FallbackPolicy


from exchange_adapter import get_exchange_adapter, get_exchange_adapters_status
from metrics import record_abstention_rate, record_drift_score, setup_metrics
from services.common.security import ADMIN_ACCOUNTS, require_admin_account
from shared.graceful_shutdown import flush_logging_handlers, setup_graceful_shutdown


FEES_SERVICE_URL = os.getenv("FEES_SERVICE_URL", "http://fees-service")
FEES_REQUEST_TIMEOUT = float(os.getenv("FEES_REQUEST_TIMEOUT", "1.0"))
CONFIDENCE_THRESHOLD = float(os.getenv("POLICY_CONFIDENCE_THRESHOLD", "0.55"))
ENABLE_SHADOW_EXECUTION = os.getenv("ENABLE_SHADOW_EXECUTION", "true").lower() in {
    "1",
    "true",
    "yes",
}
SHADOW_CLIENT_SUFFIX = os.getenv("SHADOW_CLIENT_SUFFIX", "-shadow")
DEFAULT_EXCHANGE = os.getenv("PRIMARY_EXCHANGE", "kraken")
MODEL_HEALTH_URL = os.getenv("MODEL_HEALTH_URL", "http://model-service/health/model")
MODEL_HEALTH_TIMEOUT = float(os.getenv("MODEL_HEALTH_TIMEOUT", "0.75"))

MODEL_VARIANTS: List[str] = ["trend_model", "meanrev_model", "vol_breakout"]
DEFAULT_MODEL_SHARPES: Dict[str, float] = {
    "trend_model": 1.0,
    "meanrev_model": 0.9,
    "vol_breakout": 1.1,
}

FOUR_DP = Decimal("0.0001")
EIGHT_DP = Decimal("0.00000001")
ZERO_DECIMAL = Decimal("0")

_ATR_CACHE: Dict[str, float] = {}

logger = logging.getLogger(__name__)


SHUTDOWN_TIMEOUT = float(os.getenv("POLICY_SHUTDOWN_TIMEOUT", os.getenv("SERVICE_SHUTDOWN_TIMEOUT", "60.0")))

app = FastAPI(title="Policy Service", version="2.0.0")
setup_metrics(app, service_name="policy-service")
EXCHANGE_ADAPTER = get_exchange_adapter(DEFAULT_EXCHANGE)

shutdown_manager = setup_graceful_shutdown(
    app,
    service_name="policy-service",
    allowed_paths={"/", "/docs", "/openapi.json"},
    shutdown_timeout=SHUTDOWN_TIMEOUT,
    logger_instance=logger,
)


if TYPE_CHECKING:  # pragma: no cover - type checking only
    from services.models.model_server import Intent

try:  # pragma: no cover - optional dependency during testing
    from services.models.model_server import Intent as Intent
except Exception:  # pragma: no cover - fallback for limited environments
    class Intent:  # type: ignore[no-redef]
        def __init__(self, **kwargs) -> None:
            for key, value in kwargs.items():
                setattr(self, key, value)


def _predict_intent(**kwargs) -> "Intent":
    from services.models.model_server import predict_intent as _predict

    return _predict(**kwargs)


def predict_intent(**kwargs) -> "Intent":
    """Compatibility wrapper for callers patching predict_intent."""

    return _predict_intent(**kwargs)


def _enforce_stablecoin_guard() -> None:
    monitor = get_global_monitor()
    statuses = monitor.active_depegs()
    if not statuses:
        return

    detail = format_depeg_alert(statuses, monitor.config.depeg_threshold_bps)
    logger.error(
        "Stablecoin depeg guard triggered; refusing policy decision",
        extra={
            "threshold_bps": monitor.config.depeg_threshold_bps,
            "stablecoin_status": [
                {
                    "symbol": status.symbol,
                    "deviation_bps": round(status.deviation_bps, 3),
                    "price": round(status.price, 6),
                    "feed": status.feed,
                }
                for status in statuses
            ],
        },
    )
    raise HTTPException(
        status_code=status.HTTP_503_SERVICE_UNAVAILABLE,
        detail=detail,
    )


@app.get("/exchange/adapters", tags=["exchange"])
async def list_exchange_adapters() -> List[Dict[str, object]]:
    """Expose discovery metadata for configured exchange adapters."""

    return await get_exchange_adapters_status()


@dataclass
class RegimeSnapshot:
    """Container holding the latest regime classification for a symbol."""

    symbol: str
    regime: str
    volatility: float
    trend_strength: float
    feature_scale: float
    size_scale: float
    sample_count: int
    updated_at: datetime

    def as_payload(self) -> Dict[str, float | int | str]:
        return {
            "symbol": self.symbol,
            "regime": self.regime,
            "volatility": round(self.volatility, 6),
            "trend_strength": round(self.trend_strength, 6),
            "feature_scale": round(self.feature_scale, 4),
            "size_scale": round(self.size_scale, 4),
            "sample_count": self.sample_count,
            "updated_at": self.updated_at.isoformat(),
        }


class RegimeClassifier:
    """Rolling-volatility regime classifier with lightweight trend detection."""

    def __init__(
        self,
        window: int = 50,
        min_samples: int = 5,
        high_vol_threshold: float = 0.012,
        trend_signal_threshold: float = 1.35,
        feature_scale_map: Dict[str, float] | None = None,
        size_scale_map: Dict[str, float] | None = None,
    ) -> None:
        self.window = max(window, 5)
        self.min_samples = max(min_samples, 2)
        self.high_vol_threshold = max(high_vol_threshold, 0.0)
        self.trend_signal_threshold = max(trend_signal_threshold, 0.0)
        self._prices: MutableMapping[str, deque[float]] = defaultdict(
            lambda: deque(maxlen=self.window)
        )
        self._snapshots: Dict[str, RegimeSnapshot] = {}
        self._lock = Lock()
        self._feature_scale_map = feature_scale_map or {
            "trend": 1.1,
            "range": 1.0,
            "high_vol": 0.85,
        }
        self._size_scale_map = size_scale_map or {
            "trend": 1.15,
            "range": 0.85,
            "high_vol": 0.6,
        }

    def observe(self, symbol: str, price: float) -> RegimeSnapshot:
        norm_symbol = symbol.upper()
        with self._lock:
            price_series = self._prices[norm_symbol]
            if price > 0:
                price_series.append(float(price))
            volatility = self._compute_volatility(price_series)
            trend_strength = self._compute_trend_strength(price_series)
            regime = self._classify(volatility, trend_strength, len(price_series))
            feature_scale = self._feature_scale_map.get(regime, 1.0)
            size_scale = self._size_scale_map.get(regime, 1.0)
            snapshot = RegimeSnapshot(
                symbol=norm_symbol,
                regime=regime,
                volatility=volatility,
                trend_strength=trend_strength,
                feature_scale=feature_scale,
                size_scale=size_scale,
                sample_count=len(price_series),
                updated_at=datetime.now(timezone.utc),
            )
            self._snapshots[norm_symbol] = snapshot
            return snapshot

    def get_snapshot(self, symbol: str) -> RegimeSnapshot | None:
        norm_symbol = symbol.upper()
        with self._lock:
            snapshot = self._snapshots.get(norm_symbol)
            return replace(snapshot) if snapshot is not None else None

    def _compute_volatility(self, prices: Sequence[float]) -> float:
        if len(prices) < 2:
            return 0.0
        series = list(prices)
        log_returns: List[float] = []
        previous = series[0]
        for price in series[1:]:
            if previous <= 0 or price <= 0:
                continue
            log_returns.append(math.log(price / previous))
            previous = price
        if not log_returns:
            return 0.0
        mean_return = sum(log_returns) / len(log_returns)
        variance = sum((ret - mean_return) ** 2 for ret in log_returns) / len(log_returns)
        return math.sqrt(max(variance, 0.0))

    def _compute_trend_strength(self, prices: Sequence[float]) -> float:
        series = list(prices)
        count = len(series)
        if count < 2:
            return 0.0
        x_values = range(count)
        mean_x = (count - 1) / 2.0
        mean_y = sum(series) / float(count)
        numerator = sum((x - mean_x) * (y - mean_y) for x, y in zip(x_values, series))
        denominator = sum((x - mean_x) ** 2 for x in x_values)
        if denominator <= 0:
            return 0.0
        slope = numerator / denominator
        latest_price = series[-1] if series[-1] != 0 else 1.0
        return slope / latest_price

    def _classify(self, volatility: float, trend_strength: float, sample_count: int) -> str:
        if sample_count < self.min_samples:
            return "range"
        if volatility >= self.high_vol_threshold:
            return "high_vol"
        signal = abs(trend_strength) / max(volatility, 1e-6)
        if signal >= self.trend_signal_threshold:
            return "trend"
        return "range"


regime_classifier = RegimeClassifier()
fallback_policy = FallbackPolicy(
    top_symbols=["BTC-USD", "ETH-USD", "SOL-USD", "USDT-USD"],
    size_fraction=float(os.getenv("FALLBACK_SIZE_FRACTION", "0.35")),
    momentum_threshold=float(os.getenv("FALLBACK_MOMENTUM_THRESHOLD", "0.6")),
    max_risk_band_bps=float(os.getenv("FALLBACK_MAX_RISK_BPS", "25")),
)


def _flush_policy_event_buffers() -> None:
    """Flush buffered policy events/loggers prior to shutdown."""

    flush_logging_handlers("", __name__)
    snapshot_count = len(regime_classifier._snapshots)  # noqa: SLF001 - intentional diagnostic access
    if snapshot_count:
        logger.info(
            "Draining cached regime snapshots before shutdown",
            extra={"snapshot_count": snapshot_count},
        )


shutdown_manager.register_flush_callback(_flush_policy_event_buffers)


def _default_state() -> PolicyState:
    return PolicyState(regime="unknown", volatility=0.0, liquidity_score=0.0, conviction=0.0)


def _reset_regime_state() -> None:
    """Reset cached regime state. Intended for test isolation."""

    with regime_classifier._lock:  # type: ignore[attr-defined]
        regime_classifier._prices.clear()  # type: ignore[attr-defined]
        regime_classifier._snapshots.clear()  # type: ignore[attr-defined]



<<<<<<< HEAD
async def _resolve_precision(symbol: str) -> Dict[str, float]:
    try:
        return await precision_provider.require(symbol)
=======

def _resolve_precision(symbol: str) -> Dict[str, float | str]:
    try:
        metadata = precision_provider.require(symbol)

>>>>>>> cf479255
    except PrecisionMetadataUnavailable as exc:
        logger.error(
            "Precision metadata unavailable for native instrument %s", native,
            extra={"requested_symbol": symbol},
        )
        raise HTTPException(
            status_code=status.HTTP_503_SERVICE_UNAVAILABLE,
            detail="Precision metadata unavailable",
        ) from exc

    native_pair = metadata.get("native_pair")
    if not native_pair and symbol:
        metadata = dict(metadata)
        metadata["native_pair"] = symbol.replace("-", "/")
    return metadata


def _snap(value: float, step: float) -> float:

    if step <= 0:
        return float(value)
    quant = Decimal(str(step))
    snapped = (Decimal(str(value)) / quant).to_integral_value(rounding=ROUND_HALF_UP) * quant
    return float(snapped)




def _to_decimal(value: float | Decimal | None, *, default: Decimal = ZERO_DECIMAL) -> Decimal:
    if value is None:
        return default
    if isinstance(value, Decimal):
        return value
    try:
        return Decimal(str(value))
    except (TypeError, ValueError, ArithmeticError):
        return default


def _quantize_decimal(value: Decimal, exponent: Decimal = FOUR_DP) -> Decimal:
    return value.quantize(exponent, rounding=ROUND_HALF_UP)


def _clamp_decimal(
    value: Decimal,
    lower: Decimal = ZERO_DECIMAL,
    upper: Decimal = Decimal("1"),
) -> Decimal:
    if value < lower:
        return lower
    if value > upper:
        return upper
    return value


def _clamp(value: float, lower: float = 0.0, upper: float = 1.0) -> float:
    return max(lower, min(upper, value))


async def _model_health_ok() -> bool:
    if not MODEL_HEALTH_URL:
        return True

    timeout = httpx.Timeout(MODEL_HEALTH_TIMEOUT)
    async with httpx.AsyncClient(timeout=timeout) as client:
        try:
            response = await client.get(MODEL_HEALTH_URL)
            response.raise_for_status()
        except httpx.HTTPError:
            return False

    try:
        payload = response.json()
    except ValueError:
        return False

    if isinstance(payload, dict):
        status_value = str(payload.get("status") or payload.get("state") or "").lower()
        return status_value == "ok"
    return False


def _model_sharpe_weights() -> Dict[str, float]:
    weights: Dict[str, float] = {}
    for variant in MODEL_VARIANTS:
        env_key = f"POLICY_{variant.upper()}_SHARPE"
        default = DEFAULT_MODEL_SHARPES.get(variant, 1.0)
        raw_value = os.getenv(env_key)
        try:
            weight = float(raw_value) if raw_value is not None else default
        except (TypeError, ValueError):
            weight = default
        weights[variant] = max(weight, 0.0)
    return weights


def _normalize_weights(weights: Dict[str, float]) -> Dict[str, float]:
    filtered = {key: max(value, 0.0) for key, value in weights.items()}
    total = sum(filtered.values())
    if total <= 0:
        if not MODEL_VARIANTS:
            return {}
        uniform = 1.0 / float(len(MODEL_VARIANTS))
        return {variant: uniform for variant in MODEL_VARIANTS}
    return {key: (value / total if total > 0 else 0.0) for key, value in filtered.items()}


def _blend_confidence(intents: Dict[str, "Intent"], weights: Dict[str, float]) -> ConfidenceMetrics:
    model_conf = ZERO_DECIMAL
    state_conf = ZERO_DECIMAL
    exec_conf = ZERO_DECIMAL
    overall = ZERO_DECIMAL

    for key, intent in intents.items():
        weight = _to_decimal(weights.get(key, 0.0))
        if weight <= ZERO_DECIMAL:
            continue
        confidence = intent.confidence
        model_conf += _to_decimal(confidence.model_confidence) * weight
        state_conf += _to_decimal(confidence.state_confidence) * weight
        exec_conf += _to_decimal(confidence.execution_confidence) * weight
        overall += _to_decimal(confidence.overall_confidence, default=ZERO_DECIMAL) * weight

    blended = ConfidenceMetrics(
        model_confidence=float(_quantize_decimal(_clamp_decimal(model_conf))),
        state_confidence=float(_quantize_decimal(_clamp_decimal(state_conf))),
        execution_confidence=float(_quantize_decimal(_clamp_decimal(exec_conf))),
        overall_confidence=float(_quantize_decimal(_clamp_decimal(overall))),
    )
    return blended


def _blend_template_confidences(
    intents: Dict[str, "Intent"], weights: Dict[str, float]
) -> Dict[str, Decimal]:
    confidence_totals: Dict[str, Decimal] = defaultdict(lambda: ZERO_DECIMAL)
    weight_totals: Dict[str, Decimal] = defaultdict(lambda: ZERO_DECIMAL)

    for key, intent in intents.items():
        weight = _to_decimal(weights.get(key, 0.0))
        if weight <= ZERO_DECIMAL:
            continue
        for template in intent.action_templates or []:
            template_key = template.name.lower()
            confidence_totals[template_key] += _to_decimal(template.confidence) * weight
            weight_totals[template_key] += weight

    blended: Dict[str, Decimal] = {}
    for template_key, total_conf in confidence_totals.items():
        weight = weight_totals.get(template_key, ZERO_DECIMAL)
        if weight > ZERO_DECIMAL:
            average = total_conf / weight
        else:
            average = total_conf
        blended[template_key] = _quantize_decimal(_clamp_decimal(average))
    return blended


def _vote_entropy(votes: Dict[str, float]) -> float:
    total = sum(value for value in votes.values() if value > 0)
    if total <= 0:
        return 0.0
    entropy = 0.0
    for value in votes.values():
        if value <= 0:
            continue
        probability = value / total
        entropy -= probability * math.log(probability)
    return entropy


def _resolve_atr(symbol: str, snapshot: BookSnapshot, state: PolicyState | None) -> float:
    symbol_key = symbol.upper()

    atr_candidates: List[float] = []
    if state is not None:
        try:
            atr_candidates.append(float(getattr(state, "volatility", 0.0)) * 100.0)
        except (TypeError, ValueError):
            pass

    try:
        atr_candidates.append(float(snapshot.spread_bps) * 1.5)
    except (TypeError, ValueError):
        pass

    atr = next((value for value in atr_candidates if value and math.isfinite(value) and value > 0), None)
    if atr is None:
        atr = _ATR_CACHE.get(symbol_key, 10.0)
    else:
        previous = _ATR_CACHE.get(symbol_key)
        if previous is not None:
            atr = 0.5 * previous + 0.5 * atr
        _ATR_CACHE[symbol_key] = atr

    atr = max(_ATR_CACHE.get(symbol_key, atr), 1.0)
    _ATR_CACHE[symbol_key] = atr
    return atr


def _resolve_risk_band(
    request_value: float | None,
    intents: Dict[str, "Intent"],
    weights: Dict[str, float],
    attribute: str,
) -> float | None:
    """Resolve a blended risk band while honouring overrides."""

    def _coerce(value: object | None) -> float | None:
        try:
            numeric = float(value)  # type: ignore[arg-type]
        except (TypeError, ValueError):
            return None
        if not math.isfinite(numeric) or numeric <= 0:
            return None
        return numeric

    candidate = _coerce(request_value)
    if candidate is not None:
        return candidate

    weighted_total = 0.0
    total_weight = 0.0
    fallback: float | None = None

    for variant, intent in intents.items():
        value = _coerce(getattr(intent, attribute, None))
        if value is None:
            continue
        if fallback is None:
            fallback = value
        weight = weights.get(variant, 0.0)
        if weight <= 0:
            continue
        weighted_total += value * weight
        total_weight += weight

    if total_weight > 0:
        return weighted_total / total_weight

    return fallback



async def _fetch_effective_fee(
    account_id: str, symbol: str, liquidity: str, notional: Decimal | float
) -> Decimal:
    liquidity_normalized = liquidity.lower() if liquidity else "maker"
    if liquidity_normalized not in {"maker", "taker"}:
        liquidity_normalized = "maker"

    notional_decimal = _to_decimal(notional)
    if notional_decimal < ZERO_DECIMAL:
        notional_decimal = ZERO_DECIMAL

    params = {
        "pair": symbol,
        "liquidity": liquidity_normalized,
        "notional": f"{_quantize_decimal(notional_decimal, EIGHT_DP)}",
    }
    headers = {"X-Account-ID": account_id}
    timeout = httpx.Timeout(FEES_REQUEST_TIMEOUT)

    async with httpx.AsyncClient(base_url=FEES_SERVICE_URL, timeout=timeout) as client:
        try:
            response = await client.get("/fees/effective", params=params, headers=headers)
            response.raise_for_status()
        except httpx.HTTPStatusError as exc:  # pragma: no cover - surface upstream errors
            raise HTTPException(
                status_code=exc.response.status_code,
                detail="Fee service returned an error",
            ) from exc
        except httpx.HTTPError as exc:  # pragma: no cover - network failures
            raise HTTPException(
                status_code=status.HTTP_503_SERVICE_UNAVAILABLE,
                detail="Unable to contact fee service",
            ) from exc

    payload = response.json()
    if not isinstance(payload, dict):
        raise HTTPException(
            status_code=status.HTTP_502_BAD_GATEWAY,
            detail="Fee service response malformed",
        )

    try:
        return _to_decimal(payload["bps"])
    except (KeyError, TypeError, ValueError) as exc:
        raise HTTPException(
            status_code=status.HTTP_502_BAD_GATEWAY,
            detail="Fee service response missing expected fields",
        ) from exc


@app.get("/health", tags=["health"])
async def health() -> Dict[str, str]:
    return {"status": "ok"}


@app.get("/ready", tags=["health"])
async def ready() -> Dict[str, str]:
    try:
        from services.models.model_server import predict_intent as _predict  # noqa: F401
    except ImportError as exc:  # pragma: no cover - defensive guard
        raise HTTPException(
            status_code=status.HTTP_503_SERVICE_UNAVAILABLE,
            detail="Model server unavailable",
        ) from exc
    return {"status": "ready"}


@app.get("/policy/regime", tags=["policy"])
async def get_regime(symbol: str) -> Dict[str, float | int | str]:
    snapshot = regime_classifier.get_snapshot(symbol)
    if snapshot is None:
        raise HTTPException(
            status_code=status.HTTP_404_NOT_FOUND,
            detail="No regime information available for symbol",
        )
    return snapshot.as_payload()


@app.post(
    "/policy/decide",
    response_model=PolicyDecisionResponse,
    status_code=status.HTTP_200_OK,
)

async def decide_policy(
    request: PolicyDecisionRequest,
    caller_account: str = Depends(require_admin_account),
) -> PolicyDecisionResponse:
    request_account = request.account_id.strip()
    account_id = caller_account.strip()
    caller_normalized = account_id.lower()
    if request_account.strip().lower() != caller_normalized:
        raise HTTPException(
            status_code=status.HTTP_403_FORBIDDEN,
            detail="Account mismatch between header and payload.",
        )

    if hasattr(request, "model_copy"):
        request = request.model_copy(update={"account_id": account_id})
    else:
        request.account_id = account_id  # type: ignore[attr-defined]

    logger.info(
        "Policy decision requested by %s for order %s on account %s",
        account_id,
        request.order_id,
        request_account,
    )
    precision = await _resolve_precision(request.instrument)
    snapped_price = _snap(request.price, precision["tick"])
    snapped_qty = _snap(request.quantity, precision["lot"])

    if snapped_price <= 0 or snapped_qty <= 0:
        raise HTTPException(
            status_code=status.HTTP_422_UNPROCESSABLE_ENTITY,
            detail="Snapped price or quantity is non-positive",
        )

    if request.book_snapshot is None:
        raise HTTPException(
            status_code=status.HTTP_422_UNPROCESSABLE_ENTITY,
            detail="Book snapshot is required for policy evaluation",
        )

    book_snapshot = request.book_snapshot

    _enforce_stablecoin_guard()

    state_model = request.state or _default_state()
    state_payload = (
        state_model.model_dump()
        if hasattr(state_model, "model_dump")
        else {
            "regime": getattr(state_model, "regime", "unknown"),
            "volatility": getattr(state_model, "volatility", 0.0),
            "liquidity_score": getattr(state_model, "liquidity_score", 0.0),
            "conviction": getattr(state_model, "conviction", 0.0),
        }
    )
    horizon_features = {
        "symbol": request.instrument,
        "regime": state_payload.get("regime"),
        "state": state_payload,
        "features": list(request.features or []),
    }
    horizon_seconds = get_horizon(horizon_features)
    features: List[float] = [float(value) for value in request.features]


    raw_weights = _model_sharpe_weights()
    weights = _normalize_weights(raw_weights)

    fallback_reason: str | None = None
    if not await _model_health_ok():
        fallback_reason = "model_health_check_failed"

    intents: Dict[str, "Intent"] = {}
    if fallback_reason is None:
        for variant in MODEL_VARIANTS:
            try:
                intents[variant] = predict_intent(
                    account_id=account_id,
                    symbol=request.instrument,
                    features=features,
                    book_snapshot=book_snapshot,
                    model_variant=variant,
                    horizon=horizon_seconds,
                )
            except Exception as exc:  # pragma: no cover - protective fallback path
                logger.exception(
                    "Model inference failed for order %s on variant %s: %s",
                    request.order_id,
                    variant,
                    exc,
                )
                fallback_reason = f"model_inference_error:{variant}"
                break

    if fallback_reason is not None:
        activation_start = time.monotonic()
        fallback_decision: FallbackDecision = fallback_policy.evaluate(
            request=request,
            book_snapshot=book_snapshot,
            reason=fallback_reason,
        )
        duration = time.monotonic() - activation_start
        fallback_policy.log_activation(reason=fallback_reason, duration=duration)

        await _dispatch_shadow_orders(
            fallback_decision.request,
            fallback_decision.response,
            actor=account_id,
        )
        return fallback_decision.response

    notional = _to_decimal(snapped_price) * _to_decimal(snapped_qty)
    maker_fee_bps = _to_decimal(
        await _fetch_effective_fee(account_id, request.instrument, "maker", notional)
    )
    taker_fee_bps = _to_decimal(
        await _fetch_effective_fee(account_id, request.instrument, "taker", notional)
    )

    effective_fee = FeeBreakdown(
        currency=request.fee.currency,
        maker=float(_quantize_decimal(maker_fee_bps)),
        taker=float(_quantize_decimal(taker_fee_bps)),
        maker_detail=request.fee.maker_detail,
        taker_detail=request.fee.taker_detail,
    )

    confidence = _blend_confidence(intents, weights)
    caller_confidence = request.confidence
    if caller_confidence is not None:
        confidence = ConfidenceMetrics(
            model_confidence=max(confidence.model_confidence, caller_confidence.model_confidence),
            state_confidence=max(confidence.state_confidence, caller_confidence.state_confidence),
            execution_confidence=max(
                confidence.execution_confidence, caller_confidence.execution_confidence
            ),
            overall_confidence=max(
                confidence.overall_confidence or 0.0,
                caller_confidence.overall_confidence or 0.0,
            ),
        )

    expected_edge = ZERO_DECIMAL
    for variant, intent in intents.items():
        weight = _to_decimal(weights.get(variant, 0.0))
        if weight <= ZERO_DECIMAL:
            continue
        expected_edge += weight * _to_decimal(intent.edge_bps, default=ZERO_DECIMAL)

    slippage_bps = _to_decimal(request.slippage_bps, default=ZERO_DECIMAL)
    maker_edge = _quantize_decimal(expected_edge - (maker_fee_bps + slippage_bps))
    taker_edge = _quantize_decimal(expected_edge - (taker_fee_bps + slippage_bps))

    template_confidences = _blend_template_confidences(intents, weights)
    maker_confidence = template_confidences.get(
        "maker", _to_decimal(confidence.execution_confidence)
    )
    taker_default = _to_decimal(confidence.execution_confidence) * Decimal("0.95")
    taker_confidence = template_confidences.get("taker", taker_default)
    maker_confidence = _quantize_decimal(_clamp_decimal(maker_confidence))
    taker_confidence = _quantize_decimal(_clamp_decimal(taker_confidence))

    action_templates = [
        ActionTemplate(
            name="maker",
            venue_type="maker",
            edge_bps=float(maker_edge),
            fee_bps=float(_quantize_decimal(maker_fee_bps)),
            confidence=float(maker_confidence),
        ),
        ActionTemplate(
            name="taker",
            venue_type="taker",
            edge_bps=float(taker_edge),
            fee_bps=float(_quantize_decimal(taker_fee_bps)),
            confidence=float(taker_confidence),
        ),
    ]

    edge_by_action = {"maker": maker_edge, "taker": taker_edge}

    vote_totals: Dict[str, float] = defaultdict(float)
    for variant, intent in intents.items():
        action = (intent.selected_action or "abstain").lower()
        if action not in {"maker", "taker"}:
            action = "abstain"
        vote_totals[action] += weights.get(variant, 0.0)
    for label in ("maker", "taker", "abstain"):
        vote_totals.setdefault(label, 0.0)

    action_priority = {"maker": 2, "taker": 1, "abstain": 0}
    winning_action = max(
        vote_totals.items(),
        key=lambda item: (item[1], action_priority.get(item[0], -1)),
    )[0]

    entropy = _vote_entropy(vote_totals)

    selected_template = next(
        (
            template
            for template in action_templates
            if template.name.lower() == winning_action
        ),
        None,
    )
    if selected_template is None and action_templates:
        selected_template = max(action_templates, key=lambda template: template.edge_bps)

    if winning_action in edge_by_action:
        fee_adjusted_edge = edge_by_action[winning_action]
    elif selected_template is not None:
        fee_adjusted_edge = _quantize_decimal(
            _to_decimal(selected_template.edge_bps),
        )
    else:
        fee_adjusted_edge = ZERO_DECIMAL
    approval_score = sum(
        weights.get(variant, 0.0) for variant, intent in intents.items() if intent.approved
    )

    atr = _resolve_atr(request.instrument, book_snapshot, state_model)
    take_profit_override = _resolve_risk_band(
        request.take_profit_bps, intents, weights, "take_profit_bps"
    )
    stop_loss_override = _resolve_risk_band(
        request.stop_loss_bps, intents, weights, "stop_loss_bps"
    )
    take_profit = take_profit_override if take_profit_override is not None else 3.0 * atr
    stop_loss = stop_loss_override if stop_loss_override is not None else 2.0 * atr

    approved = (
        winning_action in {"maker", "taker"}
        and approval_score >= 0.5
        and fee_adjusted_edge > 0
        and (confidence.overall_confidence or 0.0) >= CONFIDENCE_THRESHOLD
        and entropy <= 0.3
    )

    reason: str | None = None
    selected_action = winning_action if winning_action in {"maker", "taker"} else "abstain"
    if not approved:

        if fee_adjusted_edge <= ZERO_DECIMAL:
            reason = "Fee-adjusted edge non-positive"
        elif entropy > 0.3:
            reason = "High ensemble entropy"
        elif winning_action not in {"maker", "taker"}:
            reason = "Ensemble voted to abstain"
        elif approval_score < 0.5:
            reason = "Insufficient ensemble approval"
        elif (confidence.overall_confidence or 0.0) < CONFIDENCE_THRESHOLD:
            reason = "Confidence below threshold"
        else:
            reason = "Fee-adjusted edge non-positive"

        selected_action = "abstain"
        fee_adjusted_edge = min(fee_adjusted_edge, ZERO_DECIMAL)
    else:
        selected_action = selected_template.name if selected_template else selected_action


    drift_value = getattr(state_model, "conviction", 0.0)
    try:
        drift_value = float(drift_value)
    except (TypeError, ValueError):
        drift_value = 0.0

    record_drift_score(account_id, request.instrument, drift_value)
    abstain_metric = 0.0 if approved and selected_action != "abstain" else 1.0
    record_abstention_rate(account_id, request.instrument, abstain_metric)

    response = PolicyDecisionResponse(
        approved=approved,
        reason=reason,
        effective_fee=effective_fee,
        expected_edge_bps=float(_quantize_decimal(expected_edge)),
        fee_adjusted_edge_bps=float(_quantize_decimal(fee_adjusted_edge)),
        selected_action=selected_action,
        action_templates=action_templates,
        confidence=confidence,
        features=features,
        book_snapshot=book_snapshot,
        state=state_model,
        take_profit_bps=round(float(take_profit), 4),
        stop_loss_bps=round(float(stop_loss), 4),
    )

    await _dispatch_shadow_orders(request, response, actor=account_id)

    return response


async def _dispatch_shadow_orders(
    request: PolicyDecisionRequest,
    response: PolicyDecisionResponse,
    *,
    actor: str | None = None,
) -> None:
    """Submit the primary execution as well as the paper shadow copy."""

    if not response.approved or response.selected_action.lower() == "abstain":
        return

    await _submit_execution(request, response, shadow=False, actor=actor)

    if not ENABLE_SHADOW_EXECUTION:
        return

    try:
        await _submit_execution(request, response, shadow=True, actor=actor)
    except Exception as exc:  # pragma: no cover - best-effort shadow dispatch
        logger.warning(
            "Shadow execution submission failed for order %s requested by %s: %s",
            request.order_id,
            actor or "unknown",
            exc,
        )


async def _submit_execution(
    request: PolicyDecisionRequest,
    response: PolicyDecisionResponse,
    *,
    shadow: bool,
    actor: str | None = None,
) -> None:
    """Submit the execution payload to the configured OMS endpoint."""

    precision = await _resolve_precision(request.instrument)
    snapped_price = _snap(request.price, precision["tick"])
    snapped_qty = _snap(request.quantity, precision["lot"])

    order_type = "limit" if response.selected_action.lower() == "maker" else "market"
    client_id = request.order_id
    if shadow and SHADOW_CLIENT_SUFFIX:
        client_id = f"{client_id}{SHADOW_CLIENT_SUFFIX}"

    payload: Dict[str, object] = {
        "account_id": request.account_id,
        "client_id": client_id,
        "symbol": request.instrument,
        "side": request.side.lower(),
        "order_type": order_type,
        "qty": snapped_qty,
        "post_only": response.selected_action.lower() == "maker",
        "reduce_only": False,
        "flags": [],
        "shadow": shadow,
    }
    if order_type == "limit":
        payload["limit_px"] = snapped_price
    if actor:
        payload["requested_by"] = actor

    if not EXCHANGE_ADAPTER.supports("place_order"):
        raise RuntimeError(
            f"Exchange adapter '{EXCHANGE_ADAPTER.name}' does not support order placement"
        )

    try:
        await EXCHANGE_ADAPTER.place_order(request.account_id, payload, shadow=shadow)
    except httpx.HTTPError as exc:
        if shadow:
            raise
        logger.error(
            "Primary OMS submission failed for order %s requested by %s: %s",
            request.order_id,
            actor or "unknown",
            exc,
        )
        raise<|MERGE_RESOLUTION|>--- conflicted
+++ resolved
@@ -320,17 +320,11 @@
 
 
 
-<<<<<<< HEAD
+
 async def _resolve_precision(symbol: str) -> Dict[str, float]:
     try:
         return await precision_provider.require(symbol)
-=======
-
-def _resolve_precision(symbol: str) -> Dict[str, float | str]:
-    try:
-        metadata = precision_provider.require(symbol)
-
->>>>>>> cf479255
+
     except PrecisionMetadataUnavailable as exc:
         logger.error(
             "Precision metadata unavailable for native instrument %s", native,
