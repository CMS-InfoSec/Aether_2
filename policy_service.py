"""FastAPI microservice that produces policy decisions based on model intents."""

from __future__ import annotations


import math

import os
<<<<<<< HEAD
import math
from collections import defaultdict
=======
from collections import defaultdict, deque
from dataclasses import dataclass, replace
from datetime import datetime, timezone
>>>>>>> 35ee999b
from decimal import ROUND_HALF_UP, Decimal
from threading import Lock
from typing import Dict, List, MutableMapping, Sequence

import httpx
from fastapi import FastAPI, HTTPException, status


from services.common.schemas import (
    ActionTemplate,
    BookSnapshot,
    ConfidenceMetrics,
    FeeBreakdown,
    PolicyDecisionRequest,
    PolicyDecisionResponse,
    PolicyState,
)
from services.models.model_server import Intent, predict_intent


from metrics import record_abstention_rate, record_drift_score, setup_metrics
from services.common.security import ADMIN_ACCOUNTS


FEES_SERVICE_URL = os.getenv("FEES_SERVICE_URL", "http://fees-service")
FEES_REQUEST_TIMEOUT = float(os.getenv("FEES_REQUEST_TIMEOUT", "1.0"))
CONFIDENCE_THRESHOLD = float(os.getenv("POLICY_CONFIDENCE_THRESHOLD", "0.55"))
OMS_SERVICE_URL = os.getenv("OMS_SERVICE_URL", "http://oms-service")
PAPER_OMS_SERVICE_URL = os.getenv("PAPER_OMS_SERVICE_URL", "http://paper-oms-service")
OMS_REQUEST_TIMEOUT = float(os.getenv("OMS_REQUEST_TIMEOUT", "1.0"))
ENABLE_SHADOW_EXECUTION = os.getenv("ENABLE_SHADOW_EXECUTION", "true").lower() in {
    "1",
    "true",
    "yes",
}
SHADOW_CLIENT_SUFFIX = os.getenv("SHADOW_CLIENT_SUFFIX", "-shadow")

MODEL_VARIANTS: List[str] = ["trend_model", "meanrev_model", "vol_breakout"]
DEFAULT_MODEL_SHARPES: Dict[str, float] = {
    "trend_model": 1.0,
    "meanrev_model": 0.9,
    "vol_breakout": 1.1,
}

_ATR_CACHE: Dict[str, float] = {}

KRAKEN_PRECISION: Dict[str, Dict[str, float]] = {
    "BTC-USD": {"tick": 0.1, "lot": 0.0001},
    "ETH-USD": {"tick": 0.01, "lot": 0.001},
    "SOL-USD": {"tick": 0.001, "lot": 0.01},
}


logger = logging.getLogger(__name__)


app = FastAPI(title="Policy Service", version="2.0.0")
setup_metrics(app)


@dataclass
class RegimeSnapshot:
    """Container holding the latest regime classification for a symbol."""

    symbol: str
    regime: str
    volatility: float
    trend_strength: float
    feature_scale: float
    size_scale: float
    sample_count: int
    updated_at: datetime

    def as_payload(self) -> Dict[str, float | int | str]:
        return {
            "symbol": self.symbol,
            "regime": self.regime,
            "volatility": round(self.volatility, 6),
            "trend_strength": round(self.trend_strength, 6),
            "feature_scale": round(self.feature_scale, 4),
            "size_scale": round(self.size_scale, 4),
            "sample_count": self.sample_count,
            "updated_at": self.updated_at.isoformat(),
        }


class RegimeClassifier:
    """Rolling-volatility regime classifier with lightweight trend detection."""

    def __init__(
        self,
        window: int = 50,
        min_samples: int = 5,
        high_vol_threshold: float = 0.012,
        trend_signal_threshold: float = 1.35,
        feature_scale_map: Dict[str, float] | None = None,
        size_scale_map: Dict[str, float] | None = None,
    ) -> None:
        self.window = max(window, 5)
        self.min_samples = max(min_samples, 2)
        self.high_vol_threshold = max(high_vol_threshold, 0.0)
        self.trend_signal_threshold = max(trend_signal_threshold, 0.0)
        self._prices: MutableMapping[str, deque[float]] = defaultdict(
            lambda: deque(maxlen=self.window)
        )
        self._snapshots: Dict[str, RegimeSnapshot] = {}
        self._lock = Lock()
        self._feature_scale_map = feature_scale_map or {
            "trend": 1.1,
            "range": 1.0,
            "high_vol": 0.85,
        }
        self._size_scale_map = size_scale_map or {
            "trend": 1.15,
            "range": 0.85,
            "high_vol": 0.6,
        }

    def observe(self, symbol: str, price: float) -> RegimeSnapshot:
        norm_symbol = symbol.upper()
        with self._lock:
            price_series = self._prices[norm_symbol]
            if price > 0:
                price_series.append(float(price))
            volatility = self._compute_volatility(price_series)
            trend_strength = self._compute_trend_strength(price_series)
            regime = self._classify(volatility, trend_strength, len(price_series))
            feature_scale = self._feature_scale_map.get(regime, 1.0)
            size_scale = self._size_scale_map.get(regime, 1.0)
            snapshot = RegimeSnapshot(
                symbol=norm_symbol,
                regime=regime,
                volatility=volatility,
                trend_strength=trend_strength,
                feature_scale=feature_scale,
                size_scale=size_scale,
                sample_count=len(price_series),
                updated_at=datetime.now(timezone.utc),
            )
            self._snapshots[norm_symbol] = snapshot
            return snapshot

    def get_snapshot(self, symbol: str) -> RegimeSnapshot | None:
        norm_symbol = symbol.upper()
        with self._lock:
            snapshot = self._snapshots.get(norm_symbol)
            return replace(snapshot) if snapshot is not None else None

    def _compute_volatility(self, prices: Sequence[float]) -> float:
        if len(prices) < 2:
            return 0.0
        series = list(prices)
        log_returns: List[float] = []
        previous = series[0]
        for price in series[1:]:
            if previous <= 0 or price <= 0:
                continue
            log_returns.append(math.log(price / previous))
            previous = price
        if not log_returns:
            return 0.0
        mean_return = sum(log_returns) / len(log_returns)
        variance = sum((ret - mean_return) ** 2 for ret in log_returns) / len(log_returns)
        return math.sqrt(max(variance, 0.0))

    def _compute_trend_strength(self, prices: Sequence[float]) -> float:
        series = list(prices)
        count = len(series)
        if count < 2:
            return 0.0
        x_values = range(count)
        mean_x = (count - 1) / 2.0
        mean_y = sum(series) / float(count)
        numerator = sum((x - mean_x) * (y - mean_y) for x, y in zip(x_values, series))
        denominator = sum((x - mean_x) ** 2 for x in x_values)
        if denominator <= 0:
            return 0.0
        slope = numerator / denominator
        latest_price = series[-1] if series[-1] != 0 else 1.0
        return slope / latest_price

    def _classify(self, volatility: float, trend_strength: float, sample_count: int) -> str:
        if sample_count < self.min_samples:
            return "range"
        if volatility >= self.high_vol_threshold:
            return "high_vol"
        signal = abs(trend_strength) / max(volatility, 1e-6)
        if signal >= self.trend_signal_threshold:
            return "trend"
        return "range"


regime_classifier = RegimeClassifier()


def _default_state() -> PolicyState:
    return PolicyState(regime="unknown", volatility=0.0, liquidity_score=0.0, conviction=0.0)


def _reset_regime_state() -> None:
    """Reset cached regime state. Intended for test isolation."""

    with regime_classifier._lock:  # type: ignore[attr-defined]
        regime_classifier._prices.clear()  # type: ignore[attr-defined]
        regime_classifier._snapshots.clear()  # type: ignore[attr-defined]



def _resolve_precision(symbol: str) -> Dict[str, float]:
    return KRAKEN_PRECISION.get(symbol.upper(), {"tick": 0.01, "lot": 0.0001})


def _snap(value: float, step: float) -> float:

    if step <= 0:
        return float(value)
    quant = Decimal(str(step))
    snapped = (Decimal(str(value)) / quant).to_integral_value(rounding=ROUND_HALF_UP) * quant
    return float(snapped)



<<<<<<< HEAD


def _clamp(value: float, lower: float = 0.0, upper: float = 1.0) -> float:
    return max(lower, min(upper, value))


def _model_sharpe_weights() -> Dict[str, float]:
    weights: Dict[str, float] = {}
    for variant in MODEL_VARIANTS:
        env_key = f"POLICY_{variant.upper()}_SHARPE"
        default = DEFAULT_MODEL_SHARPES.get(variant, 1.0)
        raw_value = os.getenv(env_key)
        try:
            weight = float(raw_value) if raw_value is not None else default
        except (TypeError, ValueError):
            weight = default
        weights[variant] = max(weight, 0.0)
    return weights


def _normalize_weights(weights: Dict[str, float]) -> Dict[str, float]:
    filtered = {key: max(value, 0.0) for key, value in weights.items()}
    total = sum(filtered.values())
    if total <= 0:
        if not MODEL_VARIANTS:
            return {}
        uniform = 1.0 / float(len(MODEL_VARIANTS))
        return {variant: uniform for variant in MODEL_VARIANTS}
    return {key: (value / total if total > 0 else 0.0) for key, value in filtered.items()}


def _blend_confidence(intents: Dict[str, "Intent"], weights: Dict[str, float]) -> ConfidenceMetrics:
    model_conf = 0.0
    state_conf = 0.0
    exec_conf = 0.0
    overall = 0.0

    for key, intent in intents.items():
        weight = weights.get(key, 0.0)
        if weight <= 0:
            continue
        confidence = intent.confidence
        model_conf += confidence.model_confidence * weight
        state_conf += confidence.state_confidence * weight
        exec_conf += confidence.execution_confidence * weight
        overall += (confidence.overall_confidence or 0.0) * weight

    blended = ConfidenceMetrics(
        model_confidence=round(_clamp(model_conf), 4),
        state_confidence=round(_clamp(state_conf), 4),
        execution_confidence=round(_clamp(exec_conf), 4),
        overall_confidence=round(_clamp(overall), 4),
    )
    return blended


def _blend_template_confidences(intents: Dict[str, "Intent"], weights: Dict[str, float]) -> Dict[str, float]:
    confidence_totals: Dict[str, float] = defaultdict(float)
    weight_totals: Dict[str, float] = defaultdict(float)

    for key, intent in intents.items():
        weight = weights.get(key, 0.0)
        if weight <= 0:
            continue
        for template in intent.action_templates or []:
            template_key = template.name.lower()
            confidence_totals[template_key] += template.confidence * weight
            weight_totals[template_key] += weight

    blended: Dict[str, float] = {}
    for template_key, total_conf in confidence_totals.items():
        weight = weight_totals.get(template_key, 0.0)
        if weight <= 0:
            blended[template_key] = 0.0
        else:
            blended[template_key] = round(_clamp(total_conf / weight), 4)
    return blended


def _vote_entropy(votes: Dict[str, float]) -> float:
    total = sum(value for value in votes.values() if value > 0)
    if total <= 0:
        return 0.0
    entropy = 0.0
    for value in votes.values():
        if value <= 0:
            continue
        probability = value / total
        entropy -= probability * math.log(probability)
    return entropy


def _resolve_atr(symbol: str, snapshot: BookSnapshot, state: PolicyState | None) -> float:
    symbol_key = symbol.upper()

    atr_candidates: List[float] = []
    if state is not None:
        try:
            atr_candidates.append(float(getattr(state, "volatility", 0.0)) * 100.0)
        except (TypeError, ValueError):
            pass

    try:
        atr_candidates.append(float(snapshot.spread_bps) * 1.5)
    except (TypeError, ValueError):
        pass

    atr = next((value for value in atr_candidates if value and math.isfinite(value) and value > 0), None)
    if atr is None:
        atr = _ATR_CACHE.get(symbol_key, 10.0)
    else:
        previous = _ATR_CACHE.get(symbol_key)
        if previous is not None:
            atr = 0.5 * previous + 0.5 * atr
        _ATR_CACHE[symbol_key] = atr

    atr = max(_ATR_CACHE.get(symbol_key, atr), 1.0)
    _ATR_CACHE[symbol_key] = atr
    return atr


def _resolve_risk_band(
    request_value: float | None,
    intents: Dict[str, "Intent"],
    weights: Dict[str, float],
    attribute: str,
) -> float | None:
    """Resolve a blended risk band while honouring overrides."""

    def _coerce(value: object | None) -> float | None:
        try:
            numeric = float(value)  # type: ignore[arg-type]
        except (TypeError, ValueError):
            return None
        if not math.isfinite(numeric) or numeric <= 0:
            return None
        return numeric

    candidate = _coerce(request_value)
    if candidate is not None:
        return candidate

    weighted_total = 0.0
    total_weight = 0.0
    fallback: float | None = None

    for variant, intent in intents.items():
        value = _coerce(getattr(intent, attribute, None))
        if value is None:
            continue
        if fallback is None:
            fallback = value
        weight = weights.get(variant, 0.0)
        if weight <= 0:
            continue
        weighted_total += value * weight
        total_weight += weight

    if total_weight > 0:
        return weighted_total / total_weight

    return fallback

=======
def _scale_features(values: Sequence[float], multiplier: float) -> List[float]:
    if not values:
        return []
    return [float(value) * multiplier for value in values]


>>>>>>> 35ee999b

async def _fetch_effective_fee(account_id: str, symbol: str, liquidity: str, notional: float) -> float:
    liquidity_normalized = liquidity.lower() if liquidity else "maker"
    if liquidity_normalized not in {"maker", "taker"}:
        liquidity_normalized = "maker"

    params = {
        "pair": symbol,
        "liquidity": liquidity_normalized,
        "notional": f"{max(notional, 0.0):.8f}",
    }
    headers = {"X-Account-ID": account_id}
    timeout = httpx.Timeout(FEES_REQUEST_TIMEOUT)

    async with httpx.AsyncClient(base_url=FEES_SERVICE_URL, timeout=timeout) as client:
        try:
            response = await client.get("/fees/effective", params=params, headers=headers)
            response.raise_for_status()
        except httpx.HTTPStatusError as exc:  # pragma: no cover - surface upstream errors
            raise HTTPException(
                status_code=exc.response.status_code,
                detail="Fee service returned an error",
            ) from exc
        except httpx.HTTPError as exc:  # pragma: no cover - network failures
            raise HTTPException(
                status_code=status.HTTP_503_SERVICE_UNAVAILABLE,
                detail="Unable to contact fee service",
            ) from exc

    payload = response.json()
    if not isinstance(payload, dict):
        raise HTTPException(
            status_code=status.HTTP_502_BAD_GATEWAY,
            detail="Fee service response malformed",
        )

    try:
        return float(payload["bps"])
    except (KeyError, TypeError, ValueError) as exc:
        raise HTTPException(
            status_code=status.HTTP_502_BAD_GATEWAY,
            detail="Fee service response missing expected fields",
        ) from exc


@app.get("/health", tags=["health"])
async def health() -> Dict[str, str]:
    return {"status": "ok"}


@app.get("/ready", tags=["health"])
async def ready() -> Dict[str, str]:
    if predict_intent is None:  # pragma: no cover - defensive guard
        raise HTTPException(
            status_code=status.HTTP_503_SERVICE_UNAVAILABLE,
            detail="Model server unavailable",
        )
    return {"status": "ready"}


@app.get("/policy/regime", tags=["policy"])
async def get_regime(symbol: str) -> Dict[str, float | int | str]:
    snapshot = regime_classifier.get_snapshot(symbol)
    if snapshot is None:
        raise HTTPException(
            status_code=status.HTTP_404_NOT_FOUND,
            detail="No regime information available for symbol",
        )
    return snapshot.as_payload()


@app.post(
    "/policy/decide",
    response_model=PolicyDecisionResponse,
    status_code=status.HTTP_200_OK,
)

async def decide_policy(request: PolicyDecisionRequest) -> PolicyDecisionResponse:
    precision = _resolve_precision(request.instrument)
    snapped_price = _snap(request.price, precision["tick"])
    snapped_qty = _snap(request.quantity, precision["lot"])

    if snapped_price <= 0 or snapped_qty <= 0:
        raise HTTPException(
            status_code=status.HTTP_422_UNPROCESSABLE_ENTITY,
            detail="Snapped price or quantity is non-positive",
        )

    if request.book_snapshot is None:
        raise HTTPException(
            status_code=status.HTTP_422_UNPROCESSABLE_ENTITY,
            detail="Book snapshot is required for policy evaluation",
        )

    book_snapshot = request.book_snapshot
<<<<<<< HEAD
    state_model = request.state or _default_state()
    features: List[float] = [float(value) for value in request.features]
=======
    regime_snapshot = regime_classifier.observe(
        request.instrument,
        book_snapshot.mid_price,
    )
    features: List[float] = _scale_features(request.features, regime_snapshot.feature_scale)

    if request.state is not None:
        state_model = request.state.model_copy(deep=True)
    else:
        state_model = _default_state()
    state_model.regime = regime_snapshot.regime
    state_model.volatility = round(regime_snapshot.volatility, 6)
    base_conviction = float(getattr(state_model, "conviction", 0.0))
    regime_conviction = min(max(regime_snapshot.size_scale, 0.0), 1.0)
    state_model.conviction = round(
        min(1.0, max(0.0, (base_conviction + regime_conviction) / 2.0)),
        4,
    )
>>>>>>> 35ee999b

    raw_weights = _model_sharpe_weights()
    weights = _normalize_weights(raw_weights)

    intents: Dict[str, Intent] = {}
    for variant in MODEL_VARIANTS:
        intents[variant] = predict_intent(
            account_id=request.account_id,
            symbol=request.instrument,
            features=features,
            book_snapshot=book_snapshot,
            model_variant=variant,
        )

    notional = float(Decimal(str(snapped_price)) * Decimal(str(snapped_qty)))
    maker_fee_bps = await _fetch_effective_fee(request.account_id, request.instrument, "maker", notional)
    taker_fee_bps = await _fetch_effective_fee(request.account_id, request.instrument, "taker", notional)

    effective_fee = FeeBreakdown(
        currency=request.fee.currency,
        maker=round(maker_fee_bps, 4),
        taker=round(taker_fee_bps, 4),
        maker_detail=request.fee.maker_detail,
        taker_detail=request.fee.taker_detail,
    )

    confidence = _blend_confidence(intents, weights)
    caller_confidence = request.confidence
    if caller_confidence is not None:
        confidence = ConfidenceMetrics(
            model_confidence=max(confidence.model_confidence, caller_confidence.model_confidence),
            state_confidence=max(confidence.state_confidence, caller_confidence.state_confidence),
            execution_confidence=max(
                confidence.execution_confidence, caller_confidence.execution_confidence
            ),
            overall_confidence=max(
                confidence.overall_confidence or 0.0,
                caller_confidence.overall_confidence or 0.0,
            ),
        )

    expected_edge = 0.0
    for variant, intent in intents.items():
        expected_edge += weights.get(variant, 0.0) * float(intent.edge_bps or 0.0)

    maker_edge = round(expected_edge - effective_fee.maker, 4)
    taker_edge = round(expected_edge - effective_fee.taker, 4)

    template_confidences = _blend_template_confidences(intents, weights)
    maker_confidence = _clamp(template_confidences.get("maker", confidence.execution_confidence))
    taker_confidence = _clamp(
        template_confidences.get("taker", confidence.execution_confidence * 0.95)
    )

    action_templates = [
        ActionTemplate(
            name="maker",
            venue_type="maker",
            edge_bps=maker_edge,
            fee_bps=round(effective_fee.maker, 4),
            confidence=round(maker_confidence, 4),
        ),
        ActionTemplate(
            name="taker",
            venue_type="taker",
            edge_bps=taker_edge,
            fee_bps=round(effective_fee.taker, 4),
            confidence=round(taker_confidence, 4),
        ),
    ]

    vote_totals: Dict[str, float] = defaultdict(float)
    for variant, intent in intents.items():
        action = (intent.selected_action or "abstain").lower()
        if action not in {"maker", "taker"}:
            action = "abstain"
        vote_totals[action] += weights.get(variant, 0.0)
    for label in ("maker", "taker", "abstain"):
        vote_totals.setdefault(label, 0.0)

    action_priority = {"maker": 2, "taker": 1, "abstain": 0}
    winning_action = max(
        vote_totals.items(),
        key=lambda item: (item[1], action_priority.get(item[0], -1)),
    )[0]

    entropy = _vote_entropy(vote_totals)

    selected_template = next(
        (
            template
            for template in action_templates
            if template.name.lower() == winning_action
        ),
        None,
    )
    if selected_template is None and action_templates:
        selected_template = max(action_templates, key=lambda template: template.edge_bps)

    fee_adjusted_edge = selected_template.edge_bps if selected_template else 0.0
    approval_score = sum(
        weights.get(variant, 0.0) for variant, intent in intents.items() if intent.approved
    )

    atr = _resolve_atr(request.instrument, book_snapshot, state_model)
    take_profit_override = _resolve_risk_band(
        request.take_profit_bps, intents, weights, "take_profit_bps"
    )
    stop_loss_override = _resolve_risk_band(
        request.stop_loss_bps, intents, weights, "stop_loss_bps"
    )
    take_profit = take_profit_override if take_profit_override is not None else 3.0 * atr
    stop_loss = stop_loss_override if stop_loss_override is not None else 2.0 * atr

    approved = (
        winning_action in {"maker", "taker"}
        and approval_score >= 0.5
        and fee_adjusted_edge > 0
        and (confidence.overall_confidence or 0.0) >= CONFIDENCE_THRESHOLD
        and entropy <= 0.3
    )

    reason: str | None = None
    selected_action = winning_action if winning_action in {"maker", "taker"} else "abstain"
    if not approved:
<<<<<<< HEAD
        if entropy > 0.3:
            reason = "High ensemble entropy"
        elif winning_action not in {"maker", "taker"}:
            reason = "Ensemble voted to abstain"
        elif approval_score < 0.5:
            reason = "Insufficient ensemble approval"
        elif (confidence.overall_confidence or 0.0) < CONFIDENCE_THRESHOLD:
            reason = "Confidence below threshold"
        else:
            reason = "Fee-adjusted edge non-positive"
=======
        overall_conf = confidence.overall_confidence or 0.0
        if overall_conf < CONFIDENCE_THRESHOLD:
            reason = "Confidence below threshold"
        elif fee_adjusted_edge <= 0:
            reason = "Fee-adjusted edge non-positive"
        elif reason is None:
            reason = "Intent rejected by policy"
>>>>>>> 35ee999b
        selected_action = "abstain"
        fee_adjusted_edge = min(fee_adjusted_edge, 0.0)
    else:
        selected_action = selected_template.name if selected_template else selected_action

<<<<<<< HEAD
=======
    take_profit = request.take_profit_bps or intent.take_profit_bps or 0.0
    stop_loss = request.stop_loss_bps or intent.stop_loss_bps or 0.0

>>>>>>> 35ee999b
    drift_value = getattr(state_model, "conviction", 0.0)
    try:
        drift_value = float(drift_value)
    except (TypeError, ValueError):
        drift_value = 0.0

    record_drift_score(request.account_id, request.instrument, drift_value)
    abstain_metric = 0.0 if approved and selected_action != "abstain" else 1.0
    record_abstention_rate(request.account_id, request.instrument, abstain_metric)

    response = PolicyDecisionResponse(
        approved=approved,
        reason=reason,
        effective_fee=effective_fee,
        expected_edge_bps=round(expected_edge, 4),
        fee_adjusted_edge_bps=round(fee_adjusted_edge, 4),
        selected_action=selected_action,
        action_templates=action_templates,
        confidence=confidence,
        features=features,
        book_snapshot=book_snapshot,
        state=state_model,
        take_profit_bps=round(float(take_profit), 4),
        stop_loss_bps=round(float(stop_loss), 4),
    )

    await _dispatch_shadow_orders(request, response)

    return response


async def _dispatch_shadow_orders(
    request: PolicyDecisionRequest, response: PolicyDecisionResponse
) -> None:
    """Submit the primary execution as well as the paper shadow copy."""

    if not response.approved or response.selected_action.lower() == "abstain":
        return

    await _submit_execution(request, response, shadow=False)

    if not ENABLE_SHADOW_EXECUTION:
        return

    try:
        await _submit_execution(request, response, shadow=True)
    except Exception as exc:  # pragma: no cover - best-effort shadow dispatch
        logger.warning(
            "Shadow execution submission failed for order %s: %s",
            request.order_id,
            exc,
        )


async def _submit_execution(
    request: PolicyDecisionRequest,
    response: PolicyDecisionResponse,
    *,
    shadow: bool,
) -> None:
    """Submit the execution payload to the configured OMS endpoint."""

    base_url = PAPER_OMS_SERVICE_URL if shadow else OMS_SERVICE_URL
    if not base_url:
        return

    precision = _resolve_precision(request.instrument)
    snapped_price = _snap(request.price, precision["tick"])
    snapped_qty = _snap(request.quantity, precision["lot"])

    order_type = "limit" if response.selected_action.lower() == "maker" else "market"
    client_id = request.order_id
    if shadow and SHADOW_CLIENT_SUFFIX:
        client_id = f"{client_id}{SHADOW_CLIENT_SUFFIX}"

    payload: Dict[str, object] = {
        "account_id": request.account_id,
        "client_id": client_id,
        "symbol": request.instrument,
        "side": request.side.lower(),
        "order_type": order_type,
        "qty": snapped_qty,
        "post_only": response.selected_action.lower() == "maker",
        "reduce_only": False,
        "flags": [],
        "shadow": shadow,
    }
    if order_type == "limit":
        payload["limit_px"] = snapped_price

    headers = {"X-Account-ID": request.account_id}
    timeout = httpx.Timeout(OMS_REQUEST_TIMEOUT)
    async with httpx.AsyncClient(base_url=base_url, timeout=timeout) as client:
        try:
            response = await client.post("/oms/place", json=payload, headers=headers)
            response.raise_for_status()
        except httpx.HTTPError as exc:
            if shadow:
                raise
            logger.error(
                "Primary OMS submission failed for order %s: %s",
                request.order_id,
                exc,
            )
            raise<|MERGE_RESOLUTION|>--- conflicted
+++ resolved
@@ -6,14 +6,10 @@
 import math
 
 import os
-<<<<<<< HEAD
+
 import math
 from collections import defaultdict
-=======
-from collections import defaultdict, deque
-from dataclasses import dataclass, replace
-from datetime import datetime, timezone
->>>>>>> 35ee999b
+
 from decimal import ROUND_HALF_UP, Decimal
 from threading import Lock
 from typing import Dict, List, MutableMapping, Sequence
@@ -236,8 +232,6 @@
 
 
 
-<<<<<<< HEAD
-
 
 def _clamp(value: float, lower: float = 0.0, upper: float = 1.0) -> float:
     return max(lower, min(upper, value))
@@ -400,14 +394,7 @@
 
     return fallback
 
-=======
-def _scale_features(values: Sequence[float], multiplier: float) -> List[float]:
-    if not values:
-        return []
-    return [float(value) * multiplier for value in values]
-
-
->>>>>>> 35ee999b
+
 
 async def _fetch_effective_fee(account_id: str, symbol: str, liquidity: str, notional: float) -> float:
     liquidity_normalized = liquidity.lower() if liquidity else "maker"
@@ -503,29 +490,10 @@
         )
 
     book_snapshot = request.book_snapshot
-<<<<<<< HEAD
+
     state_model = request.state or _default_state()
     features: List[float] = [float(value) for value in request.features]
-=======
-    regime_snapshot = regime_classifier.observe(
-        request.instrument,
-        book_snapshot.mid_price,
-    )
-    features: List[float] = _scale_features(request.features, regime_snapshot.feature_scale)
-
-    if request.state is not None:
-        state_model = request.state.model_copy(deep=True)
-    else:
-        state_model = _default_state()
-    state_model.regime = regime_snapshot.regime
-    state_model.volatility = round(regime_snapshot.volatility, 6)
-    base_conviction = float(getattr(state_model, "conviction", 0.0))
-    regime_conviction = min(max(regime_snapshot.size_scale, 0.0), 1.0)
-    state_model.conviction = round(
-        min(1.0, max(0.0, (base_conviction + regime_conviction) / 2.0)),
-        4,
-    )
->>>>>>> 35ee999b
+
 
     raw_weights = _model_sharpe_weights()
     weights = _normalize_weights(raw_weights)
@@ -651,7 +619,7 @@
     reason: str | None = None
     selected_action = winning_action if winning_action in {"maker", "taker"} else "abstain"
     if not approved:
-<<<<<<< HEAD
+
         if entropy > 0.3:
             reason = "High ensemble entropy"
         elif winning_action not in {"maker", "taker"}:
@@ -662,26 +630,13 @@
             reason = "Confidence below threshold"
         else:
             reason = "Fee-adjusted edge non-positive"
-=======
-        overall_conf = confidence.overall_confidence or 0.0
-        if overall_conf < CONFIDENCE_THRESHOLD:
-            reason = "Confidence below threshold"
-        elif fee_adjusted_edge <= 0:
-            reason = "Fee-adjusted edge non-positive"
-        elif reason is None:
-            reason = "Intent rejected by policy"
->>>>>>> 35ee999b
+
         selected_action = "abstain"
         fee_adjusted_edge = min(fee_adjusted_edge, 0.0)
     else:
         selected_action = selected_template.name if selected_template else selected_action
 
-<<<<<<< HEAD
-=======
-    take_profit = request.take_profit_bps or intent.take_profit_bps or 0.0
-    stop_loss = request.stop_loss_bps or intent.stop_loss_bps or 0.0
-
->>>>>>> 35ee999b
+
     drift_value = getattr(state_model, "conviction", 0.0)
     try:
         drift_value = float(drift_value)
