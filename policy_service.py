--- conflicted
+++ resolved
@@ -2,11 +2,9 @@
 
 from __future__ import annotations
 
-<<<<<<< HEAD
+
 import math
-=======
-import logging
->>>>>>> 37a93d84
+
 import os
 from collections import defaultdict, deque
 from dataclasses import dataclass, replace
