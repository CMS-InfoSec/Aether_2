"""FastAPI microservice that produces policy decisions based on model intents."""

from __future__ import annotations


import asyncio
import logging
import math
import os
import time
from collections import defaultdict, deque
from dataclasses import dataclass, replace
from datetime import datetime, timezone

from decimal import ROUND_HALF_UP, Decimal
from threading import Lock
from typing import TYPE_CHECKING, Dict, List, MutableMapping, Sequence

import httpx
from fastapi import Depends, FastAPI, HTTPException, status

from auth.service import InMemorySessionStore, RedisSessionStore, SessionStoreProtocol

from services.common import security


from services.common.precision import (
    PrecisionMetadataUnavailable,
    precision_provider,
)
from services.common.schemas import (
    ActionTemplate,
    BookSnapshot,
    ConfidenceMetrics,
    FeeBreakdown,
    PolicyDecisionRequest,
    PolicyDecisionResponse,
    PolicyState,
)
from services.policy.adaptive_horizon import get_horizon
from services.risk.stablecoin_monitor import (
    format_depeg_alert,
    get_global_monitor,
)

from ml.policy.fallback_policy import FallbackDecision, FallbackPolicy


from exchange_adapter import get_exchange_adapter, get_exchange_adapters_status
from metrics import (
    metric_context,
    record_abstention_rate,
    record_drift_score,
    setup_metrics,
)
from services.common.security import ADMIN_ACCOUNTS, require_admin_account
from shared.graceful_shutdown import flush_logging_handlers, setup_graceful_shutdown


FEES_SERVICE_URL = os.getenv("FEES_SERVICE_URL", "http://fees-service")
FEES_REQUEST_TIMEOUT = float(os.getenv("FEES_REQUEST_TIMEOUT", "1.0"))
CONFIDENCE_THRESHOLD = float(os.getenv("POLICY_CONFIDENCE_THRESHOLD", "0.55"))
ENABLE_SHADOW_EXECUTION = os.getenv("ENABLE_SHADOW_EXECUTION", "true").lower() in {
    "1",
    "true",
    "yes",
}
SHADOW_CLIENT_SUFFIX = os.getenv("SHADOW_CLIENT_SUFFIX", "-shadow")
DEFAULT_EXCHANGE = os.getenv("PRIMARY_EXCHANGE", "kraken")
MODEL_HEALTH_URL = os.getenv("MODEL_HEALTH_URL", "http://model-service/health/model")
MODEL_HEALTH_TIMEOUT = float(os.getenv("MODEL_HEALTH_TIMEOUT", "0.75"))

MODEL_VARIANTS: List[str] = ["trend_model", "meanrev_model", "vol_breakout"]
DEFAULT_MODEL_SHARPES: Dict[str, float] = {
    "trend_model": 1.0,
    "meanrev_model": 0.9,
    "vol_breakout": 1.1,
}

FOUR_DP = Decimal("0.0001")
EIGHT_DP = Decimal("0.00000001")
ZERO_DECIMAL = Decimal("0")

_ATR_CACHE: Dict[str, float] = {}

logger = logging.getLogger(__name__)


SHUTDOWN_TIMEOUT = float(os.getenv("POLICY_SHUTDOWN_TIMEOUT", os.getenv("SERVICE_SHUTDOWN_TIMEOUT", "60.0")))

app = FastAPI(title="Policy Service", version="2.0.0")
setup_metrics(app, service_name="policy-service")
EXCHANGE_ADAPTER = get_exchange_adapter(DEFAULT_EXCHANGE)


def _configure_session_store(application: FastAPI) -> SessionStoreProtocol:
    """Ensure the FastAPI app exposes the shared authentication session store."""

    existing = getattr(application.state, "session_store", None)
    if isinstance(existing, SessionStoreProtocol):
        store = existing
    else:
        redis_url = os.getenv("SESSION_REDIS_URL") or "memory://policy-service"
        ttl_minutes = int(os.getenv("SESSION_TTL_MINUTES", "60"))
        if redis_url.startswith("memory://"):
            store = InMemorySessionStore(ttl_minutes=ttl_minutes)
        else:
            try:  # pragma: no cover - optional Redis dependency in some environments
                import redis  # type: ignore[import-not-found]
            except ImportError as exc:  # pragma: no cover - surfaced when redis missing locally
                raise RuntimeError(
                    "redis package is required when SESSION_REDIS_URL is set"
                ) from exc

            client = redis.Redis.from_url(redis_url)
            store = RedisSessionStore(client, ttl_minutes=ttl_minutes)

        application.state.session_store = store

    security.set_default_session_store(store)
    return store


SESSION_STORE = _configure_session_store(app)

shutdown_manager = setup_graceful_shutdown(
    app,
    service_name="policy-service",
    allowed_paths={"/", "/docs", "/openapi.json"},
    shutdown_timeout=SHUTDOWN_TIMEOUT,
    logger_instance=logger,
)


if TYPE_CHECKING:  # pragma: no cover - type checking only
    from services.models.model_server import Intent

try:  # pragma: no cover - optional dependency during testing
    from services.models.model_server import Intent as Intent
except Exception:  # pragma: no cover - fallback for limited environments
    class Intent:  # type: ignore[no-redef]
        def __init__(self, **kwargs) -> None:
            for key, value in kwargs.items():
                setattr(self, key, value)


def _predict_intent(**kwargs) -> "Intent":
    from services.models.model_server import predict_intent as _predict

    return _predict(**kwargs)


def predict_intent(**kwargs) -> "Intent":
    """Compatibility wrapper for callers patching predict_intent."""

    return _predict_intent(**kwargs)


def _enforce_stablecoin_guard() -> None:
    monitor = get_global_monitor()
    statuses = monitor.active_depegs()
    if not statuses:
        return

    detail = format_depeg_alert(statuses, monitor.config.depeg_threshold_bps)
    logger.error(
        "Stablecoin depeg guard triggered; refusing policy decision",
        extra={
            "threshold_bps": monitor.config.depeg_threshold_bps,
            "stablecoin_status": [
                {
                    "symbol": status.symbol,
                    "deviation_bps": round(status.deviation_bps, 3),
                    "price": round(status.price, 6),
                    "feed": status.feed,
                }
                for status in statuses
            ],
        },
    )
    raise HTTPException(
        status_code=status.HTTP_503_SERVICE_UNAVAILABLE,
        detail=detail,
    )


@app.get("/exchange/adapters", tags=["exchange"])
async def list_exchange_adapters() -> List[Dict[str, object]]:
    """Expose discovery metadata for configured exchange adapters."""

    return await get_exchange_adapters_status()


@dataclass
class RegimeSnapshot:
    """Container holding the latest regime classification for a symbol."""

    symbol: str
    regime: str
    volatility: float
    trend_strength: float
    feature_scale: float
    size_scale: float
    sample_count: int
    updated_at: datetime

    def as_payload(self) -> Dict[str, float | int | str]:
        return {
            "symbol": self.symbol,
            "regime": self.regime,
            "volatility": round(self.volatility, 6),
            "trend_strength": round(self.trend_strength, 6),
            "feature_scale": round(self.feature_scale, 4),
            "size_scale": round(self.size_scale, 4),
            "sample_count": self.sample_count,
            "updated_at": self.updated_at.isoformat(),
        }


class RegimeClassifier:
    """Rolling-volatility regime classifier with lightweight trend detection."""

    def __init__(
        self,
        window: int = 50,
        min_samples: int = 5,
        high_vol_threshold: float = 0.012,
        trend_signal_threshold: float = 1.35,
        feature_scale_map: Dict[str, float] | None = None,
        size_scale_map: Dict[str, float] | None = None,
    ) -> None:
        self.window = max(window, 5)
        self.min_samples = max(min_samples, 2)
        self.high_vol_threshold = max(high_vol_threshold, 0.0)
        self.trend_signal_threshold = max(trend_signal_threshold, 0.0)
        self._prices: MutableMapping[str, deque[float]] = defaultdict(
            lambda: deque(maxlen=self.window)
        )
        self._snapshots: Dict[str, RegimeSnapshot] = {}
        self._lock = Lock()
        self._feature_scale_map = feature_scale_map or {
            "trend": 1.1,
            "range": 1.0,
            "high_vol": 0.85,
        }
        self._size_scale_map = size_scale_map or {
            "trend": 1.15,
            "range": 0.85,
            "high_vol": 0.6,
        }

    def observe(self, symbol: str, price: float) -> RegimeSnapshot:
        norm_symbol = symbol.upper()
        with self._lock:
            price_series = self._prices[norm_symbol]
            if price > 0:
                price_series.append(float(price))
            volatility = self._compute_volatility(price_series)
            trend_strength = self._compute_trend_strength(price_series)
            regime = self._classify(volatility, trend_strength, len(price_series))
            feature_scale = self._feature_scale_map.get(regime, 1.0)
            size_scale = self._size_scale_map.get(regime, 1.0)
            snapshot = RegimeSnapshot(
                symbol=norm_symbol,
                regime=regime,
                volatility=volatility,
                trend_strength=trend_strength,
                feature_scale=feature_scale,
                size_scale=size_scale,
                sample_count=len(price_series),
                updated_at=datetime.now(timezone.utc),
            )
            self._snapshots[norm_symbol] = snapshot
            return snapshot

    def get_snapshot(self, symbol: str) -> RegimeSnapshot | None:
        norm_symbol = symbol.upper()
        with self._lock:
            snapshot = self._snapshots.get(norm_symbol)
            return replace(snapshot) if snapshot is not None else None

    def _compute_volatility(self, prices: Sequence[float]) -> float:
        if len(prices) < 2:
            return 0.0
        series = list(prices)
        log_returns: List[float] = []
        previous = series[0]
        for price in series[1:]:
            if previous <= 0 or price <= 0:
                continue
            log_returns.append(math.log(price / previous))
            previous = price
        if not log_returns:
            return 0.0
        mean_return = sum(log_returns) / len(log_returns)
        variance = sum((ret - mean_return) ** 2 for ret in log_returns) / len(log_returns)
        return math.sqrt(max(variance, 0.0))

    def _compute_trend_strength(self, prices: Sequence[float]) -> float:
        series = list(prices)
        count = len(series)
        if count < 2:
            return 0.0
        x_values = range(count)
        mean_x = (count - 1) / 2.0
        mean_y = sum(series) / float(count)
        numerator = sum((x - mean_x) * (y - mean_y) for x, y in zip(x_values, series))
        denominator = sum((x - mean_x) ** 2 for x in x_values)
        if denominator <= 0:
            return 0.0
        slope = numerator / denominator
        latest_price = series[-1] if series[-1] != 0 else 1.0
        return slope / latest_price

    def _classify(self, volatility: float, trend_strength: float, sample_count: int) -> str:
        if sample_count < self.min_samples:
            return "range"
        if volatility >= self.high_vol_threshold:
            return "high_vol"
        signal = abs(trend_strength) / max(volatility, 1e-6)
        if signal >= self.trend_signal_threshold:
            return "trend"
        return "range"


regime_classifier = RegimeClassifier()
fallback_policy = FallbackPolicy(
    top_symbols=["BTC-USD", "ETH-USD", "SOL-USD", "USDT-USD"],
    size_fraction=float(os.getenv("FALLBACK_SIZE_FRACTION", "0.35")),
    momentum_threshold=float(os.getenv("FALLBACK_MOMENTUM_THRESHOLD", "0.6")),
    max_risk_band_bps=float(os.getenv("FALLBACK_MAX_RISK_BPS", "25")),
)


def _flush_policy_event_buffers() -> None:
    """Flush buffered policy events/loggers prior to shutdown."""

    flush_logging_handlers("", __name__)
    snapshot_count = len(regime_classifier._snapshots)  # noqa: SLF001 - intentional diagnostic access
    if snapshot_count:
        logger.info(
            "Draining cached regime snapshots before shutdown",
            extra={"snapshot_count": snapshot_count},
        )


shutdown_manager.register_flush_callback(_flush_policy_event_buffers)


def _default_state() -> PolicyState:
    return PolicyState(regime="unknown", volatility=0.0, liquidity_score=0.0, conviction=0.0)


def _reset_regime_state() -> None:
    """Reset cached regime state. Intended for test isolation."""

    with regime_classifier._lock:  # type: ignore[attr-defined]
        regime_classifier._prices.clear()  # type: ignore[attr-defined]
        regime_classifier._snapshots.clear()  # type: ignore[attr-defined]




async def _resolve_precision(symbol: str) -> Dict[str, Decimal | str]:
    native = symbol.replace("-", "/") if symbol else symbol
    try:
        metadata = await precision_provider.require(symbol)
<<<<<<< HEAD
=======

>>>>>>> 9be657b7
    except PrecisionMetadataUnavailable as exc:
        normalized_symbol = (symbol or "").replace("/", "-").strip().upper()
        alias_map = getattr(precision_provider, "_aliases", {})  # type: ignore[attr-defined]
        alias = alias_map.get(normalized_symbol)
        logger.error(
            "Precision metadata unavailable for instrument %s",
            symbol,
            extra={
                "requested_symbol": symbol,
                "normalized_symbol": normalized_symbol,
                "alias": alias,
            },
        )
        raise HTTPException(
            status_code=status.HTTP_503_SERVICE_UNAVAILABLE,
            detail="Precision metadata unavailable",
        ) from exc

    metadata = dict(metadata)
    native_pair = metadata.get("native_pair")
    if not native_pair and symbol:
        metadata["native_pair"] = symbol.replace("-", "/")
    return metadata


def _snap(value: float | Decimal, step: float | Decimal) -> float:

    if step is None:
        return float(value)
    step_decimal = Decimal(str(step))
    if step_decimal <= 0:
        return float(value)
    operand = Decimal(str(value))
    snapped = (operand / step_decimal).to_integral_value(rounding=ROUND_HALF_UP) * step_decimal
    return float(snapped)




def _to_decimal(value: float | Decimal | None, *, default: Decimal = ZERO_DECIMAL) -> Decimal:
    if value is None:
        return default
    if isinstance(value, Decimal):
        return value
    try:
        return Decimal(str(value))
    except (TypeError, ValueError, ArithmeticError):
        return default


def _quantize_decimal(value: Decimal, exponent: Decimal = FOUR_DP) -> Decimal:
    return value.quantize(exponent, rounding=ROUND_HALF_UP)


def _clamp_decimal(
    value: Decimal,
    lower: Decimal = ZERO_DECIMAL,
    upper: Decimal = Decimal("1"),
) -> Decimal:
    if value < lower:
        return lower
    if value > upper:
        return upper
    return value


def _clamp(value: float, lower: float = 0.0, upper: float = 1.0) -> float:
    return max(lower, min(upper, value))


async def _model_health_ok() -> bool:
    if not MODEL_HEALTH_URL:
        return True

    timeout = httpx.Timeout(MODEL_HEALTH_TIMEOUT)
    async with httpx.AsyncClient(timeout=timeout) as client:
        try:
            response = await client.get(MODEL_HEALTH_URL)
            response.raise_for_status()
        except httpx.HTTPError:
            return False

    try:
        payload = response.json()
    except ValueError:
        return False

    if isinstance(payload, dict):
        status_value = str(payload.get("status") or payload.get("state") or "").lower()
        return status_value == "ok"
    return False


def _model_sharpe_weights() -> Dict[str, float]:
    weights: Dict[str, float] = {}
    for variant in MODEL_VARIANTS:
        env_key = f"POLICY_{variant.upper()}_SHARPE"
        default = DEFAULT_MODEL_SHARPES.get(variant, 1.0)
        raw_value = os.getenv(env_key)
        try:
            weight = float(raw_value) if raw_value is not None else default
        except (TypeError, ValueError):
            weight = default
        weights[variant] = max(weight, 0.0)
    return weights


def _normalize_weights(weights: Dict[str, float]) -> Dict[str, float]:
    filtered = {key: max(value, 0.0) for key, value in weights.items()}
    total = sum(filtered.values())
    if total <= 0:
        if not MODEL_VARIANTS:
            return {}
        uniform = 1.0 / float(len(MODEL_VARIANTS))
        return {variant: uniform for variant in MODEL_VARIANTS}
    return {key: (value / total if total > 0 else 0.0) for key, value in filtered.items()}


def _blend_confidence(intents: Dict[str, "Intent"], weights: Dict[str, float]) -> ConfidenceMetrics:
    model_conf = ZERO_DECIMAL
    state_conf = ZERO_DECIMAL
    exec_conf = ZERO_DECIMAL
    overall = ZERO_DECIMAL

    for key, intent in intents.items():
        weight = _to_decimal(weights.get(key, 0.0))
        if weight <= ZERO_DECIMAL:
            continue
        confidence = intent.confidence
        model_conf += _to_decimal(confidence.model_confidence) * weight
        state_conf += _to_decimal(confidence.state_confidence) * weight
        exec_conf += _to_decimal(confidence.execution_confidence) * weight
        overall += _to_decimal(confidence.overall_confidence, default=ZERO_DECIMAL) * weight

    blended = ConfidenceMetrics(
        model_confidence=float(_quantize_decimal(_clamp_decimal(model_conf))),
        state_confidence=float(_quantize_decimal(_clamp_decimal(state_conf))),
        execution_confidence=float(_quantize_decimal(_clamp_decimal(exec_conf))),
        overall_confidence=float(_quantize_decimal(_clamp_decimal(overall))),
    )
    return blended


def _blend_template_confidences(
    intents: Dict[str, "Intent"], weights: Dict[str, float]
) -> Dict[str, Decimal]:
    confidence_totals: Dict[str, Decimal] = defaultdict(lambda: ZERO_DECIMAL)
    weight_totals: Dict[str, Decimal] = defaultdict(lambda: ZERO_DECIMAL)

    for key, intent in intents.items():
        weight = _to_decimal(weights.get(key, 0.0))
        if weight <= ZERO_DECIMAL:
            continue
        for template in intent.action_templates or []:
            template_key = template.name.lower()
            confidence_totals[template_key] += _to_decimal(template.confidence) * weight
            weight_totals[template_key] += weight

    blended: Dict[str, Decimal] = {}
    for template_key, total_conf in confidence_totals.items():
        weight = weight_totals.get(template_key, ZERO_DECIMAL)
        if weight > ZERO_DECIMAL:
            average = total_conf / weight
        else:
            average = total_conf
        blended[template_key] = _quantize_decimal(_clamp_decimal(average))
    return blended


def _vote_entropy(votes: Dict[str, float]) -> float:
    total = sum(value for value in votes.values() if value > 0)
    if total <= 0:
        return 0.0
    entropy = 0.0
    for value in votes.values():
        if value <= 0:
            continue
        probability = value / total
        entropy -= probability * math.log(probability)
    return entropy


def _resolve_atr(symbol: str, snapshot: BookSnapshot, state: PolicyState | None) -> float:
    symbol_key = symbol.upper()

    atr_candidates: List[float] = []
    if state is not None:
        try:
            atr_candidates.append(float(getattr(state, "volatility", 0.0)) * 100.0)
        except (TypeError, ValueError):
            pass

    try:
        atr_candidates.append(float(snapshot.spread_bps) * 1.5)
    except (TypeError, ValueError):
        pass

    atr = next((value for value in atr_candidates if value and math.isfinite(value) and value > 0), None)
    if atr is None:
        atr = _ATR_CACHE.get(symbol_key, 10.0)
    else:
        previous = _ATR_CACHE.get(symbol_key)
        if previous is not None:
            atr = 0.5 * previous + 0.5 * atr
        _ATR_CACHE[symbol_key] = atr

    atr = max(_ATR_CACHE.get(symbol_key, atr), 1.0)
    _ATR_CACHE[symbol_key] = atr
    return atr


def _resolve_risk_band(
    request_value: float | None,
    intents: Dict[str, "Intent"],
    weights: Dict[str, float],
    attribute: str,
) -> float | None:
    """Resolve a blended risk band while honouring overrides."""

    def _coerce(value: object | None) -> float | None:
        try:
            numeric = float(value)  # type: ignore[arg-type]
        except (TypeError, ValueError):
            return None
        if not math.isfinite(numeric) or numeric <= 0:
            return None
        return numeric

    candidate = _coerce(request_value)
    if candidate is not None:
        return candidate

    weighted_total = 0.0
    total_weight = 0.0
    fallback: float | None = None

    for variant, intent in intents.items():
        value = _coerce(getattr(intent, attribute, None))
        if value is None:
            continue
        if fallback is None:
            fallback = value
        weight = weights.get(variant, 0.0)
        if weight <= 0:
            continue
        weighted_total += value * weight
        total_weight += weight

    if total_weight > 0:
        return weighted_total / total_weight

    return fallback



async def _fetch_effective_fee(
    account_id: str, symbol: str, liquidity: str, notional: Decimal | float
) -> Decimal:
    liquidity_normalized = liquidity.lower() if liquidity else "maker"
    if liquidity_normalized not in {"maker", "taker"}:
        liquidity_normalized = "maker"

    notional_decimal = _to_decimal(notional)
    if notional_decimal < ZERO_DECIMAL:
        notional_decimal = ZERO_DECIMAL

    params = {
        "pair": symbol,
        "liquidity": liquidity_normalized,
        "notional": f"{_quantize_decimal(notional_decimal, EIGHT_DP)}",
    }
    headers = {"X-Account-ID": account_id}
    timeout = httpx.Timeout(FEES_REQUEST_TIMEOUT)

    async with httpx.AsyncClient(base_url=FEES_SERVICE_URL, timeout=timeout) as client:
        try:
            response = await client.get("/fees/effective", params=params, headers=headers)
            response.raise_for_status()
        except httpx.HTTPStatusError as exc:  # pragma: no cover - surface upstream errors
            raise HTTPException(
                status_code=exc.response.status_code,
                detail="Fee service returned an error",
            ) from exc
        except httpx.HTTPError as exc:  # pragma: no cover - network failures
            raise HTTPException(
                status_code=status.HTTP_503_SERVICE_UNAVAILABLE,
                detail="Unable to contact fee service",
            ) from exc

    payload = response.json()
    if not isinstance(payload, dict):
        raise HTTPException(
            status_code=status.HTTP_502_BAD_GATEWAY,
            detail="Fee service response malformed",
        )

    try:
        return _to_decimal(payload["bps"])
    except (KeyError, TypeError, ValueError) as exc:
        raise HTTPException(
            status_code=status.HTTP_502_BAD_GATEWAY,
            detail="Fee service response missing expected fields",
        ) from exc


@app.get("/health", tags=["health"])
async def health() -> Dict[str, str]:
    return {"status": "ok"}


@app.get("/ready", tags=["health"])
async def ready() -> Dict[str, str]:
    try:
        from services.models.model_server import predict_intent as _predict  # noqa: F401
    except ImportError as exc:  # pragma: no cover - defensive guard
        raise HTTPException(
            status_code=status.HTTP_503_SERVICE_UNAVAILABLE,
            detail="Model server unavailable",
        ) from exc
    return {"status": "ready"}


@app.get("/policy/regime", tags=["policy"])
async def get_regime(
    symbol: str,
    account_id: str | None = None,
    caller: str = Depends(require_admin_account),
) -> Dict[str, float | int | str]:
    if account_id and account_id.strip().lower() != caller.strip().lower():
        raise HTTPException(
            status_code=status.HTTP_403_FORBIDDEN,
            detail="Authenticated account is not authorized for the requested account.",
        )

    snapshot = regime_classifier.get_snapshot(symbol)
    if snapshot is None:
        raise HTTPException(
            status_code=status.HTTP_404_NOT_FOUND,
            detail="No regime information available for symbol",
        )
    return snapshot.as_payload()


@app.post(
    "/policy/decide",
    response_model=PolicyDecisionResponse,
    status_code=status.HTTP_200_OK,
)

async def decide_policy(
    request: PolicyDecisionRequest,
    caller_account: str = Depends(require_admin_account),
) -> PolicyDecisionResponse:
    request_account = request.account_id.strip()
    account_id = caller_account.strip()
    caller_normalized = account_id.lower()
    if request_account.strip().lower() != caller_normalized:
        raise HTTPException(
            status_code=status.HTTP_403_FORBIDDEN,
            detail="Account mismatch between header and payload.",
        )

    if hasattr(request, "model_copy"):
        request = request.model_copy(update={"account_id": account_id})
    else:
        request.account_id = account_id  # type: ignore[attr-defined]

    logger.info(
        "Policy decision requested by %s for order %s on account %s",
        account_id,
        request.order_id,
        request_account,
    )
    precision = await _resolve_precision(request.instrument)
    snapped_price = _snap(request.price, precision["tick"])
    snapped_qty = _snap(request.quantity, precision["lot"])

    if snapped_price <= 0 or snapped_qty <= 0:
        raise HTTPException(
            status_code=status.HTTP_422_UNPROCESSABLE_ENTITY,
            detail="Snapped price or quantity is non-positive",
        )

    if request.book_snapshot is None:
        raise HTTPException(
            status_code=status.HTTP_422_UNPROCESSABLE_ENTITY,
            detail="Book snapshot is required for policy evaluation",
        )

    book_snapshot = request.book_snapshot

    _enforce_stablecoin_guard()

    state_model = request.state or _default_state()
    state_payload = (
        state_model.model_dump()
        if hasattr(state_model, "model_dump")
        else {
            "regime": getattr(state_model, "regime", "unknown"),
            "volatility": getattr(state_model, "volatility", 0.0),
            "liquidity_score": getattr(state_model, "liquidity_score", 0.0),
            "conviction": getattr(state_model, "conviction", 0.0),
        }
    )
    horizon_features = {
        "symbol": request.instrument,
        "regime": state_payload.get("regime"),
        "state": state_payload,
        "features": list(request.features or []),
    }
    horizon_seconds = get_horizon(horizon_features)
    features: List[float] = [float(value) for value in request.features]


    raw_weights = _model_sharpe_weights()
    weights = _normalize_weights(raw_weights)

    fallback_reason: str | None = None
    if not await _model_health_ok():
        fallback_reason = "model_health_check_failed"

    intents: Dict[str, "Intent"] = {}
    if fallback_reason is None:
        for variant in MODEL_VARIANTS:
            try:
                intents[variant] = predict_intent(
                    account_id=account_id,
                    symbol=request.instrument,
                    features=features,
                    book_snapshot=book_snapshot,
                    model_variant=variant,
                    horizon=horizon_seconds,
                )
            except Exception as exc:  # pragma: no cover - protective fallback path
                logger.exception(
                    "Model inference failed for order %s on variant %s: %s",
                    request.order_id,
                    variant,
                    exc,
                )
                fallback_reason = f"model_inference_error:{variant}"
                break

    if fallback_reason is not None:
        activation_start = time.monotonic()
        fallback_decision: FallbackDecision = fallback_policy.evaluate(
            request=request,
            book_snapshot=book_snapshot,
            reason=fallback_reason,
        )
        duration = time.monotonic() - activation_start
        fallback_policy.log_activation(reason=fallback_reason, duration=duration)

        await _dispatch_shadow_orders(
            fallback_decision.request,
            fallback_decision.response,
            actor=account_id,
        )
        return fallback_decision.response

    notional = _to_decimal(snapped_price) * _to_decimal(snapped_qty)
    maker_fee_bps = _to_decimal(
        await _fetch_effective_fee(account_id, request.instrument, "maker", notional)
    )
    taker_fee_bps = _to_decimal(
        await _fetch_effective_fee(account_id, request.instrument, "taker", notional)
    )

    effective_fee = FeeBreakdown(
        currency=request.fee.currency,
        maker=float(_quantize_decimal(maker_fee_bps)),
        taker=float(_quantize_decimal(taker_fee_bps)),
        maker_detail=request.fee.maker_detail,
        taker_detail=request.fee.taker_detail,
    )

    confidence = _blend_confidence(intents, weights)
    caller_confidence = request.confidence
    if caller_confidence is not None:
        confidence = ConfidenceMetrics(
            model_confidence=max(confidence.model_confidence, caller_confidence.model_confidence),
            state_confidence=max(confidence.state_confidence, caller_confidence.state_confidence),
            execution_confidence=max(
                confidence.execution_confidence, caller_confidence.execution_confidence
            ),
            overall_confidence=max(
                confidence.overall_confidence or 0.0,
                caller_confidence.overall_confidence or 0.0,
            ),
        )

    expected_edge = ZERO_DECIMAL
    for variant, intent in intents.items():
        weight = _to_decimal(weights.get(variant, 0.0))
        if weight <= ZERO_DECIMAL:
            continue
        expected_edge += weight * _to_decimal(intent.edge_bps, default=ZERO_DECIMAL)

    slippage_bps = _to_decimal(request.slippage_bps, default=ZERO_DECIMAL)
    maker_edge = _quantize_decimal(expected_edge - (maker_fee_bps + slippage_bps))
    taker_edge = _quantize_decimal(expected_edge - (taker_fee_bps + slippage_bps))

    template_confidences = _blend_template_confidences(intents, weights)
    maker_confidence = template_confidences.get(
        "maker", _to_decimal(confidence.execution_confidence)
    )
    taker_default = _to_decimal(confidence.execution_confidence) * Decimal("0.95")
    taker_confidence = template_confidences.get("taker", taker_default)
    maker_confidence = _quantize_decimal(_clamp_decimal(maker_confidence))
    taker_confidence = _quantize_decimal(_clamp_decimal(taker_confidence))

    action_templates = [
        ActionTemplate(
            name="maker",
            venue_type="maker",
            edge_bps=float(maker_edge),
            fee_bps=float(_quantize_decimal(maker_fee_bps)),
            confidence=float(maker_confidence),
        ),
        ActionTemplate(
            name="taker",
            venue_type="taker",
            edge_bps=float(taker_edge),
            fee_bps=float(_quantize_decimal(taker_fee_bps)),
            confidence=float(taker_confidence),
        ),
    ]

    edge_by_action = {"maker": maker_edge, "taker": taker_edge}

    vote_totals: Dict[str, float] = defaultdict(float)
    for variant, intent in intents.items():
        action = (intent.selected_action or "abstain").lower()
        if action not in {"maker", "taker"}:
            action = "abstain"
        vote_totals[action] += weights.get(variant, 0.0)
    for label in ("maker", "taker", "abstain"):
        vote_totals.setdefault(label, 0.0)

    action_priority = {"maker": 2, "taker": 1, "abstain": 0}
    winning_action = max(
        vote_totals.items(),
        key=lambda item: (item[1], action_priority.get(item[0], -1)),
    )[0]

    entropy = _vote_entropy(vote_totals)

    selected_template = next(
        (
            template
            for template in action_templates
            if template.name.lower() == winning_action
        ),
        None,
    )
    if selected_template is None and action_templates:
        selected_template = max(action_templates, key=lambda template: template.edge_bps)

    if winning_action in edge_by_action:
        fee_adjusted_edge = edge_by_action[winning_action]
    elif selected_template is not None:
        fee_adjusted_edge = _quantize_decimal(
            _to_decimal(selected_template.edge_bps),
        )
    else:
        fee_adjusted_edge = ZERO_DECIMAL
    approval_score = sum(
        weights.get(variant, 0.0) for variant, intent in intents.items() if intent.approved
    )

    atr = _resolve_atr(request.instrument, book_snapshot, state_model)
    take_profit_override = _resolve_risk_band(
        request.take_profit_bps, intents, weights, "take_profit_bps"
    )
    stop_loss_override = _resolve_risk_band(
        request.stop_loss_bps, intents, weights, "stop_loss_bps"
    )
    take_profit = take_profit_override if take_profit_override is not None else 3.0 * atr
    stop_loss = stop_loss_override if stop_loss_override is not None else 2.0 * atr

    approved = (
        winning_action in {"maker", "taker"}
        and approval_score >= 0.5
        and fee_adjusted_edge > 0
        and (confidence.overall_confidence or 0.0) >= CONFIDENCE_THRESHOLD
        and entropy <= 0.3
    )

    reason: str | None = None
    selected_action = winning_action if winning_action in {"maker", "taker"} else "abstain"
    if not approved:

        if fee_adjusted_edge <= ZERO_DECIMAL:
            reason = "Fee-adjusted edge non-positive"
        elif entropy > 0.3:
            reason = "High ensemble entropy"
        elif winning_action not in {"maker", "taker"}:
            reason = "Ensemble voted to abstain"
        elif approval_score < 0.5:
            reason = "Insufficient ensemble approval"
        elif (confidence.overall_confidence or 0.0) < CONFIDENCE_THRESHOLD:
            reason = "Confidence below threshold"
        else:
            reason = "Fee-adjusted edge non-positive"

        selected_action = "abstain"
        fee_adjusted_edge = min(fee_adjusted_edge, ZERO_DECIMAL)
    else:
        selected_action = selected_template.name if selected_template else selected_action


    drift_value = getattr(state_model, "conviction", 0.0)
    try:
        drift_value = float(drift_value)
    except (TypeError, ValueError):
        drift_value = 0.0

    metrics_ctx = metric_context(account_id=account_id, symbol=request.instrument)
    record_drift_score(
        account_id,
        request.instrument,
        drift_value,
        context=metrics_ctx,
    )
    abstain_metric = 0.0 if approved and selected_action != "abstain" else 1.0
    record_abstention_rate(
        account_id,
        request.instrument,
        abstain_metric,
        context=metrics_ctx,
    )

    response = PolicyDecisionResponse(
        approved=approved,
        reason=reason,
        effective_fee=effective_fee,
        expected_edge_bps=float(_quantize_decimal(expected_edge)),
        fee_adjusted_edge_bps=float(_quantize_decimal(fee_adjusted_edge)),
        selected_action=selected_action,
        action_templates=action_templates,
        confidence=confidence,
        features=features,
        book_snapshot=book_snapshot,
        state=state_model,
        take_profit_bps=round(float(take_profit), 4),
        stop_loss_bps=round(float(stop_loss), 4),
    )

    await _dispatch_shadow_orders(request, response, actor=account_id)

    return response


async def _dispatch_shadow_orders(
    request: PolicyDecisionRequest,
    response: PolicyDecisionResponse,
    *,
    actor: str | None = None,
) -> None:
    """Submit the primary execution as well as the paper shadow copy."""

    if not response.approved or response.selected_action.lower() == "abstain":
        return

    await _submit_execution(request, response, shadow=False, actor=actor)

    if not ENABLE_SHADOW_EXECUTION:
        return

    try:
        await _submit_execution(request, response, shadow=True, actor=actor)
    except Exception as exc:  # pragma: no cover - best-effort shadow dispatch
        logger.warning(
            "Shadow execution submission failed for order %s requested by %s: %s",
            request.order_id,
            actor or "unknown",
            exc,
        )


async def _submit_execution(
    request: PolicyDecisionRequest,
    response: PolicyDecisionResponse,
    *,
    shadow: bool,
    actor: str | None = None,
) -> None:
    """Submit the execution payload to the configured OMS endpoint."""

    precision = await _resolve_precision(request.instrument)
    snapped_price = _snap(request.price, precision["tick"])
    snapped_qty = _snap(request.quantity, precision["lot"])

    order_type = "limit" if response.selected_action.lower() == "maker" else "market"
    client_id = request.order_id
    if shadow and SHADOW_CLIENT_SUFFIX:
        client_id = f"{client_id}{SHADOW_CLIENT_SUFFIX}"

    payload: Dict[str, object] = {
        "account_id": request.account_id,
        "client_id": client_id,
        "symbol": request.instrument,
        "side": request.side.lower(),
        "order_type": order_type,
        "qty": snapped_qty,
        "post_only": response.selected_action.lower() == "maker",
        "reduce_only": False,
        "flags": [],
        "shadow": shadow,
    }
    if order_type == "limit":
        payload["limit_px"] = snapped_price
    if actor:
        payload["requested_by"] = actor

    if not EXCHANGE_ADAPTER.supports("place_order"):
        raise RuntimeError(
            f"Exchange adapter '{EXCHANGE_ADAPTER.name}' does not support order placement"
        )

    try:
        await EXCHANGE_ADAPTER.place_order(request.account_id, payload, shadow=shadow)
    except httpx.HTTPError as exc:
        if shadow:
            raise
        logger.error(
            "Primary OMS submission failed for order %s requested by %s: %s",
            request.order_id,
            actor or "unknown",
            exc,
        )
        raise<|MERGE_RESOLUTION|>--- conflicted
+++ resolved
@@ -365,10 +365,7 @@
     native = symbol.replace("-", "/") if symbol else symbol
     try:
         metadata = await precision_provider.require(symbol)
-<<<<<<< HEAD
-=======
-
->>>>>>> 9be657b7
+
     except PrecisionMetadataUnavailable as exc:
         normalized_symbol = (symbol or "").replace("/", "-").strip().upper()
         alias_map = getattr(precision_provider, "_aliases", {})  # type: ignore[attr-defined]
