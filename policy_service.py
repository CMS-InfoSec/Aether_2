"""FastAPI microservice that produces policy decisions based on model intents."""

from __future__ import annotations

import os
from decimal import ROUND_HALF_UP, Decimal
from typing import Dict, List, Union

import httpx
from fastapi import FastAPI, HTTPException, status
from pydantic import BaseModel, ConfigDict, Field, field_validator

from services.models.model_server import Intent, predict_intent

<<<<<<< HEAD
from metrics import record_abstention_rate, record_drift_score, setup_metrics

=======
FEES_SERVICE_URL = os.getenv("FEES_SERVICE_URL", "http://localhost:8000")
FEES_REQUEST_TIMEOUT = float(os.getenv("FEES_SERVICE_TIMEOUT", "3.0"))

KRAKEN_PRECISION: Dict[str, Dict[str, float]] = {
    "BTC-USD": {"tick": 0.1, "lot": 0.0001},
    "ETH-USD": {"tick": 0.01, "lot": 0.001},
    "SOL-USD": {"tick": 0.001, "lot": 0.01},
}


def _snap(value: float, step: float) -> float:
    """Snap a numeric value to the closest Kraken-supported increment."""

    if step <= 0:
        return value
    quant = Decimal(str(step))
    snapped = (Decimal(str(value)) / quant).to_integral_value(rounding=ROUND_HALF_UP) * quant
    return float(snapped)
>>>>>>> ac66912c


class BookSnapshotPayload(BaseModel):
    """Minimal book snapshot used to evaluate the intent."""

    mid_price: float = Field(..., gt=0.0, description="Mid price used during evaluation")
    spread_bps: float = Field(
        ..., ge=0.0, description="Bid/ask spread in basis points at decision time"
    )
    imbalance: float = Field(
        ..., ge=-1.0, le=1.0, description="Normalized order book imbalance"
    )

    model_config = ConfigDict(
        json_schema_extra={
            "examples": [
                {
                    "mid_price": 30125.4,
                    "spread_bps": 2.4,
                    "imbalance": 0.12,
                }
            ]
        }
    )


FeaturesPayload = Union[List[float], Dict[str, float]]


class PolicyDecisionRequest(BaseModel):
    """Incoming payload describing the desired trade and market context."""

    account_id: str = Field(..., description="Trading account identifier")
    symbol: str = Field(..., description="Kraken trading pair, e.g. BTC-USD")
    side: str = Field(..., pattern="^(?i)(buy|sell)$", description="Intended trade side")
    qty: float = Field(..., gt=0.0, description="Requested order quantity")
    price: float = Field(..., gt=0.0, description="Requested limit price")
    impact_bps: float = Field(
        0.0,
        ge=0.0,
        description="Estimated market impact in basis points to include in the gate",
    )
    features: FeaturesPayload = Field(
        default_factory=list,
        description="Feature vector consumed by the intent model",
    )
    book_snapshot: BookSnapshotPayload = Field(
        ..., description="Order book snapshot aligned with the request"
    )

    model_config = ConfigDict(
        json_schema_extra={
            "examples": [
                {
                    "account_id": "company",
                    "symbol": "BTC-USD",
                    "side": "buy",
                    "qty": 0.5234,
                    "price": 30120.45,
                    "impact_bps": 1.2,
                    "features": [0.4, -0.1, 2.8],
                    "book_snapshot": {
                        "mid_price": 30125.4,
                        "spread_bps": 2.4,
                        "imbalance": 0.12,
                    },
                }
            ]
        }
    )

    @field_validator("symbol")
    @classmethod
    def _normalize_symbol(cls, value: str) -> str:
        return value.upper()

    @property
    def features_vector(self) -> List[float]:
        """Return the model-ready feature vector."""

        payload = self.features
        if isinstance(payload, dict):
            return [float(v) for _, v in sorted(payload.items())]
        if isinstance(payload, (list, tuple)):
            return [float(v) for v in payload]
        return []


class PolicyDecisionResponse(BaseModel):
    """Decision payload returned by the policy service."""

    account_id: str = Field(..., description="Trading account identifier")
    symbol: str = Field(..., description="Trading pair evaluated")
    action: str = Field(..., description="Model-selected action (maker/taker/hold)")
    side: str = Field(..., description="Execution side (buy/sell/none)")
    order_type: str = Field(..., description="Order type to use when approved")
    qty: float = Field(..., ge=0.0, description="Quantity snapped to Kraken precision")
    price: float = Field(..., ge=0.0, description="Price snapped to Kraken precision")
    limit_px: float | None = Field(
        None, description="Limit price to submit when action proceeds"
    )
    tif: str | None = Field(None, description="Optional time-in-force policy")
    take_profit_bps: float = Field(
        ..., ge=0.0, description="Take-profit distance suggested by the model"
    )
    stop_loss_bps: float = Field(
        ..., ge=0.0, description="Stop-loss distance suggested by the model"
    )
    expected_edge_bps: float = Field(
        ..., description="Edge associated with the selected action"
    )
    spread_bps: float = Field(..., ge=0.0, description="Spread at decision time")
    effective_fee_bps: float = Field(
        ..., ge=0.0, description="Effective fee fetched from the fee service"
    )
    impact_bps: float = Field(..., ge=0.0, description="Impact cost incorporated in the gate")
    expected_cost_bps: float = Field(
        ..., ge=0.0, description="Total expected cost including spread, fees, and impact"
    )
    confidence: float = Field(
        ..., ge=0.0, le=1.0, description="Overall confidence score from the model"
    )
    approved: bool = Field(..., description="Whether the decision passed gating")
    reason: str | None = Field(None, description="Optional rejection reason")

    model_config = ConfigDict(
        json_schema_extra={
            "examples": [
                {
                    "account_id": "company",
                    "symbol": "BTC-USD",
                    "action": "maker",
                    "side": "buy",
                    "order_type": "limit",
                    "qty": 0.5234,
                    "price": 30120.5,
                    "limit_px": 30120.5,
                    "tif": "GTC",
                    "take_profit_bps": 24.0,
                    "stop_loss_bps": 12.0,
                    "expected_edge_bps": 18.6,
                    "spread_bps": 2.4,
                    "effective_fee_bps": 4.0,
                    "impact_bps": 1.2,
                    "expected_cost_bps": 7.6,
                    "confidence": 0.82,
                    "approved": True,
                    "reason": None,
                }
            ]
        }
    )

<<<<<<< HEAD
app = FastAPI(title="Policy Service")
setup_metrics(app)
=======
>>>>>>> ac66912c

app = FastAPI(title="Policy Service", version="2.0.0")


def _resolve_precision(symbol: str) -> Dict[str, float]:
    return KRAKEN_PRECISION.get(symbol.upper(), {"tick": 0.01, "lot": 0.0001})


async def _fetch_effective_fee(
    account_id: str, symbol: str, liquidity: str, notional: float
) -> float:
    """Fetch effective fee basis points for the decision."""

    liquidity_normalized = liquidity.lower() if liquidity else "maker"
    if liquidity_normalized not in {"maker", "taker"}:
        liquidity_normalized = "maker"

    params = {
        "pair": symbol,
        "liquidity": liquidity_normalized,
        "notional": f"{max(notional, 0.0):.8f}",
    }
    headers = {"X-Account-ID": account_id}
    timeout = httpx.Timeout(FEES_REQUEST_TIMEOUT)

    async with httpx.AsyncClient(base_url=FEES_SERVICE_URL, timeout=timeout) as client:
        try:
            response = await client.get("/fees/effective", params=params, headers=headers)
            response.raise_for_status()
        except httpx.HTTPStatusError as exc:
            raise HTTPException(
                status_code=exc.response.status_code,
                detail="Fee service returned an error",
            ) from exc
        except httpx.HTTPError as exc:
            raise HTTPException(
                status_code=status.HTTP_503_SERVICE_UNAVAILABLE,
                detail="Unable to contact fee service",
            ) from exc

    payload = response.json()
    fee_payload = payload.get("fee") if isinstance(payload, dict) else None
    if not isinstance(fee_payload, dict):
        raise HTTPException(
            status_code=status.HTTP_502_BAD_GATEWAY,
            detail="Fee service response malformed",
        )

    key = "maker" if liquidity_normalized == "maker" else "taker"
    try:
        return float(fee_payload[key])
    except (KeyError, TypeError, ValueError) as exc:
        raise HTTPException(
            status_code=status.HTTP_502_BAD_GATEWAY,
            detail="Fee service response missing expected fields",
        ) from exc


def _select_template(intent: Intent, liquidity: str):
    templates = intent.action_templates or []
    for template in templates:
        if template.name.lower() == liquidity.lower():
            return template
    if templates:
        return max(templates, key=lambda template: template.edge_bps)
    return ()


def _confidence(intent: Intent) -> float:
    metrics = intent.confidence
    if metrics.overall_confidence is not None:
        return float(metrics.overall_confidence)
    composite = (
        metrics.model_confidence
        + metrics.state_confidence
        + metrics.execution_confidence
    ) / 3.0
    return float(round(composite, 4))


@app.get("/health", tags=["health"])
async def health() -> Dict[str, str]:
    """Liveness probe for the service."""

    return {"status": "ok"}


@app.get("/ready", tags=["health"])
async def ready() -> Dict[str, str]:
    """Readiness probe ensuring critical dependencies are importable."""

    if predict_intent is None:  # pragma: no cover - defensive guard
        raise HTTPException(
            status_code=status.HTTP_503_SERVICE_UNAVAILABLE,
            detail="Model server unavailable",
        )
    return {"status": "ready"}


@app.post(
    "/policy/decide",
    response_model=PolicyDecisionResponse,
    status_code=status.HTTP_200_OK,
)
async def decide_policy(request: PolicyDecisionRequest) -> PolicyDecisionResponse:
    """Evaluate the latest intent and return a gated execution decision."""

    precision = _resolve_precision(request.symbol)
    snapped_price = _snap(request.price, precision["tick"])
    snapped_qty = _snap(request.qty, precision["lot"])

    if snapped_price <= 0 or snapped_qty <= 0:
        raise HTTPException(
            status_code=status.HTTP_422_UNPROCESSABLE_ENTITY,
            detail="Snapped price or quantity is non-positive",
        )

<<<<<<< HEAD
    try:
        response = PolicyDecisionResponse(**result)
    except ValidationError as exc:
        raise HTTPException(
            status_code=status.HTTP_500_INTERNAL_SERVER_ERROR,
            detail="Model response failed validation",
        ) from exc

    drift = 0.0
    account_state = request.account_state or {}
    if isinstance(account_state, dict):
        raw = account_state.get("drift_score", 0.0)
        try:
            drift = float(raw)
        except (TypeError, ValueError):
            drift = 0.0
    record_drift_score(request.account_id, request.symbol, drift)

    abstain = 0.0
    action = (response.action or "").lower()
    side = (response.side or "").lower()
    if action in {"hold", "abstain"} or side in {"none", "flat"}:
        abstain = 1.0
    record_abstention_rate(request.account_id, request.symbol, abstain)

    return response
=======
    features_vector = request.features_vector
    intent = predict_intent(
        account_id=request.account_id,
        symbol=request.symbol,
        features=features_vector,
        book_snapshot=request.book_snapshot.model_dump(),
    )

    liquidity = intent.selected_action or "maker"
    template = _select_template(intent, liquidity)
    template_edge = (
        float(template.edge_bps)
        if hasattr(template, "edge_bps")
        else float(intent.edge_bps)
    )

    effective_fee_bps = await _fetch_effective_fee(
        account_id=request.account_id,
        symbol=request.symbol,
        liquidity=liquidity,
        notional=snapped_price * snapped_qty,
    )

    spread_bps = float(request.book_snapshot.spread_bps)
    impact_bps = float(request.impact_bps)
    expected_edge_bps = float(template_edge)
    expected_cost_bps = spread_bps + effective_fee_bps + impact_bps

    gate_passed = expected_edge_bps > expected_cost_bps
    approved = bool(intent.approved and gate_passed)

    if approved:
        action = liquidity.lower()
        side = request.side.lower()
        order_type = "limit"
        limit_px = snapped_price
        reason = intent.reason
        qty = snapped_qty
    else:
        action = "hold"
        side = "none"
        order_type = "none"
        limit_px = None
        qty = 0.0
        if not intent.approved and intent.reason:
            reason = intent.reason
        elif not gate_passed:
            reason = "Fee-adjusted edge non-positive"
        else:
            reason = "Intent rejected"

    response = PolicyDecisionResponse(
        account_id=request.account_id,
        symbol=request.symbol,
        action=action,
        side=side,
        order_type=order_type,
        qty=round(qty, 8),
        price=round(snapped_price, 8),
        limit_px=limit_px,
        tif=None,
        take_profit_bps=float(getattr(intent, "take_profit_bps", 0.0)),
        stop_loss_bps=float(getattr(intent, "stop_loss_bps", 0.0)),
        expected_edge_bps=round(expected_edge_bps, 4),
        spread_bps=round(spread_bps, 4),
        effective_fee_bps=round(effective_fee_bps, 4),
        impact_bps=round(impact_bps, 4),
        expected_cost_bps=round(expected_cost_bps, 4),
        confidence=round(_confidence(intent), 4),
        approved=approved,
        reason=reason,
    )

    return response
>>>>>>> ac66912c
<|MERGE_RESOLUTION|>--- conflicted
+++ resolved
@@ -12,29 +12,10 @@
 
 from services.models.model_server import Intent, predict_intent
 
-<<<<<<< HEAD
+
 from metrics import record_abstention_rate, record_drift_score, setup_metrics
 
-=======
-FEES_SERVICE_URL = os.getenv("FEES_SERVICE_URL", "http://localhost:8000")
-FEES_REQUEST_TIMEOUT = float(os.getenv("FEES_SERVICE_TIMEOUT", "3.0"))
-
-KRAKEN_PRECISION: Dict[str, Dict[str, float]] = {
-    "BTC-USD": {"tick": 0.1, "lot": 0.0001},
-    "ETH-USD": {"tick": 0.01, "lot": 0.001},
-    "SOL-USD": {"tick": 0.001, "lot": 0.01},
-}
-
-
-def _snap(value: float, step: float) -> float:
-    """Snap a numeric value to the closest Kraken-supported increment."""
-
-    if step <= 0:
-        return value
-    quant = Decimal(str(step))
-    snapped = (Decimal(str(value)) / quant).to_integral_value(rounding=ROUND_HALF_UP) * quant
-    return float(snapped)
->>>>>>> ac66912c
+
 
 
 class BookSnapshotPayload(BaseModel):
@@ -188,11 +169,10 @@
         }
     )
 
-<<<<<<< HEAD
+
 app = FastAPI(title="Policy Service")
 setup_metrics(app)
-=======
->>>>>>> ac66912c
+
 
 app = FastAPI(title="Policy Service", version="2.0.0")
 
@@ -310,7 +290,7 @@
             detail="Snapped price or quantity is non-positive",
         )
 
-<<<<<<< HEAD
+
     try:
         response = PolicyDecisionResponse(**result)
     except ValidationError as exc:
@@ -337,79 +317,3 @@
     record_abstention_rate(request.account_id, request.symbol, abstain)
 
     return response
-=======
-    features_vector = request.features_vector
-    intent = predict_intent(
-        account_id=request.account_id,
-        symbol=request.symbol,
-        features=features_vector,
-        book_snapshot=request.book_snapshot.model_dump(),
-    )
-
-    liquidity = intent.selected_action or "maker"
-    template = _select_template(intent, liquidity)
-    template_edge = (
-        float(template.edge_bps)
-        if hasattr(template, "edge_bps")
-        else float(intent.edge_bps)
-    )
-
-    effective_fee_bps = await _fetch_effective_fee(
-        account_id=request.account_id,
-        symbol=request.symbol,
-        liquidity=liquidity,
-        notional=snapped_price * snapped_qty,
-    )
-
-    spread_bps = float(request.book_snapshot.spread_bps)
-    impact_bps = float(request.impact_bps)
-    expected_edge_bps = float(template_edge)
-    expected_cost_bps = spread_bps + effective_fee_bps + impact_bps
-
-    gate_passed = expected_edge_bps > expected_cost_bps
-    approved = bool(intent.approved and gate_passed)
-
-    if approved:
-        action = liquidity.lower()
-        side = request.side.lower()
-        order_type = "limit"
-        limit_px = snapped_price
-        reason = intent.reason
-        qty = snapped_qty
-    else:
-        action = "hold"
-        side = "none"
-        order_type = "none"
-        limit_px = None
-        qty = 0.0
-        if not intent.approved and intent.reason:
-            reason = intent.reason
-        elif not gate_passed:
-            reason = "Fee-adjusted edge non-positive"
-        else:
-            reason = "Intent rejected"
-
-    response = PolicyDecisionResponse(
-        account_id=request.account_id,
-        symbol=request.symbol,
-        action=action,
-        side=side,
-        order_type=order_type,
-        qty=round(qty, 8),
-        price=round(snapped_price, 8),
-        limit_px=limit_px,
-        tif=None,
-        take_profit_bps=float(getattr(intent, "take_profit_bps", 0.0)),
-        stop_loss_bps=float(getattr(intent, "stop_loss_bps", 0.0)),
-        expected_edge_bps=round(expected_edge_bps, 4),
-        spread_bps=round(spread_bps, 4),
-        effective_fee_bps=round(effective_fee_bps, 4),
-        impact_bps=round(impact_bps, 4),
-        expected_cost_bps=round(expected_cost_bps, 4),
-        confidence=round(_confidence(intent), 4),
-        approved=approved,
-        reason=reason,
-    )
-
-    return response
->>>>>>> ac66912c
