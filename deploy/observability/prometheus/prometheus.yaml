apiVersion: monitoring.coreos.com/v1
kind: Prometheus
metadata:
  name: aether
spec:
  replicas: 2
  serviceAccountName: prometheus
  serviceMonitorSelector:
    matchLabels:
      release: aether
  podMonitorSelector:
    matchLabels:
      release: aether
  resources:
    requests:
      cpu: 500m
      memory: 1Gi
    limits:
      cpu: 2
      memory: 4Gi
  ruleSelector:
    matchLabels:
      app: aether-prometheus-rules
  additionalScrapeConfigs:
    name: prometheus-additional-scrape
    key: scrape-configs.yaml
---
apiVersion: v1
kind: ServiceAccount
metadata:
  name: prometheus
---
apiVersion: v1
kind: Service
metadata:
  name: prometheus
spec:
  selector:
    prometheus: aether
  ports:
    - name: web
      port: 9090
      targetPort: web
---
apiVersion: monitoring.coreos.com/v1
kind: PrometheusRule
metadata:
  name: aether-rules
  labels:
    app: aether-prometheus-rules
spec:
  groups:
    - name: trading-kpis
      rules:
        - record: trading:orders:rate5m
          expr: sum(rate(order_gateway_orders_total[5m]))
        - alert: TradingVolumeDrop
          expr: sum(rate(order_gateway_filled_notional_usd[15m])) < 1000
          for: 10m
          labels:
            severity: critical
          annotations:
            summary: Trading volume dropped below threshold
            description: Investigate connectivity to exchanges.
    - name: fee-monitoring
      rules:
        - alert: ExcessiveFeeSpend
          expr: sum(increase(order_gateway_fee_spend_usd[1h])) > 500
          for: 15m
          labels:
            severity: warning
          annotations:
            summary: Fee spend exceeding normal bounds
            description: Review routing strategies.
    - name: drift-monitoring
      rules:
        - alert: PricingDriftHigh
          expr: abs(avg_over_time(pricing_service_mid_price_delta[5m])) > 0.5
          for: 5m
          labels:
            severity: critical
          annotations:
            summary: Market data drift detected
            description: Check data sources.
    - name: circuit-breakers
      rules:
        - alert: CircuitBreakerEngaged
          expr: max_over_time(order_gateway_circuit_breaker_engaged[1m]) > 0
          for: 1m
          labels:
            severity: critical
          annotations:
            summary: Circuit breaker engaged
            description: Verify risk thresholds.
    - name: slos
      rules:
        - record: trading:latency:availability
          expr: 1 - (sum(rate(order_gateway_request_errors_total[5m])) / sum(rate(order_gateway_requests_total[5m])))
        - alert: policy_latency_p95_slo_breach
          expr: |
            histogram_quantile(
              0.95,
              sum(rate(policy_latency_ms_bucket[5m])) by (le, symbol_tier, account_segment)
            ) > 200
          for: 10m
          labels:
            severity: warning
            slo_target: "p95<=200ms"
          annotations:
            summary: >-
              Policy evaluation latency p95 above 200 ms for {{ $labels.symbol_tier }}/{{ $labels.account_segment }}
            description: Investigate policy engine load, feature availability, and downstream dependency health.
            runbook: docs/runbooks/policy_latency.md
            slo_reference: docs/slo.md#policy-latency
        - alert: risk_latency_p95_slo_breach
          expr: |
            histogram_quantile(
              0.95,
              sum(rate(risk_latency_ms_bucket[5m])) by (le, symbol_tier, account_segment)
            ) > 200
          for: 10m
          labels:
            severity: warning
            slo_target: "p95<=200ms"
          annotations:
            summary: >-
              Risk validation latency p95 above 200 ms for {{ $labels.symbol_tier }}/{{ $labels.account_segment }}
            description: Inspect risk model queues, dependency latency, and exchange data completeness.
            runbook: docs/runbooks/risk_latency.md
            slo_reference: docs/slo.md#risk-latency
        - alert: oms_latency_slo_breach
          expr: |
            histogram_quantile(0.99, sum(rate(oms_order_latency_seconds_bucket[5m])) by (le)) > 0.12
          for: 10m
          labels:
            severity: critical
            slo_target: "p99<=0.150s"
          annotations:
            summary: OMS latency approaching 150 ms SLO budget
            description: Investigate exchange connectivity or OMS backpressure.
            runbook: docs/runbooks/exchange_outage.md
            slo_reference: docs/slo.md#oms-latency
        - alert: ws_latency_slo_breach
          expr: |
            histogram_quantile(0.99, sum(rate(ws_delivery_latency_seconds_bucket[5m])) by (le)) > 0.25
          for: 15m
          labels:
            severity: warning
            slo_target: "p99<=0.300s"
          annotations:
            summary: WebSocket delivery latency nearing 300 ms SLO
            description: Validate gateway consumers and cache warmers.
            runbook: docs/runbooks/websocket_desync.md
            slo_reference: docs/slo.md#websocket-ingest-latency
        - alert: kill_switch_slo_warning
          expr: |
            histogram_quantile(
              0.99,
              sum(rate(kill_switch_response_seconds_bucket[5m])) by (le)
            ) > 45
          for: 1m
          labels:
            severity: critical
            slo_target: "response<=60s"
          annotations:
            summary: Kill-switch response time exceeded 45 s warning threshold
            description: Confirm automation is halting order flow fast enough.
            runbook: docs/runbooks/kill_switch_activation.md
            slo_reference: docs/slo.md#kill-switch-response
        - alert: model_canary_promotion_slow
          expr: |
            (sum(increase(model_canary_promotion_duration_minutes_count[24h])) > 0)
            and ignoring(job)
            (sum(increase(model_canary_promotion_duration_minutes_bucket{le="30"}[24h]))
             < sum(increase(model_canary_promotion_duration_minutes_count[24h])))
          for: 5m
          labels:
            severity: warning
            slo_target: "p95<=45m"
          annotations:
            summary: Consecutive canary promotions exceeding 30 minute alert threshold
            description: Inspect canary validation and feature pipelines.
            runbook: docs/runbooks/model_rollback.md
            slo_reference: docs/slo.md#model-canary-promotion
    - name: infra.scaling
      rules:
        - alert: scaling_controller_evaluations_stalled
          expr: increase(scaling_evaluations_total[15m]) < 1
          for: 5m
          labels:
            severity: critical
          annotations:
            summary: Scaling controller has not completed an evaluation in the last 15 minutes
<<<<<<< HEAD
            description: Review controller logs and queued jobs to restore automation.
=======
>>>>>>> 6fdbf18c
            runbook: docs/runbooks/scaling_controller.md
        - alert: scaling_gpu_pool_idle
          expr: |
            max_over_time(scaling_gpu_nodes[30m]) > 0
            and max_over_time(scaling_pending_training_jobs[30m]) < 1
          for: 30m
          labels:
            severity: warning
          annotations:
            summary: GPU node pool provisioned without pending jobs for 30 minutes
<<<<<<< HEAD
            description: Scale the pool down or investigate stuck queue submissions.
=======
>>>>>>> 6fdbf18c
            runbook: docs/runbooks/scaling_controller.md
---
apiVersion: v1
kind: ConfigMap
metadata:
  name: prometheus-additional-scrape
  labels:
    app: prometheus
    release: aether
data:
  scrape-configs.yaml: |
    - job_name: platform-apis
      honor_labels: true
      kubernetes_sd_configs:
        - role: pod
      relabel_configs:
        - source_labels: [__meta_kubernetes_pod_annotation_prometheus_io_scrape]
          action: keep
          regex: "true"
        - source_labels: [__meta_kubernetes_pod_container_port_name]
          action: keep
          regex: http|metrics
        - source_labels: [__meta_kubernetes_pod_annotation_prometheus_io_path]
          target_label: __metrics_path__
          action: replace
          regex: (.+)
          replacement: $1
        - source_labels: [__meta_kubernetes_pod_annotation_prometheus_io_scheme]
          target_label: __scheme__
          action: replace
          regex: (https?)
          replacement: $1
    - job_name: kafka
      static_configs:
        - targets: ['bootstrap.kafka:9092']<|MERGE_RESOLUTION|>--- conflicted
+++ resolved
@@ -191,10 +191,7 @@
             severity: critical
           annotations:
             summary: Scaling controller has not completed an evaluation in the last 15 minutes
-<<<<<<< HEAD
             description: Review controller logs and queued jobs to restore automation.
-=======
->>>>>>> 6fdbf18c
             runbook: docs/runbooks/scaling_controller.md
         - alert: scaling_gpu_pool_idle
           expr: |
@@ -205,10 +202,7 @@
             severity: warning
           annotations:
             summary: GPU node pool provisioned without pending jobs for 30 minutes
-<<<<<<< HEAD
             description: Scale the pool down or investigate stuck queue submissions.
-=======
->>>>>>> 6fdbf18c
             runbook: docs/runbooks/scaling_controller.md
 ---
 apiVersion: v1
