{
    "$schema": "http://json-schema.org/draft-07/schema#",
    "$id": "https://aether.example.com/helm/aether-platform/values.schema.json",
    "title": "Aether Platform Helm Values",
    "type": "object",
    "additionalProperties": true,
    "required": [
        "global",
        "backendServices",
        "ui"
    ],
    "$defs": {
        "image": {
            "type": "object",
            "description": "Container image settings must pin a repository and tag to avoid implicit upgrades.",
            "required": [
                "repository",
                "tag"
            ],
            "properties": {
                "repository": {
                    "type": "string",
                    "minLength": 1
                },
                "tag": {
                    "type": "string",
                    "minLength": 1
                }
            },
            "additionalProperties": true
        },
        "resourceQuantities": {
            "type": "object",
            "required": [
                "cpu",
                "memory"
            ],
            "properties": {
                "cpu": {
                    "type": "string",
                    "minLength": 1
                },
                "memory": {
                    "type": "string",
                    "minLength": 1
                }
            },
            "additionalProperties": true
        },
        "resources": {
            "type": "object",
            "description": "CPU and memory requests/limits are required for every workload to guarantee scheduling and enforce quotas.",
            "required": [
                "requests",
                "limits"
            ],
            "properties": {
                "requests": {
                    "$ref": "#/$defs/resourceQuantities"
                },
                "limits": {
                    "$ref": "#/$defs/resourceQuantities"
                }
            },
            "additionalProperties": false
        },
        "backendService": {
            "type": "object",
            "required": [
                "enabled",
                "image",
                "resources"
            ],
            "properties": {
                "enabled": {
                    "type": "boolean",
                    "description": "Backend deployment toggles must be explicit so production rollouts cannot omit the gate.",
                    "default": true
                },
                "image": {
                    "$ref": "#/$defs/image"
                },
                "serviceAccountName": {
                    "type": "string",
                    "description": "Optional service account bound to the generated Deployment."
                },
                "envFrom": {
                    "type": "array",
                    "description": "Environment sources projected with envFrom, useful for opaque configuration secrets.",
                    "items": {
                        "type": "object",
                        "additionalProperties": true
                    }
                },
<<<<<<< HEAD
                "resources": {
                    "$ref": "#/$defs/resources"
                }
            },
            "additionalProperties": true
        },
        "postgresConnection": {
            "type": "object",
            "description": "Connection attributes for managed PostgreSQL secrets.",
            "required": [
                "database",
                "username",
                "password"
            ],
            "properties": {
                "host": {
                    "type": "string",
                    "description": "Override the hostname when using an external PostgreSQL instance."
                },
                "port": {
                    "type": "integer",
                    "minimum": 1,
                    "description": "Override the port when using a non-standard PostgreSQL listener."
                },
                "database": {
                    "type": "string",
                    "minLength": 1
                },
                "username": {
                    "type": "string",
                    "minLength": 1
                },
                "password": {
                    "type": "string",
                    "minLength": 1
                },
                "sslmode": {
                    "type": "string",
                    "minLength": 1
                },
                "parameters": {
                    "type": "object",
                    "description": "Additional query parameters appended to the generated DSN.",
                    "additionalProperties": {
                        "type": "string"
                    }
                }
            },
            "additionalProperties": true
        },
        "managedSecret": {
            "type": "object",
            "properties": {
                "enabled": {
                    "type": "boolean",
                    "default": true
                },
                "type": {
                    "type": "string",
                    "enum": [
                        "postgresDsn",
                        "opaque"
                    ],
                    "default": "opaque"
                },
                "dsnKey": {
                    "type": "string",
                    "description": "Key used to store the generated DSN when type is postgresDsn.",
                    "default": "dsn"
                },
                "sslmodeKey": {
                    "type": "string",
                    "description": "Key used to store the SSL mode alongside generated DSNs.",
                    "default": "sslmode"
                },
                "connection": {
                    "$ref": "#/$defs/postgresConnection"
                },
                "data": {
                    "type": "object",
                    "description": "Literal key/value pairs for opaque secrets.",
                    "additionalProperties": {
                        "type": "string"
                    }
                },
                "additionalData": {
                    "type": "object",
                    "description": "Additional key/value pairs appended to generated DSN secrets.",
                    "additionalProperties": {
                        "type": "string"
                    }
                }
            },
            "allOf": [
                {
                    "if": {
                        "properties": {
                            "type": {
                                "const": "postgresDsn"
                            }
                        }
                    },
                    "then": {
                        "required": [
                            "connection"
                        ]
                    }
                },
                {
                    "if": {
                        "properties": {
                            "type": {
                                "const": "opaque"
                            }
                        }
                    },
                    "then": {
                        "required": [
                            "data"
                        ]
                    }
                }
            ],
            "additionalProperties": true
        },
        "serviceAccountSet": {
            "type": "object",
            "properties": {
                "enabled": {
                    "type": "boolean",
                    "default": true
                },
                "names": {
                    "type": "array",
                    "items": {
                        "type": "string",
                        "minLength": 1
                    }
                }
            },
            "additionalProperties": false
        },
        "pipelineService": {
            "type": "object",
            "properties": {
                "enabled": {
                    "type": "boolean",
                    "default": false
                },
                "type": {
                    "type": "string"
                },
                "ports": {
                    "type": "array",
                    "items": {
                        "type": "object",
                        "required": [
                            "port",
                            "targetPort"
                        ],
                        "properties": {
                            "name": {
                                "type": "string"
                            },
                            "port": {
                                "type": "integer",
                                "minimum": 1
                            },
                            "targetPort": {
                                "type": [
                                    "integer",
                                    "string"
                                ]
                            }
                        },
                        "additionalProperties": true
                    }
                }
            },
            "additionalProperties": true
        },
        "pipelineDeployment": {
            "type": "object",
            "required": [
                "image",
                "resources"
            ],
            "properties": {
                "enabled": {
                    "type": "boolean",
                    "default": true
                },
                "image": {
                    "$ref": "#/$defs/image"
                },
=======
>>>>>>> 1acfa24e
                "resources": {
                    "$ref": "#/$defs/resources"
                },
                "service": {
                    "$ref": "#/$defs/pipelineService"
                }
            },
            "additionalProperties": true
        },
        "feastConfig": {
            "type": "object",
            "required": [
                "enabled",
                "image",
                "resources",
                "backup"
            ],
            "properties": {
                "enabled": {
                    "type": "boolean",
                    "default": false
                },
                "image": {
                    "$ref": "#/$defs/image"
                },
                "resources": {
                    "$ref": "#/$defs/resources"
                },
                "backup": {
                    "type": "object",
                    "required": [
                        "image",
                        "objectStoreSecret"
                    ],
                    "properties": {
                        "image": {
                            "$ref": "#/$defs/image"
                        },
                        "objectStoreSecret": {
                            "type": "string",
                            "minLength": 1
                        }
                    },
                    "additionalProperties": true
                }
            },
            "additionalProperties": true
        },
        "postgresConnection": {
            "type": "object",
            "description": "Connection attributes for managed PostgreSQL secrets.",
            "required": [
                "database",
                "username",
                "password"
            ],
            "properties": {
                "host": {
                    "type": "string",
                    "description": "Override the hostname when using an external PostgreSQL instance."
                },
                "port": {
                    "type": "integer",
                    "minimum": 1,
                    "description": "Override the port when using a non-standard PostgreSQL listener."
                },
                "database": {
                    "type": "string",
                    "minLength": 1
                },
                "username": {
                    "type": "string",
                    "minLength": 1
                },
                "password": {
                    "type": "string",
                    "minLength": 1
                },
                "sslmode": {
                    "type": "string",
                    "minLength": 1
                },
                "parameters": {
                    "type": "object",
                    "description": "Additional query parameters appended to the generated DSN.",
                    "additionalProperties": {
                        "type": "string"
                    }
                }
            },
            "additionalProperties": true
        },
        "managedSecret": {
            "type": "object",
            "properties": {
                "enabled": {
                    "type": "boolean",
                    "default": true
                },
                "type": {
                    "type": "string",
                    "enum": [
                        "postgresDsn",
                        "opaque"
                    ],
                    "default": "opaque"
                },
                "dsnKey": {
                    "type": "string",
                    "description": "Key used to store the generated DSN when type is postgresDsn.",
                    "default": "dsn"
                },
                "sslmodeKey": {
                    "type": "string",
                    "description": "Key used to store the SSL mode alongside generated DSNs.",
                    "default": "sslmode"
                },
                "connection": {
                    "$ref": "#/$defs/postgresConnection"
                },
                "data": {
                    "type": "object",
                    "description": "Literal key/value pairs for opaque secrets.",
                    "additionalProperties": {
                        "type": "string"
                    }
                },
                "additionalData": {
                    "type": "object",
                    "description": "Additional key/value pairs appended to generated DSN secrets.",
                    "additionalProperties": {
                        "type": "string"
                    }
                }
            },
            "allOf": [
                {
                    "if": {
                        "properties": {
                            "type": {
                                "const": "postgresDsn"
                            }
                        }
                    },
                    "then": {
                        "required": [
                            "connection"
                        ]
                    }
                },
                {
                    "if": {
                        "properties": {
                            "type": {
                                "const": "opaque"
                            }
                        }
                    },
                    "then": {
                        "required": [
                            "data"
                        ]
                    }
                }
            ],
            "additionalProperties": true
        },
        "serviceAccountSet": {
            "type": "object",
            "properties": {
                "enabled": {
                    "type": "boolean",
                    "default": true
                },
                "names": {
                    "type": "array",
                    "items": {
                        "type": "string",
                        "minLength": 1
                    }
                }
            },
            "additionalProperties": false
        },
        "pipelineService": {
            "type": "object",
            "properties": {
                "enabled": {
                    "type": "boolean",
                    "default": false
                },
                "type": {
                    "type": "string"
                },
                "ports": {
                    "type": "array",
                    "items": {
                        "type": "object",
                        "required": [
                            "port",
                            "targetPort"
                        ],
                        "properties": {
                            "name": {
                                "type": "string"
                            },
                            "port": {
                                "type": "integer",
                                "minimum": 1
                            },
                            "targetPort": {
                                "type": [
                                    "integer",
                                    "string"
                                ]
                            }
                        },
                        "additionalProperties": true
                    }
                }
            },
            "additionalProperties": true
        },
        "pipelineDeployment": {
            "type": "object",
            "required": [
                "image",
                "resources"
            ],
            "properties": {
                "enabled": {
                    "type": "boolean",
                    "default": true
                },
                "image": {
                    "$ref": "#/$defs/image"
                },
                "resources": {
                    "$ref": "#/$defs/resources"
                },
                "service": {
                    "$ref": "#/$defs/pipelineService"
                }
            },
            "additionalProperties": true
        },
        "feastConfig": {
            "type": "object",
            "required": [
                "enabled",
                "image",
                "resources",
                "backup"
            ],
            "properties": {
                "enabled": {
                    "type": "boolean",
                    "default": false
                },
                "image": {
                    "$ref": "#/$defs/image"
                },
                "resources": {
                    "$ref": "#/$defs/resources"
                },
                "backup": {
                    "type": "object",
                    "required": [
                        "image",
                        "objectStoreSecret"
                    ],
                    "properties": {
                        "image": {
                            "$ref": "#/$defs/image"
                        },
                        "objectStoreSecret": {
                            "type": "string",
                            "minLength": 1
                        }
                    },
                    "additionalProperties": true
                }
            },
            "additionalProperties": true
        },
        "postgresConnection": {
            "type": "object",
            "description": "Connection attributes for managed PostgreSQL secrets.",
            "required": [
                "database",
                "username",
                "password"
            ],
            "properties": {
                "host": {
                    "type": "string",
                    "description": "Override the hostname when using an external PostgreSQL instance."
                },
                "port": {
                    "type": "integer",
                    "minimum": 1,
                    "description": "Override the port when using a non-standard PostgreSQL listener."
                },
                "database": {
                    "type": "string",
                    "minLength": 1
                },
                "username": {
                    "type": "string",
                    "minLength": 1
                },
                "password": {
                    "type": "string",
                    "minLength": 1
                },
                "sslmode": {
                    "type": "string",
                    "minLength": 1
                },
                "parameters": {
                    "type": "object",
                    "description": "Additional query parameters appended to the generated DSN.",
                    "additionalProperties": {
                        "type": "string"
                    }
                }
            },
            "additionalProperties": true
        },
        "managedSecret": {
            "type": "object",
            "properties": {
                "enabled": {
                    "type": "boolean",
                    "default": true
                },
                "type": {
                    "type": "string",
                    "enum": [
                        "postgresDsn",
                        "opaque"
                    ],
                    "default": "opaque"
                },
                "dsnKey": {
                    "type": "string",
                    "description": "Key used to store the generated DSN when type is postgresDsn.",
                    "default": "dsn"
                },
                "sslmodeKey": {
                    "type": "string",
                    "description": "Key used to store the SSL mode alongside generated DSNs.",
                    "default": "sslmode"
                },
                "connection": {
                    "$ref": "#/$defs/postgresConnection"
                },
                "data": {
                    "type": "object",
                    "description": "Literal key/value pairs for opaque secrets.",
                    "additionalProperties": {
                        "type": "string"
                    }
                },
                "additionalData": {
                    "type": "object",
                    "description": "Additional key/value pairs appended to generated DSN secrets.",
                    "additionalProperties": {
                        "type": "string"
                    }
                }
            },
            "allOf": [
                {
                    "if": {
                        "properties": {
                            "type": {
                                "const": "postgresDsn"
                            }
                        }
                    },
                    "then": {
                        "required": [
                            "connection"
                        ]
                    }
                },
                {
                    "if": {
                        "properties": {
                            "type": {
                                "const": "opaque"
                            }
                        }
                    },
                    "then": {
                        "required": [
                            "data"
                        ]
                    }
                }
            ],
            "additionalProperties": true
        }
    },
    "properties": {
        "global": {
            "type": "object",
            "description": "Global defaults applied to every workload in the chart.",
            "required": [
                "imagePullPolicy",
                "containerSecurityContext",
                "podSecurityContext"
            ],
            "properties": {
                "imagePullPolicy": {
                    "type": "string",
                    "enum": [
                        "Always",
                        "IfNotPresent",
                        "Never"
                    ]
                },
                "containerSecurityContext": {
                    "type": "object",
                    "description": "Container-level security controls must keep privilege escalation disabled and enforce a read-only root filesystem.",
                    "required": [
                        "allowPrivilegeEscalation",
                        "capabilities",
                        "readOnlyRootFilesystem"
                    ],
                    "properties": {
                        "allowPrivilegeEscalation": {
                            "type": "boolean",
                            "const": false
                        },
                        "readOnlyRootFilesystem": {
                            "type": "boolean",
                            "const": true
                        },
                        "capabilities": {
                            "type": "object",
                            "required": [
                                "drop"
                            ],
                            "properties": {
                                "drop": {
                                    "type": "array",
                                    "items": {
                                        "type": "string"
                                    },
                                    "contains": {
                                        "const": "ALL"
                                    },
                                    "minItems": 1
                                }
                            },
                            "additionalProperties": true
                        }
                    },
                    "additionalProperties": true
                },
                "podSecurityContext": {
                    "type": "object",
                    "description": "Pod-level security context must enforce non-root execution and default seccomp profile.",
                    "required": [
                        "runAsNonRoot",
                        "runAsUser",
                        "runAsGroup",
                        "fsGroup"
                    ],
                    "properties": {
                        "runAsNonRoot": {
                            "type": "boolean",
                            "const": true
                        },
                        "runAsUser": {
                            "type": "integer",
                            "minimum": 1
                        },
                        "runAsGroup": {
                            "type": "integer",
                            "minimum": 1
                        },
                        "fsGroup": {
                            "type": "integer",
                            "minimum": 1
                        }
                    },
                    "additionalProperties": true
                },
                "sessionStore": {
                    "type": "object",
                    "description": "Override the session Redis URL when not using the bundled dependency.",
                    "properties": {
                        "redisUrl": {
                            "type": "string"
                        }
                    },
                    "additionalProperties": false
                },
                "releaseManifest": {
                    "type": "object",
                    "description": "Configuration for the optional release manifest integration.",
                    "properties": {
                        "enabled": {
                            "type": "boolean",
                            "default": true
                        },
                        "databaseSecretName": {
                            "type": "string"
                        },
                        "databaseSecretKey": {
                            "type": "string"
                        },
                        "sslmode": {
                            "type": "string"
                        },
                        "appName": {
                            "type": "string"
                        }
                    },
                    "additionalProperties": true
                }
            },
            "additionalProperties": true
        },
        "simulation": {
            "type": "object",
            "description": "Controls access to the simulation workloads. These must remain disabled in production clusters.",
            "default": {
                "enabled": false
            },
            "required": [
                "enabled"
            ],
            "properties": {
                "enabled": {
                    "type": "boolean",
                    "const": false,
                    "default": false,
                    "description": "Simulation traffic is disabled by default to prevent accidental activation in production."
                }
            },
            "additionalProperties": true
        },
        "runtimeSafety": {
            "type": "object",
            "description": "Global runtime safety flags that harden the chart against insecure defaults.",
            "default": {
                "_ALLOW_INSECURE_DEFAULTS": false
            },
            "required": [
                "_ALLOW_INSECURE_DEFAULTS"
            ],
            "properties": {
                "_ALLOW_INSECURE_DEFAULTS": {
                    "description": "Ensures insecure default fallbacks remain disabled across all workloads.",
                    "anyOf": [
                        {
                            "type": "boolean",
                            "const": false
                        },
                        {
                            "type": "string",
                            "enum": [
                                "0",
                                "false",
                                "False"
                            ]
                        }
                    ]
                }
            },
            "additionalProperties": true
        },
        "dependencies": {
            "type": "object",
            "description": "Configuration for bundled stateful dependencies that can be deployed alongside the platform.",
            "properties": {
                "postgresql": {
                    "type": "object",
                    "properties": {
                        "enabled": {
                            "type": "boolean",
                            "default": true
                        },
                        "fullnameOverride": {
                            "type": "string"
                        },
                        "auth": {
                            "type": "object",
                            "description": "Superuser credentials used by the bundled PostgreSQL release.",
                            "required": [
                                "username",
                                "password",
                                "database"
                            ],
                            "properties": {
                                "username": {
                                    "type": "string",
                                    "minLength": 1
                                },
                                "password": {
                                    "type": "string",
                                    "minLength": 1
                                },
                                "database": {
                                    "type": "string",
                                    "minLength": 1
                                }
                            },
                            "additionalProperties": true
                        },
                        "primary": {
                            "type": "object",
                            "description": "Primary instance configuration overrides passed to the Bitnami PostgreSQL chart.",
                            "properties": {
                                "initdbScriptsConfigMap": {
                                    "type": "string"
                                }
                            },
                            "additionalProperties": true
                        }
                    },
                    "additionalProperties": true
                },
                "redis": {
                    "type": "object",
                    "properties": {
                        "enabled": {
                            "type": "boolean",
                            "default": true
                        },
                        "fullnameOverride": {
                            "type": "string"
                        },
                        "architecture": {
                            "type": "string",
                            "enum": [
                                "standalone",
                                "replication"
                            ]
                        },
                        "auth": {
                            "type": "object",
                            "properties": {
                                "enabled": {
                                    "type": "boolean"
                                },
                                "password": {
                                    "type": "string"
                                }
                            },
                            "additionalProperties": true
                        }
                    },
                    "additionalProperties": true
                },
                "kafka": {
                    "type": "object",
                    "properties": {
                        "enabled": {
                            "type": "boolean",
                            "default": true
                        },
                        "fullnameOverride": {
                            "type": "string"
                        }
                    },
                    "additionalProperties": true
                },
                "nats": {
                    "type": "object",
                    "properties": {
                        "enabled": {
                            "type": "boolean",
                            "default": true
                        },
                        "fullnameOverride": {
                            "type": "string"
                        }
                    },
                    "additionalProperties": true
                }
            },
            "additionalProperties": true
        },
        "managedSecrets": {
            "type": "object",
            "description": "Declarative secrets generated by the chart for quick-start deployments.",
            "properties": {
                "enabled": {
                    "type": "boolean",
                    "default": true
                },
                "secrets": {
                    "type": "object",
                    "additionalProperties": {
                        "$ref": "#/$defs/managedSecret"
                    }
                }
            },
            "additionalProperties": false
        },
<<<<<<< HEAD
        "bootstrap": {
            "type": "object",
            "description": "Post-install bootstrap jobs that seed configuration and run database migrations automatically.",
            "properties": {
                "enabled": {
                    "type": "boolean",
                    "default": true
                },
                "actor": {
                    "type": "string",
                    "description": "Actor recorded in migration history when bootstrap jobs apply configuration.",
                    "default": "helm"
                },
                "image": {
                    "$ref": "#/$defs/image"
                },
                "workingDir": {
                    "type": "string"
                },
                "serviceAccountName": {
                    "type": "string"
                },
                "backoffLimit": {
                    "type": "integer",
                    "minimum": 0
                },
                "ttlSecondsAfterFinished": {
                    "type": "integer",
                    "minimum": 0
                },
                "resources": {
                    "$ref": "#/$defs/resources"
                },
                "config": {
                    "type": "object",
                    "properties": {
                        "enabled": {
                            "type": "boolean",
                            "default": true
                        },
                        "jobName": {
                            "type": "string"
                        },
                        "configMapName": {
                            "type": "string"
                        },
                        "mountPath": {
                            "type": "string"
                        },
                        "fileName": {
                            "type": "string"
                        },
                        "databaseSecret": {
                            "type": "object",
                            "properties": {
                                "name": {
                                    "type": "string"
                                },
                                "dsnKey": {
                                    "type": "string"
                                },
                                "sslmodeKey": {
                                    "type": "string"
                                }
                            },
                            "additionalProperties": false
                        },
                        "env": {
                            "type": "array",
                            "items": {
                                "type": "object",
                                "additionalProperties": true
                            }
                        },
                        "envFrom": {
                            "type": "array",
                            "items": {
                                "type": "object",
                                "additionalProperties": true
                            }
                        },
                        "inlineConfig": {
                            "type": "string"
                        },
                        "image": {
                            "$ref": "#/$defs/image"
                        },
                        "workingDir": {
                            "type": "string"
                        },
                        "serviceAccountName": {
                            "type": "string"
                        },
                        "backoffLimit": {
                            "type": "integer",
                            "minimum": 0
                        },
                        "ttlSecondsAfterFinished": {
                            "type": "integer",
                            "minimum": 0
                        },
                        "resources": {
                            "$ref": "#/$defs/resources"
                        },
                        "jobAnnotations": {
                            "type": "object",
                            "additionalProperties": {
                                "type": "string"
                            }
                        }
                    },
                    "additionalProperties": true
                },
                "accounts": {
                    "type": "object",
                    "properties": {
                        "enabled": {
                            "type": "boolean",
                            "default": true
                        },
                        "jobName": {
                            "type": "string"
                        },
                        "databaseSecret": {
                            "type": "object",
                            "properties": {
                                "name": {
                                    "type": "string"
                                },
                                "dsnKey": {
                                    "type": "string"
                                }
                            },
                            "additionalProperties": false
                        },
                        "env": {
                            "type": "array",
                            "items": {
                                "type": "object",
                                "additionalProperties": true
                            }
                        },
                        "envFrom": {
                            "type": "array",
                            "items": {
                                "type": "object",
                                "additionalProperties": true
                            }
                        },
                        "python": {
                            "type": "string"
                        },
                        "image": {
                            "$ref": "#/$defs/image"
                        },
                        "workingDir": {
                            "type": "string"
                        },
                        "serviceAccountName": {
                            "type": "string"
                        },
                        "backoffLimit": {
                            "type": "integer",
                            "minimum": 0
                        },
                        "ttlSecondsAfterFinished": {
                            "type": "integer",
                            "minimum": 0
                        },
                        "resources": {
                            "$ref": "#/$defs/resources"
                        },
                        "jobAnnotations": {
                            "type": "object",
                            "additionalProperties": {
                                "type": "string"
                            }
                        }
                    },
                    "additionalProperties": true
                },
                "migrations": {
                    "type": "object",
                    "properties": {
                        "enabled": {
                            "type": "boolean",
                            "default": true
                        },
                        "jobName": {
                            "type": "string"
                        },
                        "riskDatabaseSecret": {
                            "type": "object",
                            "properties": {
                                "name": {
                                    "type": "string"
                                },
                                "dsnKey": {
                                    "type": "string"
                                }
                            },
                            "additionalProperties": false
                        },
                        "releaseManifestSecret": {
                            "type": "object",
                            "properties": {
                                "name": {
                                    "type": "string"
                                },
                                "dsnKey": {
                                    "type": "string"
                                },
                                "sslmodeKey": {
                                    "type": "string"
                                }
                            },
                            "additionalProperties": false
                        },
                        "env": {
                            "type": "array",
                            "items": {
                                "type": "object",
                                "additionalProperties": true
                            }
                        },
                        "envFrom": {
                            "type": "array",
                            "items": {
                                "type": "object",
                                "additionalProperties": true
                            }
                        },
                        "script": {
                            "type": "string"
                        },
                        "image": {
                            "$ref": "#/$defs/image"
                        },
                        "workingDir": {
                            "type": "string"
                        },
                        "serviceAccountName": {
                            "type": "string"
                        },
                        "backoffLimit": {
                            "type": "integer",
                            "minimum": 0
                        },
                        "ttlSecondsAfterFinished": {
                            "type": "integer",
                            "minimum": 0
                        },
                        "resources": {
                            "$ref": "#/$defs/resources"
                        },
                        "jobAnnotations": {
                            "type": "object",
                            "additionalProperties": {
                                "type": "string"
                            }
                        }
                    },
                    "additionalProperties": true
                }
            },
            "additionalProperties": true
        },
=======
>>>>>>> 1acfa24e
        "serviceAccounts": {
            "$ref": "#/$defs/serviceAccountSet"
        },
        "backendServices": {
            "type": "object",
            "description": "Collection of backend workloads deployed as part of the platform.",
            "minProperties": 1,
            "patternProperties": {
                "^[A-Za-z0-9_-]+$": {
                    "$ref": "#/$defs/backendService"
                }
            },
            "additionalProperties": false
        },
        "dataPipelines": {
            "type": "object",
            "properties": {
                "enabled": {
                    "type": "boolean",
                    "default": true
                },
                "sharedConfig": {
                    "type": "object",
                    "additionalProperties": {
                        "type": "object",
                        "properties": {
                            "enabled": {
                                "type": "boolean",
                                "default": true
                            },
                            "name": {
                                "type": "string"
                            },
                            "data": {
                                "type": "object",
                                "additionalProperties": {
                                    "type": "string"
                                }
                            }
                        },
                        "additionalProperties": true
                    }
                },
                "deployments": {
                    "type": "object",
                    "patternProperties": {
                        "^[A-Za-z0-9_-]+$": {
                            "$ref": "#/$defs/pipelineDeployment"
                        }
                    },
                    "additionalProperties": false
                }
            },
            "additionalProperties": false
        },
        "feast": {
            "$ref": "#/$defs/feastConfig"
        },
        "ui": {
            "type": "object",
            "description": "Frontend workload configuration.",
            "required": [
                "enabled",
                "image",
                "resources"
            ],
            "properties": {
                "enabled": {
                    "type": "boolean",
                    "description": "UI deployment toggles must be explicit so production rollouts cannot omit the gate.",
                    "default": true
                },
                "image": {
                    "$ref": "#/$defs/image"
                },
                "resources": {
                    "$ref": "#/$defs/resources"
                }
            },
            "additionalProperties": true
        }
    }
}<|MERGE_RESOLUTION|>--- conflicted
+++ resolved
@@ -92,7 +92,6 @@
                         "additionalProperties": true
                     }
                 },
-<<<<<<< HEAD
                 "resources": {
                     "$ref": "#/$defs/resources"
                 }
@@ -288,8 +287,6 @@
                 "image": {
                     "$ref": "#/$defs/image"
                 },
-=======
->>>>>>> 1acfa24e
                 "resources": {
                     "$ref": "#/$defs/resources"
                 },
@@ -995,7 +992,6 @@
             },
             "additionalProperties": false
         },
-<<<<<<< HEAD
         "bootstrap": {
             "type": "object",
             "description": "Post-install bootstrap jobs that seed configuration and run database migrations automatically.",
@@ -1263,8 +1259,6 @@
             },
             "additionalProperties": true
         },
-=======
->>>>>>> 1acfa24e
         "serviceAccounts": {
             "$ref": "#/$defs/serviceAccountSet"
         },
