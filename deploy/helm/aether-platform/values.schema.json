{
    "$schema": "http://json-schema.org/draft-07/schema#",
    "$id": "https://aether.example.com/helm/aether-platform/values.schema.json",
    "title": "Aether Platform Helm Values",
    "type": "object",
    "additionalProperties": true,
    "required": [
        "global",
        "backendServices",
        "ui"
    ],
    "$defs": {
        "image": {
            "type": "object",
            "description": "Container image settings must pin a repository and tag to avoid implicit upgrades.",
            "required": [
                "repository",
                "tag"
            ],
            "properties": {
                "repository": {
                    "type": "string",
                    "minLength": 1
                },
                "tag": {
                    "type": "string",
                    "minLength": 1
                }
            },
            "additionalProperties": true
        },
        "resourceQuantities": {
            "type": "object",
            "required": [
                "cpu",
                "memory"
            ],
            "properties": {
                "cpu": {
                    "type": "string",
                    "minLength": 1
                },
                "memory": {
                    "type": "string",
                    "minLength": 1
                }
            },
            "additionalProperties": true
        },
        "resources": {
            "type": "object",
            "description": "CPU and memory requests/limits are required for every workload to guarantee scheduling and enforce quotas.",
            "required": [
                "requests",
                "limits"
            ],
            "properties": {
                "requests": {
                    "$ref": "#/$defs/resourceQuantities"
                },
                "limits": {
                    "$ref": "#/$defs/resourceQuantities"
                }
            },
            "additionalProperties": false
        },
        "backendService": {
            "type": "object",
            "required": [
                "enabled",
                "image",
                "resources"
            ],
            "properties": {
                "enabled": {
                    "type": "boolean",
                    "description": "Backend deployment toggles must be explicit so production rollouts cannot omit the gate.",
                    "default": true
                },
                "image": {
                    "$ref": "#/$defs/image"
                },
                "serviceAccountName": {
                    "type": "string",
                    "description": "Optional service account bound to the generated Deployment."
                },
                "envFrom": {
                    "type": "array",
                    "description": "Environment sources projected with envFrom, useful for opaque configuration secrets.",
                    "items": {
                        "type": "object",
                        "additionalProperties": true
                    }
                },
                "resources": {
                    "$ref": "#/$defs/resources"
                }
            },
            "additionalProperties": true
        },
        "postgresConnection": {
            "type": "object",
            "description": "Connection attributes for managed PostgreSQL secrets.",
            "required": [
                "database",
                "username",
                "password"
            ],
            "properties": {
                "host": {
                    "type": "string",
                    "description": "Override the hostname when using an external PostgreSQL instance."
                },
                "port": {
                    "type": "integer",
                    "minimum": 1,
                    "description": "Override the port when using a non-standard PostgreSQL listener."
                },
                "database": {
                    "type": "string",
                    "minLength": 1
                },
                "username": {
                    "type": "string",
                    "minLength": 1
                },
                "password": {
                    "type": "string",
                    "minLength": 1
                },
                "sslmode": {
                    "type": "string",
                    "minLength": 1
                },
                "parameters": {
                    "type": "object",
                    "description": "Additional query parameters appended to the generated DSN.",
                    "additionalProperties": {
                        "type": "string"
                    }
                }
            },
            "additionalProperties": true
        },
        "managedSecret": {
            "type": "object",
            "properties": {
                "enabled": {
                    "type": "boolean",
                    "default": true
                },
                "type": {
                    "type": "string",
                    "enum": [
                        "postgresDsn",
                        "opaque"
                    ],
                    "default": "opaque"
                },
                "dsnKey": {
                    "type": "string",
                    "description": "Key used to store the generated DSN when type is postgresDsn.",
                    "default": "dsn"
                },
                "sslmodeKey": {
                    "type": "string",
                    "description": "Key used to store the SSL mode alongside generated DSNs.",
                    "default": "sslmode"
                },
                "connection": {
                    "$ref": "#/$defs/postgresConnection"
                },
                "data": {
                    "type": "object",
                    "description": "Literal key/value pairs for opaque secrets.",
                    "additionalProperties": {
                        "type": "string"
                    }
                },
                "additionalData": {
                    "type": "object",
                    "description": "Additional key/value pairs appended to generated DSN secrets.",
                    "additionalProperties": {
                        "type": "string"
                    }
                }
            },
            "allOf": [
                {
                    "if": {
                        "properties": {
                            "type": {
                                "const": "postgresDsn"
                            }
                        }
                    },
                    "then": {
                        "required": [
                            "connection"
                        ]
                    }
                },
                {
                    "if": {
                        "properties": {
                            "type": {
                                "const": "opaque"
                            }
                        }
                    },
                    "then": {
                        "required": [
                            "data"
                        ]
                    }
                }
            ],
            "additionalProperties": true
        },
        "serviceAccountSet": {
            "type": "object",
            "properties": {
                "enabled": {
                    "type": "boolean",
                    "default": true
                },
                "names": {
                    "type": "array",
                    "items": {
                        "type": "string",
                        "minLength": 1
                    }
                }
            },
            "additionalProperties": false
        },
        "pipelineService": {
            "type": "object",
            "properties": {
                "enabled": {
                    "type": "boolean",
                    "default": false
                },
                "type": {
                    "type": "string"
                },
                "ports": {
                    "type": "array",
                    "items": {
                        "type": "object",
                        "required": [
                            "port",
                            "targetPort"
                        ],
                        "properties": {
                            "name": {
                                "type": "string"
                            },
                            "port": {
                                "type": "integer",
                                "minimum": 1
                            },
                            "targetPort": {
                                "type": [
                                    "integer",
                                    "string"
                                ]
                            }
                        },
                        "additionalProperties": true
                    }
                }
            },
            "additionalProperties": true
        },
        "pipelineDeployment": {
            "type": "object",
            "required": [
                "image",
                "resources"
            ],
            "properties": {
                "enabled": {
                    "type": "boolean",
                    "default": true
                },
                "image": {
                    "$ref": "#/$defs/image"
                },
<<<<<<< HEAD
                "resources": {
                    "$ref": "#/$defs/resources"
                },
                "service": {
                    "$ref": "#/$defs/pipelineService"
                }
            },
            "additionalProperties": true
        },
        "feastConfig": {
            "type": "object",
            "required": [
                "enabled",
                "image",
                "resources",
                "backup"
            ],
            "properties": {
                "enabled": {
                    "type": "boolean",
                    "default": false
                },
                "image": {
                    "$ref": "#/$defs/image"
                },
                "resources": {
                    "$ref": "#/$defs/resources"
                },
=======
                "resources": {
                    "$ref": "#/$defs/resources"
                },
                "service": {
                    "$ref": "#/$defs/pipelineService"
                }
            },
            "additionalProperties": true
        },
        "feastConfig": {
            "type": "object",
            "required": [
                "enabled",
                "image",
                "resources",
                "backup"
            ],
            "properties": {
                "enabled": {
                    "type": "boolean",
                    "default": false
                },
                "image": {
                    "$ref": "#/$defs/image"
                },
                "resources": {
                    "$ref": "#/$defs/resources"
                },
                "backup": {
                    "type": "object",
                    "required": [
                        "image",
                        "objectStoreSecret"
                    ],
                    "properties": {
                        "image": {
                            "$ref": "#/$defs/image"
                        },
                        "objectStoreSecret": {
                            "type": "string",
                            "minLength": 1
                        }
                    },
                    "additionalProperties": true
                }
            },
            "additionalProperties": true
        },
        "postgresConnection": {
            "type": "object",
            "description": "Connection attributes for managed PostgreSQL secrets.",
            "required": [
                "database",
                "username",
                "password"
            ],
            "properties": {
                "host": {
                    "type": "string",
                    "description": "Override the hostname when using an external PostgreSQL instance."
                },
                "port": {
                    "type": "integer",
                    "minimum": 1,
                    "description": "Override the port when using a non-standard PostgreSQL listener."
                },
                "database": {
                    "type": "string",
                    "minLength": 1
                },
                "username": {
                    "type": "string",
                    "minLength": 1
                },
                "password": {
                    "type": "string",
                    "minLength": 1
                },
                "sslmode": {
                    "type": "string",
                    "minLength": 1
                },
                "parameters": {
                    "type": "object",
                    "description": "Additional query parameters appended to the generated DSN.",
                    "additionalProperties": {
                        "type": "string"
                    }
                }
            },
            "additionalProperties": true
        },
        "managedSecret": {
            "type": "object",
            "properties": {
                "enabled": {
                    "type": "boolean",
                    "default": true
                },
                "type": {
                    "type": "string",
                    "enum": [
                        "postgresDsn",
                        "opaque"
                    ],
                    "default": "opaque"
                },
                "dsnKey": {
                    "type": "string",
                    "description": "Key used to store the generated DSN when type is postgresDsn.",
                    "default": "dsn"
                },
                "sslmodeKey": {
                    "type": "string",
                    "description": "Key used to store the SSL mode alongside generated DSNs.",
                    "default": "sslmode"
                },
                "connection": {
                    "$ref": "#/$defs/postgresConnection"
                },
                "data": {
                    "type": "object",
                    "description": "Literal key/value pairs for opaque secrets.",
                    "additionalProperties": {
                        "type": "string"
                    }
                },
                "additionalData": {
                    "type": "object",
                    "description": "Additional key/value pairs appended to generated DSN secrets.",
                    "additionalProperties": {
                        "type": "string"
                    }
                }
            },
            "allOf": [
                {
                    "if": {
                        "properties": {
                            "type": {
                                "const": "postgresDsn"
                            }
                        }
                    },
                    "then": {
                        "required": [
                            "connection"
                        ]
                    }
                },
                {
                    "if": {
                        "properties": {
                            "type": {
                                "const": "opaque"
                            }
                        }
                    },
                    "then": {
                        "required": [
                            "data"
                        ]
                    }
                }
            ],
            "additionalProperties": true
        },
        "serviceAccountSet": {
            "type": "object",
            "properties": {
                "enabled": {
                    "type": "boolean",
                    "default": true
                },
                "names": {
                    "type": "array",
                    "items": {
                        "type": "string",
                        "minLength": 1
                    }
                }
            },
            "additionalProperties": false
        },
        "pipelineService": {
            "type": "object",
            "properties": {
                "enabled": {
                    "type": "boolean",
                    "default": false
                },
                "type": {
                    "type": "string"
                },
                "ports": {
                    "type": "array",
                    "items": {
                        "type": "object",
                        "required": [
                            "port",
                            "targetPort"
                        ],
                        "properties": {
                            "name": {
                                "type": "string"
                            },
                            "port": {
                                "type": "integer",
                                "minimum": 1
                            },
                            "targetPort": {
                                "type": [
                                    "integer",
                                    "string"
                                ]
                            }
                        },
                        "additionalProperties": true
                    }
                }
            },
            "additionalProperties": true
        },
        "pipelineDeployment": {
            "type": "object",
            "required": [
                "image",
                "resources"
            ],
            "properties": {
                "enabled": {
                    "type": "boolean",
                    "default": true
                },
                "image": {
                    "$ref": "#/$defs/image"
                },
                "resources": {
                    "$ref": "#/$defs/resources"
                },
                "service": {
                    "$ref": "#/$defs/pipelineService"
                }
            },
            "additionalProperties": true
        },
        "feastConfig": {
            "type": "object",
            "required": [
                "enabled",
                "image",
                "resources",
                "backup"
            ],
            "properties": {
                "enabled": {
                    "type": "boolean",
                    "default": false
                },
                "image": {
                    "$ref": "#/$defs/image"
                },
                "resources": {
                    "$ref": "#/$defs/resources"
                },
>>>>>>> a1c20bb1
                "backup": {
                    "type": "object",
                    "required": [
                        "image",
                        "objectStoreSecret"
                    ],
                    "properties": {
                        "image": {
                            "$ref": "#/$defs/image"
                        },
                        "objectStoreSecret": {
                            "type": "string",
                            "minLength": 1
                        }
                    },
                    "additionalProperties": true
<<<<<<< HEAD
=======
                }
            },
            "additionalProperties": true
        },
        "postgresConnection": {
            "type": "object",
            "description": "Connection attributes for managed PostgreSQL secrets.",
            "required": [
                "database",
                "username",
                "password"
            ],
            "properties": {
                "host": {
                    "type": "string",
                    "description": "Override the hostname when using an external PostgreSQL instance."
                },
                "port": {
                    "type": "integer",
                    "minimum": 1,
                    "description": "Override the port when using a non-standard PostgreSQL listener."
                },
                "database": {
                    "type": "string",
                    "minLength": 1
                },
                "username": {
                    "type": "string",
                    "minLength": 1
                },
                "password": {
                    "type": "string",
                    "minLength": 1
                },
                "sslmode": {
                    "type": "string",
                    "minLength": 1
                },
                "parameters": {
                    "type": "object",
                    "description": "Additional query parameters appended to the generated DSN.",
                    "additionalProperties": {
                        "type": "string"
                    }
                }
            },
            "additionalProperties": true
        },
        "managedSecret": {
            "type": "object",
            "properties": {
                "enabled": {
                    "type": "boolean",
                    "default": true
                },
                "type": {
                    "type": "string",
                    "enum": [
                        "postgresDsn",
                        "opaque"
                    ],
                    "default": "opaque"
                },
                "dsnKey": {
                    "type": "string",
                    "description": "Key used to store the generated DSN when type is postgresDsn.",
                    "default": "dsn"
                },
                "sslmodeKey": {
                    "type": "string",
                    "description": "Key used to store the SSL mode alongside generated DSNs.",
                    "default": "sslmode"
                },
                "connection": {
                    "$ref": "#/$defs/postgresConnection"
                },
                "data": {
                    "type": "object",
                    "description": "Literal key/value pairs for opaque secrets.",
                    "additionalProperties": {
                        "type": "string"
                    }
                },
                "additionalData": {
                    "type": "object",
                    "description": "Additional key/value pairs appended to generated DSN secrets.",
                    "additionalProperties": {
                        "type": "string"
                    }
>>>>>>> a1c20bb1
                }
            },
            "allOf": [
                {
                    "if": {
                        "properties": {
                            "type": {
                                "const": "postgresDsn"
                            }
                        }
                    },
                    "then": {
                        "required": [
                            "connection"
                        ]
                    }
                },
                {
                    "if": {
                        "properties": {
                            "type": {
                                "const": "opaque"
                            }
                        }
                    },
                    "then": {
                        "required": [
                            "data"
                        ]
                    }
                }
            ],
            "additionalProperties": true
        }
    },
    "properties": {
        "global": {
            "type": "object",
            "description": "Global defaults applied to every workload in the chart.",
            "required": [
                "imagePullPolicy",
                "containerSecurityContext",
                "podSecurityContext"
            ],
            "properties": {
                "imagePullPolicy": {
                    "type": "string",
                    "enum": [
                        "Always",
                        "IfNotPresent",
                        "Never"
                    ]
                },
                "containerSecurityContext": {
                    "type": "object",
                    "description": "Container-level security controls must keep privilege escalation disabled and enforce a read-only root filesystem.",
                    "required": [
                        "allowPrivilegeEscalation",
                        "capabilities",
                        "readOnlyRootFilesystem"
                    ],
                    "properties": {
                        "allowPrivilegeEscalation": {
                            "type": "boolean",
                            "const": false
                        },
                        "readOnlyRootFilesystem": {
                            "type": "boolean",
                            "const": true
                        },
                        "capabilities": {
                            "type": "object",
                            "required": [
                                "drop"
                            ],
                            "properties": {
                                "drop": {
                                    "type": "array",
                                    "items": {
                                        "type": "string"
                                    },
                                    "contains": {
                                        "const": "ALL"
                                    },
                                    "minItems": 1
                                }
                            },
                            "additionalProperties": true
                        }
                    },
                    "additionalProperties": true
                },
                "podSecurityContext": {
                    "type": "object",
                    "description": "Pod-level security context must enforce non-root execution and default seccomp profile.",
                    "required": [
                        "runAsNonRoot",
                        "runAsUser",
                        "runAsGroup",
                        "fsGroup"
                    ],
                    "properties": {
                        "runAsNonRoot": {
                            "type": "boolean",
                            "const": true
                        },
                        "runAsUser": {
                            "type": "integer",
                            "minimum": 1
                        },
                        "runAsGroup": {
                            "type": "integer",
                            "minimum": 1
                        },
                        "fsGroup": {
                            "type": "integer",
                            "minimum": 1
                        }
                    },
                    "additionalProperties": true
                },
                "sessionStore": {
                    "type": "object",
                    "description": "Override the session Redis URL when not using the bundled dependency.",
                    "properties": {
                        "redisUrl": {
                            "type": "string"
                        }
                    },
                    "additionalProperties": false
                },
                "releaseManifest": {
                    "type": "object",
                    "description": "Configuration for the optional release manifest integration.",
                    "properties": {
                        "enabled": {
                            "type": "boolean",
                            "default": true
                        },
                        "databaseSecretName": {
                            "type": "string"
                        },
                        "databaseSecretKey": {
                            "type": "string"
                        },
                        "sslmode": {
                            "type": "string"
                        },
                        "appName": {
                            "type": "string"
                        }
                    },
                    "additionalProperties": true
                }
            },
            "additionalProperties": true
        },
        "simulation": {
            "type": "object",
            "description": "Controls access to the simulation workloads. These must remain disabled in production clusters.",
            "default": {
                "enabled": false
            },
            "required": [
                "enabled"
            ],
            "properties": {
                "enabled": {
                    "type": "boolean",
                    "const": false,
                    "default": false,
                    "description": "Simulation traffic is disabled by default to prevent accidental activation in production."
                }
            },
            "additionalProperties": true
        },
        "runtimeSafety": {
            "type": "object",
            "description": "Global runtime safety flags that harden the chart against insecure defaults.",
            "default": {
                "_ALLOW_INSECURE_DEFAULTS": false
            },
            "required": [
                "_ALLOW_INSECURE_DEFAULTS"
            ],
            "properties": {
                "_ALLOW_INSECURE_DEFAULTS": {
                    "description": "Ensures insecure default fallbacks remain disabled across all workloads.",
                    "anyOf": [
                        {
                            "type": "boolean",
                            "const": false
                        },
                        {
                            "type": "string",
                            "enum": [
                                "0",
                                "false",
                                "False"
                            ]
                        }
                    ]
                }
            },
            "additionalProperties": true
        },
        "dependencies": {
            "type": "object",
            "description": "Configuration for bundled stateful dependencies that can be deployed alongside the platform.",
            "properties": {
                "postgresql": {
                    "type": "object",
                    "properties": {
                        "enabled": {
                            "type": "boolean",
                            "default": true
                        },
                        "fullnameOverride": {
                            "type": "string"
                        },
                        "auth": {
                            "type": "object",
                            "description": "Superuser credentials used by the bundled PostgreSQL release.",
                            "required": [
                                "username",
                                "password",
                                "database"
                            ],
                            "properties": {
                                "username": {
                                    "type": "string",
                                    "minLength": 1
                                },
                                "password": {
                                    "type": "string",
                                    "minLength": 1
                                },
                                "database": {
                                    "type": "string",
                                    "minLength": 1
                                }
                            },
                            "additionalProperties": true
                        },
                        "primary": {
                            "type": "object",
                            "description": "Primary instance configuration overrides passed to the Bitnami PostgreSQL chart.",
                            "properties": {
                                "initdbScriptsConfigMap": {
                                    "type": "string"
                                }
                            },
                            "additionalProperties": true
                        }
                    },
                    "additionalProperties": true
                },
                "redis": {
                    "type": "object",
                    "properties": {
                        "enabled": {
                            "type": "boolean",
                            "default": true
                        },
                        "fullnameOverride": {
                            "type": "string"
                        },
                        "architecture": {
                            "type": "string",
                            "enum": [
                                "standalone",
                                "replication"
                            ]
                        },
                        "auth": {
                            "type": "object",
                            "properties": {
                                "enabled": {
                                    "type": "boolean"
                                },
                                "password": {
                                    "type": "string"
                                }
                            },
                            "additionalProperties": true
                        }
                    },
                    "additionalProperties": true
                },
                "kafka": {
                    "type": "object",
                    "properties": {
                        "enabled": {
                            "type": "boolean",
                            "default": true
                        },
                        "fullnameOverride": {
                            "type": "string"
                        }
                    },
                    "additionalProperties": true
                },
                "nats": {
                    "type": "object",
                    "properties": {
                        "enabled": {
                            "type": "boolean",
                            "default": true
                        },
                        "fullnameOverride": {
                            "type": "string"
                        }
                    },
                    "additionalProperties": true
                }
            },
            "additionalProperties": true
        },
        "managedSecrets": {
            "type": "object",
            "description": "Declarative secrets generated by the chart for quick-start deployments.",
            "properties": {
                "enabled": {
                    "type": "boolean",
                    "default": true
                },
                "secrets": {
                    "type": "object",
                    "additionalProperties": {
                        "$ref": "#/$defs/managedSecret"
                    }
                }
            },
            "additionalProperties": false
        },
        "bootstrap": {
            "type": "object",
            "description": "Post-install bootstrap jobs that seed configuration and run database migrations automatically.",
            "properties": {
                "enabled": {
                    "type": "boolean",
                    "default": true
                },
                "actor": {
                    "type": "string",
                    "description": "Actor recorded in migration history when bootstrap jobs apply configuration.",
                    "default": "helm"
                },
                "image": {
                    "$ref": "#/$defs/image"
                },
                "workingDir": {
                    "type": "string"
                },
                "serviceAccountName": {
                    "type": "string"
                },
                "backoffLimit": {
                    "type": "integer",
                    "minimum": 0
                },
                "ttlSecondsAfterFinished": {
                    "type": "integer",
                    "minimum": 0
                },
                "resources": {
                    "$ref": "#/$defs/resources"
                },
                "config": {
                    "type": "object",
                    "properties": {
                        "enabled": {
                            "type": "boolean",
                            "default": true
                        },
                        "jobName": {
                            "type": "string"
                        },
                        "configMapName": {
                            "type": "string"
                        },
                        "mountPath": {
                            "type": "string"
                        },
                        "fileName": {
                            "type": "string"
                        },
                        "databaseSecret": {
                            "type": "object",
                            "properties": {
                                "name": {
                                    "type": "string"
                                },
                                "dsnKey": {
                                    "type": "string"
                                },
                                "sslmodeKey": {
                                    "type": "string"
                                }
                            },
                            "additionalProperties": false
                        },
                        "env": {
                            "type": "array",
                            "items": {
                                "type": "object",
                                "additionalProperties": true
                            }
                        },
                        "envFrom": {
                            "type": "array",
                            "items": {
                                "type": "object",
                                "additionalProperties": true
                            }
                        },
                        "inlineConfig": {
                            "type": "string"
                        },
                        "image": {
                            "$ref": "#/$defs/image"
                        },
                        "workingDir": {
                            "type": "string"
                        },
                        "serviceAccountName": {
                            "type": "string"
                        },
                        "backoffLimit": {
                            "type": "integer",
                            "minimum": 0
                        },
                        "ttlSecondsAfterFinished": {
                            "type": "integer",
                            "minimum": 0
                        },
                        "resources": {
                            "$ref": "#/$defs/resources"
                        },
                        "jobAnnotations": {
                            "type": "object",
                            "additionalProperties": {
                                "type": "string"
                            }
                        }
                    },
                    "additionalProperties": true
                },
                "accounts": {
                    "type": "object",
                    "properties": {
                        "enabled": {
                            "type": "boolean",
                            "default": true
                        },
                        "jobName": {
                            "type": "string"
                        },
                        "databaseSecret": {
                            "type": "object",
                            "properties": {
                                "name": {
                                    "type": "string"
                                },
                                "dsnKey": {
                                    "type": "string"
                                }
                            },
                            "additionalProperties": false
                        },
                        "env": {
                            "type": "array",
                            "items": {
                                "type": "object",
                                "additionalProperties": true
                            }
                        },
                        "envFrom": {
                            "type": "array",
                            "items": {
                                "type": "object",
                                "additionalProperties": true
                            }
                        },
                        "python": {
                            "type": "string"
                        },
                        "image": {
                            "$ref": "#/$defs/image"
                        },
                        "workingDir": {
                            "type": "string"
                        },
                        "serviceAccountName": {
                            "type": "string"
                        },
                        "backoffLimit": {
                            "type": "integer",
                            "minimum": 0
                        },
                        "ttlSecondsAfterFinished": {
                            "type": "integer",
                            "minimum": 0
                        },
                        "resources": {
                            "$ref": "#/$defs/resources"
                        },
                        "jobAnnotations": {
                            "type": "object",
                            "additionalProperties": {
                                "type": "string"
                            }
                        }
                    },
                    "additionalProperties": true
                },
                "migrations": {
                    "type": "object",
                    "properties": {
                        "enabled": {
                            "type": "boolean",
                            "default": true
                        },
                        "jobName": {
                            "type": "string"
                        },
                        "riskDatabaseSecret": {
                            "type": "object",
                            "properties": {
                                "name": {
                                    "type": "string"
                                },
                                "dsnKey": {
                                    "type": "string"
                                }
                            },
                            "additionalProperties": false
                        },
                        "releaseManifestSecret": {
                            "type": "object",
                            "properties": {
                                "name": {
                                    "type": "string"
                                },
                                "dsnKey": {
                                    "type": "string"
                                },
                                "sslmodeKey": {
                                    "type": "string"
                                }
                            },
                            "additionalProperties": false
                        },
                        "env": {
                            "type": "array",
                            "items": {
                                "type": "object",
                                "additionalProperties": true
                            }
                        },
                        "envFrom": {
                            "type": "array",
                            "items": {
                                "type": "object",
                                "additionalProperties": true
                            }
                        },
                        "script": {
                            "type": "string"
                        },
                        "image": {
                            "$ref": "#/$defs/image"
                        },
                        "workingDir": {
                            "type": "string"
                        },
                        "serviceAccountName": {
                            "type": "string"
                        },
                        "backoffLimit": {
                            "type": "integer",
                            "minimum": 0
                        },
                        "ttlSecondsAfterFinished": {
                            "type": "integer",
                            "minimum": 0
                        },
                        "resources": {
                            "$ref": "#/$defs/resources"
                        },
                        "jobAnnotations": {
                            "type": "object",
                            "additionalProperties": {
                                "type": "string"
                            }
                        }
                    },
                    "additionalProperties": true
                }
            },
            "additionalProperties": true
        },
        "serviceAccounts": {
            "$ref": "#/$defs/serviceAccountSet"
        },
        "backendServices": {
            "type": "object",
            "description": "Collection of backend workloads deployed as part of the platform.",
            "minProperties": 1,
            "patternProperties": {
                "^[A-Za-z0-9_-]+$": {
                    "$ref": "#/$defs/backendService"
                }
            },
            "additionalProperties": false
        },
        "dataPipelines": {
            "type": "object",
            "properties": {
                "enabled": {
                    "type": "boolean",
                    "default": true
                },
                "sharedConfig": {
                    "type": "object",
                    "additionalProperties": {
                        "type": "object",
                        "properties": {
                            "enabled": {
                                "type": "boolean",
                                "default": true
                            },
                            "name": {
                                "type": "string"
                            },
                            "data": {
                                "type": "object",
                                "additionalProperties": {
                                    "type": "string"
                                }
                            }
                        },
                        "additionalProperties": true
                    }
                },
                "deployments": {
                    "type": "object",
                    "patternProperties": {
                        "^[A-Za-z0-9_-]+$": {
                            "$ref": "#/$defs/pipelineDeployment"
                        }
                    },
                    "additionalProperties": false
                }
            },
            "additionalProperties": false
        },
        "feast": {
            "$ref": "#/$defs/feastConfig"
        },
        "ui": {
            "type": "object",
            "description": "Frontend workload configuration.",
            "required": [
                "enabled",
                "image",
                "resources"
            ],
            "properties": {
                "enabled": {
                    "type": "boolean",
                    "description": "UI deployment toggles must be explicit so production rollouts cannot omit the gate.",
                    "default": true
                },
                "image": {
                    "$ref": "#/$defs/image"
                },
                "resources": {
                    "$ref": "#/$defs/resources"
                }
            },
            "additionalProperties": true
        }
    }
}<|MERGE_RESOLUTION|>--- conflicted
+++ resolved
@@ -287,7 +287,6 @@
                 "image": {
                     "$ref": "#/$defs/image"
                 },
-<<<<<<< HEAD
                 "resources": {
                     "$ref": "#/$defs/resources"
                 },
@@ -316,35 +315,6 @@
                 "resources": {
                     "$ref": "#/$defs/resources"
                 },
-=======
-                "resources": {
-                    "$ref": "#/$defs/resources"
-                },
-                "service": {
-                    "$ref": "#/$defs/pipelineService"
-                }
-            },
-            "additionalProperties": true
-        },
-        "feastConfig": {
-            "type": "object",
-            "required": [
-                "enabled",
-                "image",
-                "resources",
-                "backup"
-            ],
-            "properties": {
-                "enabled": {
-                    "type": "boolean",
-                    "default": false
-                },
-                "image": {
-                    "$ref": "#/$defs/image"
-                },
-                "resources": {
-                    "$ref": "#/$defs/resources"
-                },
                 "backup": {
                     "type": "object",
                     "required": [
@@ -361,336 +331,6 @@
                         }
                     },
                     "additionalProperties": true
-                }
-            },
-            "additionalProperties": true
-        },
-        "postgresConnection": {
-            "type": "object",
-            "description": "Connection attributes for managed PostgreSQL secrets.",
-            "required": [
-                "database",
-                "username",
-                "password"
-            ],
-            "properties": {
-                "host": {
-                    "type": "string",
-                    "description": "Override the hostname when using an external PostgreSQL instance."
-                },
-                "port": {
-                    "type": "integer",
-                    "minimum": 1,
-                    "description": "Override the port when using a non-standard PostgreSQL listener."
-                },
-                "database": {
-                    "type": "string",
-                    "minLength": 1
-                },
-                "username": {
-                    "type": "string",
-                    "minLength": 1
-                },
-                "password": {
-                    "type": "string",
-                    "minLength": 1
-                },
-                "sslmode": {
-                    "type": "string",
-                    "minLength": 1
-                },
-                "parameters": {
-                    "type": "object",
-                    "description": "Additional query parameters appended to the generated DSN.",
-                    "additionalProperties": {
-                        "type": "string"
-                    }
-                }
-            },
-            "additionalProperties": true
-        },
-        "managedSecret": {
-            "type": "object",
-            "properties": {
-                "enabled": {
-                    "type": "boolean",
-                    "default": true
-                },
-                "type": {
-                    "type": "string",
-                    "enum": [
-                        "postgresDsn",
-                        "opaque"
-                    ],
-                    "default": "opaque"
-                },
-                "dsnKey": {
-                    "type": "string",
-                    "description": "Key used to store the generated DSN when type is postgresDsn.",
-                    "default": "dsn"
-                },
-                "sslmodeKey": {
-                    "type": "string",
-                    "description": "Key used to store the SSL mode alongside generated DSNs.",
-                    "default": "sslmode"
-                },
-                "connection": {
-                    "$ref": "#/$defs/postgresConnection"
-                },
-                "data": {
-                    "type": "object",
-                    "description": "Literal key/value pairs for opaque secrets.",
-                    "additionalProperties": {
-                        "type": "string"
-                    }
-                },
-                "additionalData": {
-                    "type": "object",
-                    "description": "Additional key/value pairs appended to generated DSN secrets.",
-                    "additionalProperties": {
-                        "type": "string"
-                    }
-                }
-            },
-            "allOf": [
-                {
-                    "if": {
-                        "properties": {
-                            "type": {
-                                "const": "postgresDsn"
-                            }
-                        }
-                    },
-                    "then": {
-                        "required": [
-                            "connection"
-                        ]
-                    }
-                },
-                {
-                    "if": {
-                        "properties": {
-                            "type": {
-                                "const": "opaque"
-                            }
-                        }
-                    },
-                    "then": {
-                        "required": [
-                            "data"
-                        ]
-                    }
-                }
-            ],
-            "additionalProperties": true
-        },
-        "serviceAccountSet": {
-            "type": "object",
-            "properties": {
-                "enabled": {
-                    "type": "boolean",
-                    "default": true
-                },
-                "names": {
-                    "type": "array",
-                    "items": {
-                        "type": "string",
-                        "minLength": 1
-                    }
-                }
-            },
-            "additionalProperties": false
-        },
-        "pipelineService": {
-            "type": "object",
-            "properties": {
-                "enabled": {
-                    "type": "boolean",
-                    "default": false
-                },
-                "type": {
-                    "type": "string"
-                },
-                "ports": {
-                    "type": "array",
-                    "items": {
-                        "type": "object",
-                        "required": [
-                            "port",
-                            "targetPort"
-                        ],
-                        "properties": {
-                            "name": {
-                                "type": "string"
-                            },
-                            "port": {
-                                "type": "integer",
-                                "minimum": 1
-                            },
-                            "targetPort": {
-                                "type": [
-                                    "integer",
-                                    "string"
-                                ]
-                            }
-                        },
-                        "additionalProperties": true
-                    }
-                }
-            },
-            "additionalProperties": true
-        },
-        "pipelineDeployment": {
-            "type": "object",
-            "required": [
-                "image",
-                "resources"
-            ],
-            "properties": {
-                "enabled": {
-                    "type": "boolean",
-                    "default": true
-                },
-                "image": {
-                    "$ref": "#/$defs/image"
-                },
-                "resources": {
-                    "$ref": "#/$defs/resources"
-                },
-                "service": {
-                    "$ref": "#/$defs/pipelineService"
-                }
-            },
-            "additionalProperties": true
-        },
-        "feastConfig": {
-            "type": "object",
-            "required": [
-                "enabled",
-                "image",
-                "resources",
-                "backup"
-            ],
-            "properties": {
-                "enabled": {
-                    "type": "boolean",
-                    "default": false
-                },
-                "image": {
-                    "$ref": "#/$defs/image"
-                },
-                "resources": {
-                    "$ref": "#/$defs/resources"
-                },
->>>>>>> a1c20bb1
-                "backup": {
-                    "type": "object",
-                    "required": [
-                        "image",
-                        "objectStoreSecret"
-                    ],
-                    "properties": {
-                        "image": {
-                            "$ref": "#/$defs/image"
-                        },
-                        "objectStoreSecret": {
-                            "type": "string",
-                            "minLength": 1
-                        }
-                    },
-                    "additionalProperties": true
-<<<<<<< HEAD
-=======
-                }
-            },
-            "additionalProperties": true
-        },
-        "postgresConnection": {
-            "type": "object",
-            "description": "Connection attributes for managed PostgreSQL secrets.",
-            "required": [
-                "database",
-                "username",
-                "password"
-            ],
-            "properties": {
-                "host": {
-                    "type": "string",
-                    "description": "Override the hostname when using an external PostgreSQL instance."
-                },
-                "port": {
-                    "type": "integer",
-                    "minimum": 1,
-                    "description": "Override the port when using a non-standard PostgreSQL listener."
-                },
-                "database": {
-                    "type": "string",
-                    "minLength": 1
-                },
-                "username": {
-                    "type": "string",
-                    "minLength": 1
-                },
-                "password": {
-                    "type": "string",
-                    "minLength": 1
-                },
-                "sslmode": {
-                    "type": "string",
-                    "minLength": 1
-                },
-                "parameters": {
-                    "type": "object",
-                    "description": "Additional query parameters appended to the generated DSN.",
-                    "additionalProperties": {
-                        "type": "string"
-                    }
-                }
-            },
-            "additionalProperties": true
-        },
-        "managedSecret": {
-            "type": "object",
-            "properties": {
-                "enabled": {
-                    "type": "boolean",
-                    "default": true
-                },
-                "type": {
-                    "type": "string",
-                    "enum": [
-                        "postgresDsn",
-                        "opaque"
-                    ],
-                    "default": "opaque"
-                },
-                "dsnKey": {
-                    "type": "string",
-                    "description": "Key used to store the generated DSN when type is postgresDsn.",
-                    "default": "dsn"
-                },
-                "sslmodeKey": {
-                    "type": "string",
-                    "description": "Key used to store the SSL mode alongside generated DSNs.",
-                    "default": "sslmode"
-                },
-                "connection": {
-                    "$ref": "#/$defs/postgresConnection"
-                },
-                "data": {
-                    "type": "object",
-                    "description": "Literal key/value pairs for opaque secrets.",
-                    "additionalProperties": {
-                        "type": "string"
-                    }
-                },
-                "additionalData": {
-                    "type": "object",
-                    "description": "Additional key/value pairs appended to generated DSN secrets.",
-                    "additionalProperties": {
-                        "type": "string"
-                    }
->>>>>>> a1c20bb1
                 }
             },
             "allOf": [
