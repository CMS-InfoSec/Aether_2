apiVersion: cert-manager.io/v1
kind: Certificate
metadata:
  name: aether-risk-tls
spec:
  secretName: aether-risk-tls
  dnsNames:
    - risk.aether.example.com
  duration: 2160h # 90 days
  renewBefore: 360h # 15 days
  issuerRef:
    name: letsencrypt-prod
    kind: ClusterIssuer
---
apiVersion: cert-manager.io/v1
kind: Issuer
metadata:
  name: auth-service-issuer
spec:
  acme:
    email: devops@aether.example.com
    server: https://acme-v02.api.letsencrypt.org/directory
    privateKeySecretRef:
      name: auth-service-issuer-account-key
    solvers:
      - http01:
          ingress:
            class: nginx
---
apiVersion: cert-manager.io/v1
kind: Certificate
metadata:
  name: auth-service-tls
spec:
  secretName: auth-service-tls
  dnsNames:
    - auth.aether.example.com
  duration: 2160h
  renewBefore: 360h
  issuerRef:
<<<<<<< HEAD
    name: letsencrypt-prod
    kind: ClusterIssuer
=======
    name: auth-service-issuer
    kind: Issuer
---
apiVersion: cert-manager.io/v1
kind: Issuer
metadata:
  name: fees-service-issuer
spec:
  acme:
    email: devops@aether.example.com
    server: https://acme-v02.api.letsencrypt.org/directory
    privateKeySecretRef:
      name: fees-service-issuer-account-key
    solvers:
      - http01:
          ingress:
            class: nginx
>>>>>>> 9380ce16
---
apiVersion: cert-manager.io/v1
kind: Certificate
metadata:
  name: fees-service-tls
spec:
  secretName: fees-service-tls
  dnsNames:
    - fees.aether.example.com
  duration: 2160h
  renewBefore: 360h
  issuerRef:
<<<<<<< HEAD
    name: letsencrypt-prod
    kind: ClusterIssuer
=======
    name: fees-service-issuer
    kind: Issuer
---
apiVersion: cert-manager.io/v1
kind: Issuer
metadata:
  name: oms-service-issuer
spec:
  acme:
    email: devops@aether.example.com
    server: https://acme-v02.api.letsencrypt.org/directory
    privateKeySecretRef:
      name: oms-service-issuer-account-key
    solvers:
      - http01:
          ingress:
            class: nginx
>>>>>>> 9380ce16
---
apiVersion: cert-manager.io/v1
kind: Certificate
metadata:
  name: oms-service-tls
spec:
  secretName: oms-service-tls
  dnsNames:
    - oms.aether.example.com
  duration: 2160h
  renewBefore: 360h
  issuerRef:
<<<<<<< HEAD
    name: letsencrypt-prod
    kind: ClusterIssuer
=======
    name: oms-service-issuer
    kind: Issuer
---
apiVersion: cert-manager.io/v1
kind: Issuer
metadata:
  name: policy-service-issuer
spec:
  acme:
    email: devops@aether.example.com
    server: https://acme-v02.api.letsencrypt.org/directory
    privateKeySecretRef:
      name: policy-service-issuer-account-key
    solvers:
      - http01:
          ingress:
            class: nginx
>>>>>>> 9380ce16
---
apiVersion: cert-manager.io/v1
kind: Certificate
metadata:
  name: policy-service-tls
spec:
  secretName: policy-service-tls
  dnsNames:
    - policy.aether.example.com
  duration: 2160h
  renewBefore: 360h
  issuerRef:
<<<<<<< HEAD
    name: letsencrypt-prod
    kind: ClusterIssuer
=======
    name: policy-service-issuer
    kind: Issuer
---
apiVersion: cert-manager.io/v1
kind: Issuer
metadata:
  name: risk-service-issuer
spec:
  acme:
    email: devops@aether.example.com
    server: https://acme-v02.api.letsencrypt.org/directory
    privateKeySecretRef:
      name: risk-service-issuer-account-key
    solvers:
      - http01:
          ingress:
            class: nginx
>>>>>>> 9380ce16
---
apiVersion: cert-manager.io/v1
kind: Certificate
metadata:
  name: risk-service-tls
spec:
  secretName: risk-service-tls
  dnsNames:
    - risk.aether.example.com
  duration: 2160h
  renewBefore: 360h
  issuerRef:
<<<<<<< HEAD
    name: letsencrypt-prod
    kind: ClusterIssuer
=======
    name: risk-service-issuer
    kind: Issuer
---
apiVersion: cert-manager.io/v1
kind: Issuer
metadata:
  name: secrets-service-issuer
spec:
  acme:
    email: devops@aether.example.com
    server: https://acme-v02.api.letsencrypt.org/directory
    privateKeySecretRef:
      name: secrets-service-issuer-account-key
    solvers:
      - http01:
          ingress:
            class: nginx
>>>>>>> 9380ce16
---
apiVersion: cert-manager.io/v1
kind: Certificate
metadata:
  name: secrets-service-tls
spec:
  secretName: secrets-service-tls
  dnsNames:
    - secrets.aether.example.com
  duration: 2160h
  renewBefore: 360h
  issuerRef:
<<<<<<< HEAD
    name: letsencrypt-prod
    kind: ClusterIssuer
=======
    name: secrets-service-issuer
    kind: Issuer
---
apiVersion: cert-manager.io/v1
kind: Issuer
metadata:
  name: universe-service-issuer
spec:
  acme:
    email: devops@aether.example.com
    server: https://acme-v02.api.letsencrypt.org/directory
    privateKeySecretRef:
      name: universe-service-issuer-account-key
    solvers:
      - http01:
          ingress:
            class: nginx
>>>>>>> 9380ce16
---
apiVersion: cert-manager.io/v1
kind: Certificate
metadata:
  name: universe-service-tls
spec:
  secretName: universe-service-tls
  dnsNames:
    - universe.aether.example.com
  duration: 2160h
  renewBefore: 360h
  issuerRef:
<<<<<<< HEAD
    name: letsencrypt-prod
    kind: ClusterIssuer
=======
    name: universe-service-issuer
    kind: Issuer
>>>>>>> 9380ce16
<|MERGE_RESOLUTION|>--- conflicted
+++ resolved
@@ -38,28 +38,8 @@
   duration: 2160h
   renewBefore: 360h
   issuerRef:
-<<<<<<< HEAD
     name: letsencrypt-prod
     kind: ClusterIssuer
-=======
-    name: auth-service-issuer
-    kind: Issuer
----
-apiVersion: cert-manager.io/v1
-kind: Issuer
-metadata:
-  name: fees-service-issuer
-spec:
-  acme:
-    email: devops@aether.example.com
-    server: https://acme-v02.api.letsencrypt.org/directory
-    privateKeySecretRef:
-      name: fees-service-issuer-account-key
-    solvers:
-      - http01:
-          ingress:
-            class: nginx
->>>>>>> 9380ce16
 ---
 apiVersion: cert-manager.io/v1
 kind: Certificate
@@ -72,28 +52,8 @@
   duration: 2160h
   renewBefore: 360h
   issuerRef:
-<<<<<<< HEAD
     name: letsencrypt-prod
     kind: ClusterIssuer
-=======
-    name: fees-service-issuer
-    kind: Issuer
----
-apiVersion: cert-manager.io/v1
-kind: Issuer
-metadata:
-  name: oms-service-issuer
-spec:
-  acme:
-    email: devops@aether.example.com
-    server: https://acme-v02.api.letsencrypt.org/directory
-    privateKeySecretRef:
-      name: oms-service-issuer-account-key
-    solvers:
-      - http01:
-          ingress:
-            class: nginx
->>>>>>> 9380ce16
 ---
 apiVersion: cert-manager.io/v1
 kind: Certificate
@@ -106,28 +66,8 @@
   duration: 2160h
   renewBefore: 360h
   issuerRef:
-<<<<<<< HEAD
     name: letsencrypt-prod
     kind: ClusterIssuer
-=======
-    name: oms-service-issuer
-    kind: Issuer
----
-apiVersion: cert-manager.io/v1
-kind: Issuer
-metadata:
-  name: policy-service-issuer
-spec:
-  acme:
-    email: devops@aether.example.com
-    server: https://acme-v02.api.letsencrypt.org/directory
-    privateKeySecretRef:
-      name: policy-service-issuer-account-key
-    solvers:
-      - http01:
-          ingress:
-            class: nginx
->>>>>>> 9380ce16
 ---
 apiVersion: cert-manager.io/v1
 kind: Certificate
@@ -140,28 +80,8 @@
   duration: 2160h
   renewBefore: 360h
   issuerRef:
-<<<<<<< HEAD
     name: letsencrypt-prod
     kind: ClusterIssuer
-=======
-    name: policy-service-issuer
-    kind: Issuer
----
-apiVersion: cert-manager.io/v1
-kind: Issuer
-metadata:
-  name: risk-service-issuer
-spec:
-  acme:
-    email: devops@aether.example.com
-    server: https://acme-v02.api.letsencrypt.org/directory
-    privateKeySecretRef:
-      name: risk-service-issuer-account-key
-    solvers:
-      - http01:
-          ingress:
-            class: nginx
->>>>>>> 9380ce16
 ---
 apiVersion: cert-manager.io/v1
 kind: Certificate
@@ -174,28 +94,8 @@
   duration: 2160h
   renewBefore: 360h
   issuerRef:
-<<<<<<< HEAD
     name: letsencrypt-prod
     kind: ClusterIssuer
-=======
-    name: risk-service-issuer
-    kind: Issuer
----
-apiVersion: cert-manager.io/v1
-kind: Issuer
-metadata:
-  name: secrets-service-issuer
-spec:
-  acme:
-    email: devops@aether.example.com
-    server: https://acme-v02.api.letsencrypt.org/directory
-    privateKeySecretRef:
-      name: secrets-service-issuer-account-key
-    solvers:
-      - http01:
-          ingress:
-            class: nginx
->>>>>>> 9380ce16
 ---
 apiVersion: cert-manager.io/v1
 kind: Certificate
@@ -208,28 +108,8 @@
   duration: 2160h
   renewBefore: 360h
   issuerRef:
-<<<<<<< HEAD
     name: letsencrypt-prod
     kind: ClusterIssuer
-=======
-    name: secrets-service-issuer
-    kind: Issuer
----
-apiVersion: cert-manager.io/v1
-kind: Issuer
-metadata:
-  name: universe-service-issuer
-spec:
-  acme:
-    email: devops@aether.example.com
-    server: https://acme-v02.api.letsencrypt.org/directory
-    privateKeySecretRef:
-      name: universe-service-issuer-account-key
-    solvers:
-      - http01:
-          ingress:
-            class: nginx
->>>>>>> 9380ce16
 ---
 apiVersion: cert-manager.io/v1
 kind: Certificate
@@ -242,10 +122,5 @@
   duration: 2160h
   renewBefore: 360h
   issuerRef:
-<<<<<<< HEAD
     name: letsencrypt-prod
-    kind: ClusterIssuer
-=======
-    name: universe-service-issuer
-    kind: Issuer
->>>>>>> 9380ce16
+    kind: ClusterIssuer