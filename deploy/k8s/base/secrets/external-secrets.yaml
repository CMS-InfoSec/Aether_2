apiVersion: external-secrets.io/v1beta1
kind: ExternalSecret
metadata:
  name: timescaledb-credentials
spec:
  refreshInterval: 1h
  secretStoreRef:
    name: aether-vault
    kind: ClusterSecretStore
  target:
    name: timescaledb-credentials
    creationPolicy: Owner
  data:
    - secretKey: username
      remoteRef:
        key: trading/databases/timescaledb
        property: username
    - secretKey: password
      remoteRef:
        key: trading/databases/timescaledb
        property: password
---
apiVersion: external-secrets.io/v1beta1
kind: ExternalSecret
metadata:
  name: config-service-database
spec:
  refreshInterval: 1h
  secretStoreRef:
    name: aether-vault
    kind: ClusterSecretStore
  target:
    name: config-service-database
    creationPolicy: Owner
  data:
    - secretKey: dsn
      remoteRef:
        key: trading/databases/config-service
        property: dsn
---
apiVersion: external-secrets.io/v1beta1
kind: ExternalSecret
metadata:
  name: behavior-service-database
spec:
  refreshInterval: 1h
  secretStoreRef:
    name: aether-vault
    kind: ClusterSecretStore
  target:
    name: behavior-service-database
    creationPolicy: Owner
  data:
    - secretKey: dsn
      remoteRef:
        key: trading/databases/behavior-service
        property: dsn
---
apiVersion: external-secrets.io/v1beta1
kind: ExternalSecret
metadata:

  name: risk-service-database

spec:
  refreshInterval: 1h
  secretStoreRef:
    name: aether-vault
    kind: ClusterSecretStore
  target:

    name: risk-service-database

    creationPolicy: Owner
  data:
    - secretKey: dsn
      remoteRef:

        key: trading/databases/risk-service
        property: dsn
    - secretKey: sslmode
      remoteRef:
        key: trading/databases/risk-service
        property: sslmode

---
apiVersion: external-secrets.io/v1beta1
kind: ExternalSecret
metadata:
  name: fastapi-credentials
spec:
  refreshInterval: 30m
  secretStoreRef:
    name: aether-vault
    kind: ClusterSecretStore
  target:
    name: fastapi-credentials
    creationPolicy: Owner
  dataFrom:
    - extract:
        key: trading/api/fastapi

---
apiVersion: external-secrets.io/v1beta1
kind: ExternalSecret
metadata:
  name: auth-service-config
spec:
  refreshInterval: 15m
  secretStoreRef:
    name: aether-vault
    kind: ClusterSecretStore
  target:
    name: auth-service-config
    creationPolicy: Owner
  data:
    - secretKey: AUTH_JWT_SECRET
      remoteRef:
        key: trading/api/auth-service
        property: jwt_secret
    - secretKey: AUTH_DATABASE_URL
      remoteRef:
        key: trading/databases/auth-service
        property: dsn

---
apiVersion: external-secrets.io/v1beta1
kind: ExternalSecret
metadata:
  name: strategy-orchestrator-database
spec:
  refreshInterval: 1h
  secretStoreRef:
    name: aether-vault
    kind: ClusterSecretStore
  target:
    name: strategy-orchestrator-database
    creationPolicy: Owner
  data:
    - secretKey: dsn
      remoteRef:
        key: trading/databases/strategy-orchestrator
        property: dsn
    - secretKey: sslmode
      remoteRef:
        key: trading/databases/strategy-orchestrator
        property: sslmode

---
apiVersion: external-secrets.io/v1beta1
kind: ExternalSecret
metadata:

  name: override-service-database

spec:
  refreshInterval: 1h
  secretStoreRef:
    name: aether-vault
    kind: ClusterSecretStore
  target:

    name: override-service-database

    creationPolicy: Owner
  data:
    - secretKey: dsn
      remoteRef:

        key: trading/databases/override-service
        property: dsn
    - secretKey: sslmode
      remoteRef:
        key: trading/databases/override-service
        property: sslmode

---
apiVersion: external-secrets.io/v1beta1
kind: ExternalSecret
metadata:
  name: universe-service-database
spec:
  refreshInterval: 1h
  secretStoreRef:
    name: aether-vault
    kind: ClusterSecretStore
  target:
    name: universe-service-database
    creationPolicy: Owner
  data:
    - secretKey: dsn
      remoteRef:
        key: trading/databases/universe-service
        property: dsn
    - secretKey: sslmode
      remoteRef:
        key: trading/databases/universe-service
        property: sslmode

---
apiVersion: external-secrets.io/v1beta1
kind: ExternalSecret
metadata:
<<<<<<< HEAD
  name: sim-mode-database
=======
  name: capital-allocator-database
>>>>>>> d350a2ce
spec:
  refreshInterval: 1h
  secretStoreRef:
    name: aether-vault
    kind: ClusterSecretStore
  target:
<<<<<<< HEAD
    name: sim-mode-database
=======
    name: capital-allocator-database
>>>>>>> d350a2ce
    creationPolicy: Owner
  data:
    - secretKey: dsn
      remoteRef:
<<<<<<< HEAD
        key: trading/databases/sim-mode
        property: dsn
    - secretKey: sslmode
      remoteRef:
        key: trading/databases/sim-mode
=======
        key: trading/databases/capital-allocator
        property: dsn
    - secretKey: sslmode
      remoteRef:
        key: trading/databases/capital-allocator
>>>>>>> d350a2ce
        property: sslmode

---
apiVersion: external-secrets.io/v1beta1
kind: ExternalSecret
metadata:
  name: benchmark-service-database
spec:
  refreshInterval: 1h
  secretStoreRef:
    name: aether-vault
    kind: ClusterSecretStore
  target:
    name: benchmark-service-database
    creationPolicy: Owner
  data:
    - secretKey: dsn
      remoteRef:
        key: trading/databases/benchmark-service
        property: dsn
    - secretKey: sslmode
      remoteRef:
        key: trading/databases/benchmark-service
        property: sslmode<|MERGE_RESOLUTION|>--- conflicted
+++ resolved
@@ -201,39 +201,29 @@
 apiVersion: external-secrets.io/v1beta1
 kind: ExternalSecret
 metadata:
-<<<<<<< HEAD
+
   name: sim-mode-database
-=======
-  name: capital-allocator-database
->>>>>>> d350a2ce
-spec:
-  refreshInterval: 1h
-  secretStoreRef:
-    name: aether-vault
-    kind: ClusterSecretStore
-  target:
-<<<<<<< HEAD
+
+spec:
+  refreshInterval: 1h
+  secretStoreRef:
+    name: aether-vault
+    kind: ClusterSecretStore
+  target:
+
     name: sim-mode-database
-=======
-    name: capital-allocator-database
->>>>>>> d350a2ce
-    creationPolicy: Owner
-  data:
-    - secretKey: dsn
-      remoteRef:
-<<<<<<< HEAD
+
+    creationPolicy: Owner
+  data:
+    - secretKey: dsn
+      remoteRef:
+
         key: trading/databases/sim-mode
         property: dsn
     - secretKey: sslmode
       remoteRef:
         key: trading/databases/sim-mode
-=======
-        key: trading/databases/capital-allocator
-        property: dsn
-    - secretKey: sslmode
-      remoteRef:
-        key: trading/databases/capital-allocator
->>>>>>> d350a2ce
+
         property: sslmode
 
 ---
