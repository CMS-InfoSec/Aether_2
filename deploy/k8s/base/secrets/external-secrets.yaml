apiVersion: external-secrets.io/v1beta1
kind: ExternalSecret
metadata:
  name: timescaledb-credentials
  labels:
    owner: platform/security/data/treasury
  annotations:
    external-secrets.aether.dev/vault-paths: trading/databases/timescaledb
spec:
  refreshInterval: 1h
  secretStoreRef:
    name: aether-vault
    kind: ClusterSecretStore
  target:
    name: timescaledb-credentials
    creationPolicy: Owner
  data:
    - secretKey: username
      remoteRef:
        key: trading/databases/timescaledb
        property: username
    - secretKey: password
      remoteRef:
        key: trading/databases/timescaledb
        property: password
---
apiVersion: external-secrets.io/v1beta1
kind: ExternalSecret
metadata:
  name: config-service-database
  labels:
    owner: platform/security/data/treasury
  annotations:
    external-secrets.aether.dev/vault-paths: trading/databases/config-service
spec:
  refreshInterval: 1h
  secretStoreRef:
    name: aether-vault
    kind: ClusterSecretStore
  target:
    name: config-service-database
    creationPolicy: Owner
  data:
    - secretKey: dsn
      remoteRef:
        key: trading/databases/config-service
        property: dsn
---
apiVersion: external-secrets.io/v1beta1
kind: ExternalSecret
metadata:
  name: behavior-service-database
  labels:
    owner: platform/security/data/treasury
  annotations:
    external-secrets.aether.dev/vault-paths: trading/databases/behavior-service
spec:
  refreshInterval: 1h
  secretStoreRef:
    name: aether-vault
    kind: ClusterSecretStore
  target:
    name: behavior-service-database
    creationPolicy: Owner
  data:
    - secretKey: dsn
      remoteRef:
        key: trading/databases/behavior-service
        property: dsn
---
apiVersion: external-secrets.io/v1beta1
kind: ExternalSecret
metadata:
  name: capital-flow-service-database
  labels:
    owner: platform/security/data/treasury
  annotations:
    external-secrets.aether.dev/vault-paths: 
      trading/databases/capital-flow-service
spec:
  refreshInterval: 1h
  secretStoreRef:
    name: aether-vault
    kind: ClusterSecretStore
  target:
    name: capital-flow-service-database
    creationPolicy: Owner
  data:
    - secretKey: dsn
      remoteRef:
        key: trading/databases/capital-flow-service
        property: dsn
    - secretKey: sslmode
      remoteRef:
        key: trading/databases/capital-flow-service
        property: sslmode
      optional: true
<<<<<<< HEAD
---
apiVersion: external-secrets.io/v1beta1
kind: ExternalSecret
metadata:
  name: feast-offline-store
  labels:
    owner: platform/security/data/treasury
  annotations:
    external-secrets.aether.dev/vault-paths: trading/databases/feast-offline
spec:
  refreshInterval: 1h
  secretStoreRef:
    name: aether-vault
    kind: ClusterSecretStore
  target:
    name: feast-offline-store
    creationPolicy: Owner
  data:
    - secretKey: username
      remoteRef:
        key: trading/databases/feast-offline
        property: username
    - secretKey: password
      remoteRef:
        key: trading/databases/feast-offline
        property: password
=======

>>>>>>> bd774781
---
apiVersion: external-secrets.io/v1beta1
kind: ExternalSecret
metadata:
  name: risk-service-database
  labels:
    owner: platform/security/data/treasury
  annotations:
    external-secrets.aether.dev/vault-paths: trading/databases/risk-service
spec:
  refreshInterval: 1h
  secretStoreRef:
    name: aether-vault
    kind: ClusterSecretStore
  target:
    name: risk-service-database
    creationPolicy: Owner
  data:
    - secretKey: dsn
      remoteRef:
        key: trading/databases/risk-service
        property: dsn
    - secretKey: sslmode
      remoteRef:
        key: trading/databases/risk-service
        property: sslmode
---
apiVersion: external-secrets.io/v1beta1
kind: ExternalSecret
metadata:
  name: compliance-service-database
  labels:
    owner: platform/security/data/treasury
  annotations:
    external-secrets.aether.dev/vault-paths: 
      trading/databases/compliance-service
spec:
  refreshInterval: 1h
  secretStoreRef:
    name: aether-vault
    kind: ClusterSecretStore
  target:
    name: compliance-service-database
    creationPolicy: Owner
  data:
    - secretKey: dsn
      remoteRef:
        key: trading/databases/compliance-service
        property: dsn
    - secretKey: sslmode
      remoteRef:
        key: trading/databases/compliance-service
        property: sslmode
---
apiVersion: external-secrets.io/v1beta1
kind: ExternalSecret
metadata:
  name: fees-service-database
  labels:
    owner: platform/security/data/treasury
  annotations:
    external-secrets.aether.dev/vault-paths: trading/databases/fees-service
spec:
  refreshInterval: 1h
  secretStoreRef:
    name: aether-vault
    kind: ClusterSecretStore
  target:
    name: fees-service-database
    creationPolicy: Owner
  data:
    - secretKey: dsn
      remoteRef:
        key: trading/databases/fees-service
        property: dsn
    - secretKey: sslmode
      remoteRef:
        key: trading/databases/fees-service
        property: sslmode
      optional: true
---
apiVersion: external-secrets.io/v1beta1
kind: ExternalSecret
metadata:
  name: capital-allocator-database
  labels:
    owner: platform/security/data/treasury
  annotations:
    external-secrets.aether.dev/vault-paths: trading/databases/capital-allocator
spec:
  refreshInterval: 1h
  secretStoreRef:
    name: aether-vault
    kind: ClusterSecretStore
  target:
    name: capital-allocator-database
    creationPolicy: Owner
  data:
    - secretKey: dsn
      remoteRef:
        key: trading/databases/capital-allocator
        property: dsn
    - secretKey: sslmode
      remoteRef:
        key: trading/databases/capital-allocator
        property: sslmode
      optional: true
---
apiVersion: external-secrets.io/v1beta1
kind: ExternalSecret
metadata:
  name: auth-service-config
  labels:
    owner: platform/security/data/treasury
  annotations:
    external-secrets.aether.dev/vault-paths: "trading/api/auth-service\ntrading/databases/auth-service"
spec:
  refreshInterval: 15m
  secretStoreRef:
    name: aether-vault
    kind: ClusterSecretStore
  target:
    name: auth-service-config
    creationPolicy: Owner
  data:
    - secretKey: AUTH_JWT_SECRET
      remoteRef:
        key: trading/api/auth-service
        property: jwt_secret
    - secretKey: AUTH_DATABASE_URL
      remoteRef:
        key: trading/databases/auth-service
        property: dsn
---
apiVersion: external-secrets.io/v1beta1
kind: ExternalSecret
metadata:
  name: strategy-orchestrator-database
  labels:
    owner: platform/security/data/treasury
  annotations:
    external-secrets.aether.dev/vault-paths: 
      trading/databases/strategy-orchestrator
spec:
  refreshInterval: 1h
  secretStoreRef:
    name: aether-vault
    kind: ClusterSecretStore
  target:
    name: strategy-orchestrator-database
    creationPolicy: Owner
  data:
    - secretKey: dsn
      remoteRef:
        key: trading/databases/strategy-orchestrator
        property: dsn
    - secretKey: sslmode
      remoteRef:
        key: trading/databases/strategy-orchestrator
        property: sslmode
---
apiVersion: external-secrets.io/v1beta1
kind: ExternalSecret
metadata:
  name: advisor-service-database
  labels:
    owner: platform/security/data/treasury
  annotations:
    external-secrets.aether.dev/vault-paths: trading/databases/advisor-service
spec:
  refreshInterval: 1h
  secretStoreRef:
    name: aether-vault
    kind: ClusterSecretStore
  target:
    name: advisor-service-database
    creationPolicy: Owner
  data:
    - secretKey: dsn
      remoteRef:
        key: trading/databases/advisor-service
        property: dsn
    - secretKey: sslmode
      remoteRef:
        key: trading/databases/advisor-service
        property: sslmode
---
apiVersion: external-secrets.io/v1beta1
kind: ExternalSecret
metadata:
  name: override-service-database
  labels:
    owner: platform/security/data/treasury
  annotations:
    external-secrets.aether.dev/vault-paths: trading/databases/override-service
spec:
  refreshInterval: 1h
  secretStoreRef:
    name: aether-vault
    kind: ClusterSecretStore
  target:
    name: override-service-database
    creationPolicy: Owner
  data:
    - secretKey: dsn
      remoteRef:
        key: trading/databases/override-service
        property: dsn
    - secretKey: sslmode
      remoteRef:
        key: trading/databases/override-service
        property: sslmode
---
apiVersion: external-secrets.io/v1beta1
kind: ExternalSecret
metadata:
  name: universe-service-database
  labels:
    owner: platform/security/data/treasury
  annotations:
    external-secrets.aether.dev/vault-paths: trading/databases/universe-service
spec:
  refreshInterval: 1h
  secretStoreRef:
    name: aether-vault
    kind: ClusterSecretStore
  target:
    name: universe-service-database
    creationPolicy: Owner
  data:
    - secretKey: dsn
      remoteRef:
        key: trading/databases/universe-service
        property: dsn
    - secretKey: sslmode
      remoteRef:
        key: trading/databases/universe-service
        property: sslmode
---
apiVersion: external-secrets.io/v1beta1
kind: ExternalSecret
metadata:
  name: sim-mode-database
  labels:
    owner: platform/security/data/treasury
  annotations:
    external-secrets.aether.dev/vault-paths: trading/databases/sim-mode
spec:
  refreshInterval: 1h
  secretStoreRef:
    name: aether-vault
    kind: ClusterSecretStore
  target:
    name: sim-mode-database
    creationPolicy: Owner
  data:
    - secretKey: dsn
      remoteRef:
        key: trading/databases/sim-mode
        property: dsn
    - secretKey: sslmode
      remoteRef:
        key: trading/databases/sim-mode
        property: sslmode
---
apiVersion: external-secrets.io/v1beta1
kind: ExternalSecret
metadata:
  name: benchmark-service-database
  labels:
    owner: platform/security/data/treasury
  annotations:
    external-secrets.aether.dev/vault-paths: trading/databases/benchmark-service
spec:
  refreshInterval: 1h
  secretStoreRef:
    name: aether-vault
    kind: ClusterSecretStore
  target:
    name: benchmark-service-database
    creationPolicy: Owner
  data:
    - secretKey: dsn
      remoteRef:
        key: trading/databases/benchmark-service
        property: dsn
    - secretKey: sslmode
      remoteRef:
        key: trading/databases/benchmark-service
        property: sslmode
---
apiVersion: external-secrets.io/v1beta1
kind: ExternalSecret
metadata:
  name: release-manifest-database
  labels:
    owner: platform/security/data/treasury
  annotations:
    external-secrets.aether.dev/vault-paths: trading/databases/release-manifest
spec:
  refreshInterval: 1h
  secretStoreRef:
    name: aether-vault
    kind: ClusterSecretStore
  target:
    name: release-manifest-database
    creationPolicy: Owner
  data:
    - secretKey: dsn
      remoteRef:
        key: trading/databases/release-manifest
        property: dsn
    - secretKey: sslmode
      remoteRef:
        key: trading/databases/release-manifest
        property: sslmode
---
apiVersion: external-secrets.io/v1beta1
kind: ExternalSecret
metadata:
  name: feast-backup-object-storage
  labels:
    owner: platform/security/data/treasury
  annotations:
    external-secrets.aether.dev/vault-paths: 
      trading/object-storage/feast-backups
spec:
  refreshInterval: 1h
  secretStoreRef:
    name: aether-vault
    kind: ClusterSecretStore
  target:
    name: feast-backup-object-storage
    creationPolicy: Owner
  data:
    - secretKey: bucket
      remoteRef:
        key: trading/object-storage/feast-backups
        property: bucket
    - secretKey: prefix
      remoteRef:
        key: trading/object-storage/feast-backups
        property: prefix
      optional: true
    - secretKey: region
      remoteRef:
        key: trading/object-storage/feast-backups
        property: region
      optional: true
    - secretKey: endpoint
      remoteRef:
        key: trading/object-storage/feast-backups
        property: endpoint
      optional: true
    - secretKey: access_key
      remoteRef:
        key: trading/object-storage/feast-backups
        property: access_key
    - secretKey: secret_key
      remoteRef:
        key: trading/object-storage/feast-backups
        property: secret_key
    - secretKey: sse_algorithm
      remoteRef:
        key: trading/object-storage/feast-backups
        property: sse_algorithm
      optional: true
    - secretKey: kms_key_id
      remoteRef:
        key: trading/object-storage/feast-backups
        property: kms_key_id
      optional: true
    - secretKey: retention_days
      remoteRef:
        key: trading/object-storage/feast-backups
        property: retention_days
      optional: true
    - secretKey: encryption_key
      remoteRef:
        key: trading/object-storage/feast-backups
        property: encryption_key
---
apiVersion: external-secrets.io/v1beta1
kind: ExternalSecret
metadata:
  name: zookeeper-credentials
spec:
  refreshInterval: 1h
  secretStoreRef:
    name: aether-vault
    kind: ClusterSecretStore
  target:
    name: zookeeper-credentials
    creationPolicy: Owner
  data:
    - secretKey: client_user
      remoteRef:
        key: secret/data/aether/streaming/zookeeper
        property: client_user
    - secretKey: client_password
      remoteRef:
        key: secret/data/aether/streaming/zookeeper
        property: client_password
    - secretKey: server_users
      remoteRef:
        key: secret/data/aether/streaming/zookeeper
        property: server_users
    - secretKey: server_passwords
      remoteRef:
        key: secret/data/aether/streaming/zookeeper
        property: server_passwords
    - secretKey: kafka_user
      remoteRef:
        key: secret/data/aether/streaming/zookeeper
        property: kafka_user
    - secretKey: kafka_password
      remoteRef:
        key: secret/data/aether/streaming/zookeeper
        property: kafka_password<|MERGE_RESOLUTION|>--- conflicted
+++ resolved
@@ -95,7 +95,6 @@
         key: trading/databases/capital-flow-service
         property: sslmode
       optional: true
-<<<<<<< HEAD
 ---
 apiVersion: external-secrets.io/v1beta1
 kind: ExternalSecret
@@ -122,9 +121,6 @@
       remoteRef:
         key: trading/databases/feast-offline
         property: password
-=======
-
->>>>>>> bd774781
 ---
 apiVersion: external-secrets.io/v1beta1
 kind: ExternalSecret
