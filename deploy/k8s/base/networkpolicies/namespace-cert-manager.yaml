apiVersion: networking.k8s.io/v1
kind: NetworkPolicy
metadata:
  name: cert-manager-namespace-default
  namespace: cert-manager
  labels:
    app.kubernetes.io/component: network
spec:
  podSelector: {}
  policyTypes:
    - Ingress
    - Egress
  ingress:
    # Webhook callbacks initiated by the Kubernetes API server, including external control planes.
    - from:
        - namespaceSelector:
            matchLabels:
              kubernetes.io/metadata.name: kube-system
<<<<<<< HEAD
        # Managed control planes originate traffic from host-network IPs outside the cluster.
        # Allow all addresses by default so overlays can down-scope to the platform CIDRs.
=======
>>>>>>> e7ec8a8a
        - ipBlock:
            cidr: 0.0.0.0/0
        - ipBlock:
            cidr: ::/0
      ports:
        - protocol: TCP
          port: 9443
    # Permit intra-namespace communications such as leader election.
    - from:
        - podSelector: {}
  egress:
    # Allow pods to communicate within the namespace when coordinating jobs.
    - to:
        - podSelector: {}
    # Enable DNS lookups.
    - to:
        - namespaceSelector:
            matchLabels:
              kubernetes.io/metadata.name: kube-system
          podSelector:
            matchLabels:
              k8s-app: kube-dns
      ports:
        - protocol: UDP
          port: 53
        - protocol: TCP
          port: 53
    # Allow communication with the Kubernetes API server, including hosted control planes.
    - to:
        - namespaceSelector:
            matchLabels:
              kubernetes.io/metadata.name: kube-system
<<<<<<< HEAD
        # Permit calls to the Kubernetes API server endpoints even when they are not pod-backed.
=======
>>>>>>> e7ec8a8a
        - ipBlock:
            cidr: 0.0.0.0/0
        - ipBlock:
            cidr: ::/0
      ports:
        - protocol: TCP
          port: 443
    # Permit outbound ACME validation traffic.
    - to:
        - ipBlock:
            cidr: 0.0.0.0/0
      ports:
        - protocol: TCP
          port: 80
        - protocol: TCP
          port: 443
    - to:
        - ipBlock:
            cidr: ::/0
      ports:
        - protocol: TCP
          port: 80
        - protocol: TCP
          port: 443<|MERGE_RESOLUTION|>--- conflicted
+++ resolved
@@ -16,11 +16,8 @@
         - namespaceSelector:
             matchLabels:
               kubernetes.io/metadata.name: kube-system
-<<<<<<< HEAD
         # Managed control planes originate traffic from host-network IPs outside the cluster.
         # Allow all addresses by default so overlays can down-scope to the platform CIDRs.
-=======
->>>>>>> e7ec8a8a
         - ipBlock:
             cidr: 0.0.0.0/0
         - ipBlock:
@@ -53,10 +50,7 @@
         - namespaceSelector:
             matchLabels:
               kubernetes.io/metadata.name: kube-system
-<<<<<<< HEAD
         # Permit calls to the Kubernetes API server endpoints even when they are not pod-backed.
-=======
->>>>>>> e7ec8a8a
         - ipBlock:
             cidr: 0.0.0.0/0
         - ipBlock:
