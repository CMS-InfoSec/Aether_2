apiVersion: v1
kind: ConfigMap
metadata:
  name: fastapi-config
  labels:
    app.kubernetes.io/name: risk-api
    app.kubernetes.io/component: service
  annotations:
    observability.aether.dev/slo.latency: "P99<500ms"
data:
  settings.yaml: |
    kafka:
      brokers:
        - bootstrap.kafka.aether.svc.cluster.local:9093
      tls:
        enabled: true
<<<<<<< HEAD
        caFile: /etc/aether/tls/kafka/ca.crt
      sasl:
        mechanism: scram-sha-512
        usernameSecretKey: KAFKA_USERNAME
        passwordSecretKey: KAFKA_PASSWORD
=======
        ca_file: /etc/aether/tls/kafka/ca.crt
>>>>>>> de158716
    nats:
      url: nats://nats.aether.svc.cluster.local:4222
      authentication:
        usernameSecretKey: NATS_USERNAME
        passwordSecretKey: NATS_PASSWORD
      tls:
        enabled: true
    timescaledb:
      host: timescaledb.aether.svc.cluster.local
      port: 5432
      database: marketdata
      user: risk_engine
      tls: true
    redis:
      host: redis.aether.svc.cluster.local
      port: 6380
      tls: true
    feature_store:
      host: feast-online.aether.svc.cluster.local
      port: 6566
      tls: true
    risk_thresholds:
      liquidation_ratio: 0.25
      drawdown_limit: 0.18
    universe_controls:
      assets:
        - BTC/USD
        - ETH/USD
        - SOL/USD<|MERGE_RESOLUTION|>--- conflicted
+++ resolved
@@ -14,15 +14,11 @@
         - bootstrap.kafka.aether.svc.cluster.local:9093
       tls:
         enabled: true
-<<<<<<< HEAD
         caFile: /etc/aether/tls/kafka/ca.crt
       sasl:
         mechanism: scram-sha-512
         usernameSecretKey: KAFKA_USERNAME
         passwordSecretKey: KAFKA_PASSWORD
-=======
-        ca_file: /etc/aether/tls/kafka/ca.crt
->>>>>>> de158716
     nats:
       url: nats://nats.aether.svc.cluster.local:4222
       authentication:
