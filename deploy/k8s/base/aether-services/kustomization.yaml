apiVersion: kustomize.config.k8s.io/v1beta1
kind: Kustomization

resources:
<<<<<<< HEAD
  - deployment-auth.yaml
=======
  - deployment-config.yaml
>>>>>>> b27fee57
  - deployment-policy.yaml
  - deployment-risk.yaml
  - deployment-oms.yaml
  - deployment-fees.yaml
  - deployment-secrets.yaml
  - deployment-universe.yaml
<<<<<<< HEAD
  - service-auth.yaml
=======
  - service-config.yaml
>>>>>>> b27fee57
  - service-policy.yaml
  - service-risk.yaml
  - service-oms.yaml
  - service-fees.yaml
  - service-secrets.yaml
  - service-universe.yaml
  - hpa-auth.yaml
  - hpa-policy.yaml
  - hpa-risk.yaml
  - hpa-oms.yaml
  - hpa-fees.yaml
  - hpa-secrets.yaml
  - hpa-universe.yaml
  - networkpolicy-auth.yaml
  - networkpolicy-policy.yaml
  - networkpolicy-risk.yaml
  - networkpolicy-oms.yaml
  - networkpolicy-fees.yaml
  - networkpolicy-secrets.yaml
  - networkpolicy-universe.yaml
  - ingress-auth.yaml
  - ingress-policy.yaml
  - ingress-risk.yaml
  - ingress-oms.yaml
  - ingress-fees.yaml
  - ingress-secrets.yaml
  - ingress-universe.yaml
  - pdb-auth.yaml
  - pdb-policy.yaml
  - pdb-risk.yaml
  - pdb-oms.yaml
  - pdb-fees.yaml
  - pdb-secrets.yaml
  - pdb-universe.yaml

configMapGenerator:
  - name: kraken-secret-checksums
    literals:
      - combined=placeholder
    options:
      disableNameSuffixHash: true

vars:
  - name: KRAKEN_SECRET_HASH
    objref:
      apiVersion: v1
      kind: ConfigMap
      name: kraken-secret-checksums
    fieldref:
      fieldpath: data.combined<|MERGE_RESOLUTION|>--- conflicted
+++ resolved
@@ -2,22 +2,18 @@
 kind: Kustomization
 
 resources:
-<<<<<<< HEAD
+
   - deployment-auth.yaml
-=======
-  - deployment-config.yaml
->>>>>>> b27fee57
+
   - deployment-policy.yaml
   - deployment-risk.yaml
   - deployment-oms.yaml
   - deployment-fees.yaml
   - deployment-secrets.yaml
   - deployment-universe.yaml
-<<<<<<< HEAD
+
   - service-auth.yaml
-=======
-  - service-config.yaml
->>>>>>> b27fee57
+
   - service-policy.yaml
   - service-risk.yaml
   - service-oms.yaml
