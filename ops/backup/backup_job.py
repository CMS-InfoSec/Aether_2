--- conflicted
+++ resolved
@@ -555,11 +555,7 @@
         if parent_dir.exists() and parent_dir.is_symlink():
             raise ValueError("MLflow artifact parent directory must not be a symlink")
         with tarfile.open(archive_path, "r:gz") as archive:
-<<<<<<< HEAD
             safe_extract_tar(archive, parent_dir)
-=======
-            _safe_extract_tar(archive, parent_dir)
->>>>>>> 34b4a51d
         # tarball contains original directory name; move contents to target
         extracted_root = target_dir.parent / target_dir.name
         if extracted_root.exists() and extracted_root != target_dir:
