--- conflicted
+++ resolved
@@ -4,19 +4,17 @@
 from fastapi.testclient import TestClient
 
 from services.common.adapters import RedisFeastAdapter
-<<<<<<< HEAD
+
 from fastapi.testclient import TestClient
 
 from services.common.adapters import RedisFeastAdapter
 from services.universe.repository import MarketSnapshot, UniverseRepository
-=======
-from services.universe.repository import UniverseRepository
->>>>>>> a3101e34
+
 from services.universe import main as universe_main
 from tests.universe.conftest import UniverseTimescaleFixture
 
 
-<<<<<<< HEAD
+
 class NoopFeastStore:
     def get_historical_features(self, **_: object) -> None:  # pragma: no cover - guard
         raise AssertionError("RedisFeastAdapter should not query Feast in this test")
@@ -68,35 +66,7 @@
                 volatility_30d=0.50,
             ),
         ]
-=======
-@pytest.fixture(autouse=True)
-def configure_repository(universe_timescale: UniverseTimescaleFixture) -> None:
-    UniverseRepository.reset()
-    universe_timescale.rebind()
-    universe_timescale.clear()
-    yield
-    UniverseRepository.reset()
-    universe_timescale.rebind()
-    universe_timescale.clear()
-
-
-def test_non_usd_symbols_are_filtered(universe_timescale: UniverseTimescaleFixture) -> None:
-    universe_timescale.add_snapshot(
-        base_asset="BTC",
-        quote_asset="USD",
-        market_cap=1.2e12,
-        global_volume_24h=5.0e10,
-        kraken_volume_24h=2.5e10,
-        volatility_30d=0.45,
-    )
-    universe_timescale.add_snapshot(
-        base_asset="ETH",
-        quote_asset="USDT",
-        market_cap=4.0e11,
-        global_volume_24h=2.5e10,
-        kraken_volume_24h=1.2e10,
-        volatility_30d=0.50,
->>>>>>> a3101e34
+
     )
 
     repo = UniverseRepository(account_id="company")
