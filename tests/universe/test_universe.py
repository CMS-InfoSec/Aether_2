--- conflicted
+++ resolved
@@ -40,7 +40,7 @@
 
 
 @pytest.fixture(autouse=True)
-<<<<<<< HEAD
+
 def reset_state(monkeypatch: pytest.MonkeyPatch) -> None:
     UniverseRepository.reset()
     RedisFeastAdapter._features.clear()
@@ -69,39 +69,7 @@
 
 
 def test_universe_approved_authorized_accounts():
-=======
-def configure_repository(universe_timescale: UniverseTimescaleFixture) -> None:
-    UniverseRepository.reset()
-    universe_timescale.rebind()
-    universe_timescale.clear()
-    yield
-    UniverseRepository.reset()
-    universe_timescale.rebind()
-    universe_timescale.clear()
 
-
-def test_universe_approved_authorized_accounts(universe_timescale: UniverseTimescaleFixture) -> None:
-    universe_timescale.add_snapshot(
-        base_asset="BTC",
-        quote_asset="USD",
-        market_cap=1.2e12,
-        global_volume_24h=5.0e10,
-        kraken_volume_24h=2.5e10,
-        volatility_30d=0.45,
-    )
-    universe_timescale.add_snapshot(
-        base_asset="ETH",
-        quote_asset="USD",
-        market_cap=6.0e11,
-        global_volume_24h=3.0e10,
-        kraken_volume_24h=1.4e10,
-        volatility_30d=0.5,
-    )
-    universe_timescale.add_fee_override(
-        "BTC-USD", currency="USD", maker=0.1, taker=0.2
-    )
-
->>>>>>> a3101e34
     for account in ADMIN_ACCOUNTS:
         _prime_adapter_cache(account)
         adapter = RedisFeastAdapter(
