from __future__ import annotations

import pytest
from fastapi.testclient import TestClient

from services.common.security import ADMIN_ACCOUNTS
from services.universe.main import app
<<<<<<< HEAD
from services.universe.repository import UniverseRepository
=======

ADMIN_ACCOUNTS = ["admin-eu", "admin-us", "admin-apac"]
>>>>>>> 973b6159


@pytest.fixture(name="client")
def client_fixture() -> TestClient:
    return TestClient(app)


@pytest.fixture(autouse=True)
def reset_universe_repository() -> None:
    UniverseRepository.reset()
    yield
    UniverseRepository.reset()


@pytest.mark.parametrize("account_id", sorted(ADMIN_ACCOUNTS))
def test_get_universe_allows_admin_accounts(client: TestClient, account_id: str) -> None:
<<<<<<< HEAD
    repo = UniverseRepository(account_id=account_id)
    expected_instruments = repo.approved_universe()
    expected_overrides = {}
    for instrument in expected_instruments:
        override = repo.fee_override(instrument)
        if override:
            expected_overrides[instrument] = override

    response = client.get(
        "/universe/approved",
        headers={"X-Account-ID": account_id},
    )
=======
    response = client.get("/universe/approved", headers={"X-Account-ID": account_id})
>>>>>>> 973b6159

    assert response.status_code == 200
    body = response.json()
    assert body["account_id"] == account_id
<<<<<<< HEAD
    assert body["instruments"] == expected_instruments
    assert body["fee_overrides"] == expected_overrides


def test_get_universe_rejects_non_admin(client: TestClient) -> None:
    response = client.get(
        "/universe/approved",
        headers={"X-Account-ID": "guest"},
    )
=======
    assert isinstance(body["instruments"], list)
    assert all(symbol.endswith("-USD") for symbol in body["instruments"])
    assert isinstance(body["fee_overrides"], dict)


def test_get_universe_rejects_non_admin(client: TestClient) -> None:
    response = client.get("/universe/approved", headers={"X-Account-ID": "guest"})
>>>>>>> 973b6159

    assert response.status_code == 403<|MERGE_RESOLUTION|>--- conflicted
+++ resolved
@@ -5,12 +5,9 @@
 
 from services.common.security import ADMIN_ACCOUNTS
 from services.universe.main import app
-<<<<<<< HEAD
+
 from services.universe.repository import UniverseRepository
-=======
 
-ADMIN_ACCOUNTS = ["admin-eu", "admin-us", "admin-apac"]
->>>>>>> 973b6159
 
 
 @pytest.fixture(name="client")
@@ -27,7 +24,7 @@
 
 @pytest.mark.parametrize("account_id", sorted(ADMIN_ACCOUNTS))
 def test_get_universe_allows_admin_accounts(client: TestClient, account_id: str) -> None:
-<<<<<<< HEAD
+
     repo = UniverseRepository(account_id=account_id)
     expected_instruments = repo.approved_universe()
     expected_overrides = {}
@@ -40,14 +37,12 @@
         "/universe/approved",
         headers={"X-Account-ID": account_id},
     )
-=======
-    response = client.get("/universe/approved", headers={"X-Account-ID": account_id})
->>>>>>> 973b6159
+
 
     assert response.status_code == 200
     body = response.json()
     assert body["account_id"] == account_id
-<<<<<<< HEAD
+
     assert body["instruments"] == expected_instruments
     assert body["fee_overrides"] == expected_overrides
 
@@ -57,14 +52,6 @@
         "/universe/approved",
         headers={"X-Account-ID": "guest"},
     )
-=======
-    assert isinstance(body["instruments"], list)
-    assert all(symbol.endswith("-USD") for symbol in body["instruments"])
-    assert isinstance(body["fee_overrides"], dict)
 
 
-def test_get_universe_rejects_non_admin(client: TestClient) -> None:
-    response = client.get("/universe/approved", headers={"X-Account-ID": "guest"})
->>>>>>> 973b6159
-
     assert response.status_code == 403