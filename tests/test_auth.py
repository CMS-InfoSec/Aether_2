from __future__ import annotations

<<<<<<< HEAD
import logging
import sys
from pathlib import Path

import importlib.util
import sysconfig

stdlib_path = Path(sysconfig.get_paths()["stdlib"]) / "secrets.py"
spec = importlib.util.spec_from_file_location("secrets", stdlib_path)
if spec and spec.loader:
    module = importlib.util.module_from_spec(spec)
    spec.loader.exec_module(module)
    sys.modules["secrets"] = module
=======
import hashlib
>>>>>>> 687f0002

import pyotp
import pytest

<<<<<<< HEAD
from auth import service as auth_service_module

AdminAccount = auth_service_module.AdminAccount
AdminRepository = auth_service_module.AdminRepository
AuthService = auth_service_module.AuthService
SessionStore = auth_service_module.SessionStore
hash_password = auth_service_module.hash_password
from shared.correlation import CorrelationContext


def _metric_value(counter, labels: dict[str, str] | None = None) -> float:
    labels = labels or {}
    try:
        labelled = counter.labels(**labels) if labels else counter
    except Exception:  # pragma: no cover - defensive for stubs without labels
        labelled = counter

    # Prometheus test stubs expose `_value` directly.
    if hasattr(labelled, "_value"):
        return float(getattr(labelled, "_value", 0.0))

    # Fallback to collecting samples from the real client.
    try:
        for metric in counter.collect():
            for sample in metric.samples:
                if labels:
                    if sample.labels == labels:
                        return float(sample.value)
                else:
                    if not sample.labels:
                        return float(sample.value)
    except Exception:  # pragma: no cover - in case collection is unsupported
        pass
    return 0.0


def test_login_enforces_mfa_and_ip_allow_list():
    repository = AdminRepository()
    sessions = SessionStore()
    service = AuthService(repository, sessions)
=======
from auth.service import (
    AdminAccount,
    AdminRepository,
    AuthService,
    SessionStore,
    hash_password,
)


def _make_service() -> tuple[AuthService, AdminRepository]:
    repository = AdminRepository()
    sessions = SessionStore()
    service = AuthService(repository, sessions)
    return service, repository


def test_login_enforces_mfa_and_ip_allow_list():
    service, repository = _make_service()
>>>>>>> 687f0002

    secret = pyotp.random_base32()
    admin = AdminAccount(
        admin_id="admin-1",
        email="admin@example.com",
        password_hash=hash_password("P@ssw0rd"),
        mfa_secret=secret,
        allowed_ips={"203.0.113.10"},
    )
    repository.add(admin)

    # Missing or invalid MFA should fail
<<<<<<< HEAD
    mfa_failure_before = _metric_value(
        auth_service_module._LOGIN_FAILURE_COUNTER, {"reason": "mfa_required"}
    )
    mfa_denied_before = _metric_value(auth_service_module._MFA_DENIED_COUNTER)
    with pytest.raises(PermissionError) as exc:
=======
    with pytest.raises(PermissionError) as excinfo:
>>>>>>> 687f0002
        service.login(
            email=admin.email,
            password="P@ssw0rd",
            mfa_code="000000",
            ip_address="203.0.113.10",
        )
<<<<<<< HEAD
    assert str(exc.value) == "mfa_required"
    assert (
        _metric_value(
            auth_service_module._LOGIN_FAILURE_COUNTER, {"reason": "mfa_required"}
        )
        == mfa_failure_before + 1
    )
    assert (
        _metric_value(auth_service_module._MFA_DENIED_COUNTER)
        == mfa_denied_before + 1
    )

    # Valid MFA and IP allow-list should succeed
    valid_code = pyotp.TOTP(secret).now()
    success_before = _metric_value(auth_service_module._LOGIN_SUCCESS_COUNTER)
=======
    assert str(excinfo.value) == "mfa_required"

    # Valid MFA and IP allow-list should succeed
    valid_code = pyotp.TOTP(secret).now()
>>>>>>> 687f0002
    session = service.login(
        email=admin.email,
        password="P@ssw0rd",
        mfa_code=valid_code,
        ip_address="203.0.113.10",
    )
    assert session.admin_id == admin.admin_id
    assert session.token
<<<<<<< HEAD
    assert (
        _metric_value(auth_service_module._LOGIN_SUCCESS_COUNTER)
        == success_before + 1
    )


def test_auth_service_failure_branches_emit_structured_logs_and_metrics(caplog):
    repository = AdminRepository()
    sessions = SessionStore()
    service = AuthService(repository, sessions)

    secret = pyotp.random_base32()
    admin = AdminAccount(
        admin_id="admin-42",
        email="admin@example.com",
        password_hash=hash_password("S3cret!"),
        mfa_secret=secret,
        allowed_ips={"203.0.113.10"},
    )
    repository.add(admin)

    def expect_failure(
        expected_reason: str,
        *,
        email: str,
        password: str,
        mfa_code: str,
        ip_address: str | None,
        admin_id_expected: bool,
    ) -> None:
        failure_before = _metric_value(
            auth_service_module._LOGIN_FAILURE_COUNTER, {"reason": expected_reason}
        )
        mfa_before = (
            _metric_value(auth_service_module._MFA_DENIED_COUNTER)
            if expected_reason == "mfa_required"
            else None
        )
        caplog.clear()
        correlation = f"corr-{expected_reason}"
        with CorrelationContext(correlation):
            with caplog.at_level(logging.WARNING):
                with pytest.raises(PermissionError):
                    service.login(
                        email=email,
                        password=password,
                        mfa_code=mfa_code,
                        ip_address=ip_address,
                    )

        record = next(
            r
            for r in caplog.records
            if getattr(r, "auth_event", "") == "auth_login_failure"
            and getattr(r, "auth_reason", "") == expected_reason
        )
        assert record.correlation_id == correlation
        assert getattr(record, "auth_email") == email
        if admin_id_expected:
            assert getattr(record, "auth_admin_id") == admin.admin_id
        else:
            assert not hasattr(record, "auth_admin_id")
        assert _metric_value(
            auth_service_module._LOGIN_FAILURE_COUNTER, {"reason": expected_reason}
        ) == failure_before + 1
        if expected_reason == "mfa_required" and mfa_before is not None:
            assert (
                _metric_value(auth_service_module._MFA_DENIED_COUNTER)
                == mfa_before + 1
            )

    # Unknown administrator
    expect_failure(
        "invalid_credentials",
        email="unknown@example.com",
        password="whatever",
        mfa_code="",
        ip_address="198.51.100.5",
        admin_id_expected=False,
    )

    valid_code = pyotp.TOTP(secret).now()

    # IP allow list failure
    expect_failure(
        "ip_not_allowed",
        email=admin.email,
        password="S3cret!",
        mfa_code=valid_code,
        ip_address="198.51.100.5",
        admin_id_expected=True,
    )

    # Password failure
    expect_failure(
        "invalid_credentials",
        email=admin.email,
        password="wrong",
        mfa_code=valid_code,
        ip_address="203.0.113.10",
        admin_id_expected=True,
    )

    # MFA failure
    expect_failure(
        "mfa_required",
        email=admin.email,
        password="S3cret!",
        mfa_code="",
        ip_address="203.0.113.10",
        admin_id_expected=True,
    )
=======


def test_hash_password_uses_argon2id() -> None:
    hashed = hash_password("super-secret")
    assert hashed.startswith("$argon2id$")


def test_login_upgrades_legacy_hashes() -> None:
    service, repository = _make_service()

    secret = pyotp.random_base32()
    password = "LegacyP@ssw0rd"
    legacy_hash = hashlib.sha256(password.encode()).hexdigest()
    admin = AdminAccount(
        admin_id="admin-legacy",
        email="legacy@example.com",
        password_hash=legacy_hash,
        mfa_secret=secret,
        allowed_ips=None,
    )
    repository.add(admin)

    valid_code = pyotp.TOTP(secret).now()
    session = service.login(
        email=admin.email,
        password=password,
        mfa_code=valid_code,
        ip_address=None,
    )

    assert session.admin_id == admin.admin_id
    assert admin.password_hash.startswith("$argon2id$")


def test_login_rejects_tampered_password_hash() -> None:
    service, repository = _make_service()

    secret = pyotp.random_base32()
    password = "P@ssw0rd"
    admin = AdminAccount(
        admin_id="admin-tampered",
        email="tampered@example.com",
        password_hash=hash_password(password),
        mfa_secret=secret,
        allowed_ips=None,
    )
    admin.password_hash = admin.password_hash[:-1] + (
        "0" if admin.password_hash[-1] != "0" else "1"
    )
    repository.add(admin)

    valid_code = pyotp.TOTP(secret).now()
    with pytest.raises(PermissionError) as excinfo:
        service.login(
            email=admin.email,
            password=password,
            mfa_code=valid_code,
            ip_address=None,
        )

    assert str(excinfo.value) == "invalid credentials"
>>>>>>> 687f0002
<|MERGE_RESOLUTION|>--- conflicted
+++ resolved
@@ -1,6 +1,6 @@
 from __future__ import annotations
 
-<<<<<<< HEAD
+
 import logging
 import sys
 from pathlib import Path
@@ -14,14 +14,12 @@
     module = importlib.util.module_from_spec(spec)
     spec.loader.exec_module(module)
     sys.modules["secrets"] = module
-=======
-import hashlib
->>>>>>> 687f0002
+
 
 import pyotp
 import pytest
 
-<<<<<<< HEAD
+
 from auth import service as auth_service_module
 
 AdminAccount = auth_service_module.AdminAccount
@@ -62,26 +60,7 @@
     repository = AdminRepository()
     sessions = SessionStore()
     service = AuthService(repository, sessions)
-=======
-from auth.service import (
-    AdminAccount,
-    AdminRepository,
-    AuthService,
-    SessionStore,
-    hash_password,
-)
-
-
-def _make_service() -> tuple[AuthService, AdminRepository]:
-    repository = AdminRepository()
-    sessions = SessionStore()
-    service = AuthService(repository, sessions)
-    return service, repository
-
-
-def test_login_enforces_mfa_and_ip_allow_list():
-    service, repository = _make_service()
->>>>>>> 687f0002
+
 
     secret = pyotp.random_base32()
     admin = AdminAccount(
@@ -94,22 +73,20 @@
     repository.add(admin)
 
     # Missing or invalid MFA should fail
-<<<<<<< HEAD
+
     mfa_failure_before = _metric_value(
         auth_service_module._LOGIN_FAILURE_COUNTER, {"reason": "mfa_required"}
     )
     mfa_denied_before = _metric_value(auth_service_module._MFA_DENIED_COUNTER)
     with pytest.raises(PermissionError) as exc:
-=======
-    with pytest.raises(PermissionError) as excinfo:
->>>>>>> 687f0002
+
         service.login(
             email=admin.email,
             password="P@ssw0rd",
             mfa_code="000000",
             ip_address="203.0.113.10",
         )
-<<<<<<< HEAD
+
     assert str(exc.value) == "mfa_required"
     assert (
         _metric_value(
@@ -125,12 +102,7 @@
     # Valid MFA and IP allow-list should succeed
     valid_code = pyotp.TOTP(secret).now()
     success_before = _metric_value(auth_service_module._LOGIN_SUCCESS_COUNTER)
-=======
-    assert str(excinfo.value) == "mfa_required"
-
-    # Valid MFA and IP allow-list should succeed
-    valid_code = pyotp.TOTP(secret).now()
->>>>>>> 687f0002
+
     session = service.login(
         email=admin.email,
         password="P@ssw0rd",
@@ -139,7 +111,7 @@
     )
     assert session.admin_id == admin.admin_id
     assert session.token
-<<<<<<< HEAD
+
     assert (
         _metric_value(auth_service_module._LOGIN_SUCCESS_COUNTER)
         == success_before + 1
@@ -252,66 +224,3 @@
         ip_address="203.0.113.10",
         admin_id_expected=True,
     )
-=======
-
-
-def test_hash_password_uses_argon2id() -> None:
-    hashed = hash_password("super-secret")
-    assert hashed.startswith("$argon2id$")
-
-
-def test_login_upgrades_legacy_hashes() -> None:
-    service, repository = _make_service()
-
-    secret = pyotp.random_base32()
-    password = "LegacyP@ssw0rd"
-    legacy_hash = hashlib.sha256(password.encode()).hexdigest()
-    admin = AdminAccount(
-        admin_id="admin-legacy",
-        email="legacy@example.com",
-        password_hash=legacy_hash,
-        mfa_secret=secret,
-        allowed_ips=None,
-    )
-    repository.add(admin)
-
-    valid_code = pyotp.TOTP(secret).now()
-    session = service.login(
-        email=admin.email,
-        password=password,
-        mfa_code=valid_code,
-        ip_address=None,
-    )
-
-    assert session.admin_id == admin.admin_id
-    assert admin.password_hash.startswith("$argon2id$")
-
-
-def test_login_rejects_tampered_password_hash() -> None:
-    service, repository = _make_service()
-
-    secret = pyotp.random_base32()
-    password = "P@ssw0rd"
-    admin = AdminAccount(
-        admin_id="admin-tampered",
-        email="tampered@example.com",
-        password_hash=hash_password(password),
-        mfa_secret=secret,
-        allowed_ips=None,
-    )
-    admin.password_hash = admin.password_hash[:-1] + (
-        "0" if admin.password_hash[-1] != "0" else "1"
-    )
-    repository.add(admin)
-
-    valid_code = pyotp.TOTP(secret).now()
-    with pytest.raises(PermissionError) as excinfo:
-        service.login(
-            email=admin.email,
-            password=password,
-            mfa_code=valid_code,
-            ip_address=None,
-        )
-
-    assert str(excinfo.value) == "invalid credentials"
->>>>>>> 687f0002
