--- conflicted
+++ resolved
@@ -183,15 +183,10 @@
     adapter = TimescaleAdapter(account_id=account)
     original_config = adapter.load_risk_config()
     try:
-<<<<<<< HEAD
+
         TimescaleAdapter._risk_configs[account]["kill_switch"] = True  # type: ignore[attr-defined]
         engine = make_engine(account)
-=======
-        updated = dict(original_config)
-        updated["kill_switch"] = True
-        adapter.save_risk_config(updated)
-        engine = RiskEngine(account_id=account)
->>>>>>> b9135398
+
         request = make_request(account_id=account)
 
         response = engine.validate(request)
