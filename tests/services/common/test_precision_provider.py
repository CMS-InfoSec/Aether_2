from __future__ import annotations

import asyncio
import importlib

import pytest

from services.common.precision import (
    PrecisionMetadataProvider,
    PrecisionMetadataUnavailable,
)


def _payload(tick: float, lot: float) -> dict[str, dict[str, str]]:
    return {
        "ADAUSD": {
            "wsname": "ADA/USD",
<<<<<<< HEAD
=======
            "altname": "ADAUSD",
>>>>>>> 9260f050
            "base": "ADA",
            "quote": "ZUSD",
            "tick_size": str(tick),
            "lot_step": str(lot),
        },
        "XXBTZEUR": {
            "wsname": "XBT/EUR",
            "base": "XXBT",
            "quote": "ZEUR",
            "tick_size": "0.1",
            "lot_step": "0.0001",
        },
        "USDTUSD": {
            "wsname": "USDT/USD",
            "base": "USDT",
            "quote": "ZUSD",
            "tick_size": "0.0001",
            "lot_step": "1",
        },
    }


@pytest.mark.asyncio
async def test_precision_provider_refreshes_metadata() -> None:
    payload_ref: dict[str, dict[str, dict[str, str]]] = {"data": _payload(0.0001, 0.1)}

    async def _fetch() -> dict[str, dict[str, str]]:
        return payload_ref["data"]

    provider = PrecisionMetadataProvider(fetcher=_fetch, refresh_interval=0.0)
    await provider.refresh(force=True)

    first = await asyncio.to_thread(provider.require, "ADA-USD")
    assert first["tick"] == pytest.approx(0.0001)
    assert first["lot"] == pytest.approx(0.1)
    assert first["native_pair"] == "ADA/USD"

    payload_ref["data"] = _payload(0.001, 5.0)
    await provider.refresh(force=True)

    updated = await asyncio.to_thread(provider.require, "ADA-USD")
    assert updated["tick"] == pytest.approx(0.001)
    assert updated["lot"] == pytest.approx(5.0)
    assert updated["native_pair"] == "ADA/USD"


def test_precision_provider_resolves_non_usd_pairs() -> None:
    provider = PrecisionMetadataProvider(fetcher=lambda: _payload(0.001, 1.0), refresh_interval=0.0)
    provider.refresh(force=True)

    eur_precision = provider.require("BTC-EUR")
    assert eur_precision["tick"] == pytest.approx(0.1)
    assert eur_precision["lot"] == pytest.approx(0.0001)
    assert eur_precision["native_pair"] == "XBT/EUR"

    usdt_precision = provider.require("USDT-USD")
    assert usdt_precision["tick"] == pytest.approx(0.0001)
    assert usdt_precision["lot"] == pytest.approx(1.0)
    assert usdt_precision["native_pair"] == "USDT/USD"



def test_precision_provider_handles_non_usd_pairs() -> None:
    payload = {
        "ETHUSDT": {
            "wsname": "ETH/USDT",
            "altname": "ETHUSDT",
            "base": "XETH",
            "quote": "USDT",
            "tick_size": "0.01",
            "lot_step": "0.001",
        },
        "ADAEUR": {
            "wsname": "ADA/EUR",
            "altname": "ADAEUR",
            "base": "ADA",
            "quote": "ZEUR",
            "tick_size": "0.0001",
            "lot_step": "0.1",
        },
    }

    provider = PrecisionMetadataProvider(fetcher=lambda: payload, refresh_interval=0.0)
    provider.refresh(force=True)

    native = provider.resolve_native("ETH-USDT")
    assert native == "ETH/USDT"

    metadata = provider.require_native(native)
    assert metadata["tick"] == pytest.approx(0.01)
    assert metadata["lot"] == pytest.approx(0.001)

    ada_native = provider.resolve_native("ADA-EUR")
    assert ada_native == "ADA/EUR"
    ada_metadata = provider.require("ADA-EUR")
    assert ada_metadata["tick"] == pytest.approx(0.0001)
    assert ada_metadata["lot"] == pytest.approx(0.1)


def test_precision_provider_missing_symbol_raises() -> None:
    provider = PrecisionMetadataProvider(fetcher=lambda: {}, refresh_interval=0.0)
    provider.refresh(force=True)


    with pytest.raises(PrecisionMetadataUnavailable):
        await asyncio.to_thread(provider.require, "UNKNOWN")


def test_precision_module_import_and_instantiation() -> None:
    module = importlib.import_module("services.common.precision")

    provider = module.PrecisionMetadataProvider()

    assert isinstance(provider, PrecisionMetadataProvider)
<|MERGE_RESOLUTION|>--- conflicted
+++ resolved
@@ -15,10 +15,7 @@
     return {
         "ADAUSD": {
             "wsname": "ADA/USD",
-<<<<<<< HEAD
-=======
-            "altname": "ADAUSD",
->>>>>>> 9260f050
+
             "base": "ADA",
             "quote": "ZUSD",
             "tick_size": str(tick),
