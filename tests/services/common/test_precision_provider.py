from __future__ import annotations

import asyncio
import importlib

import pytest

from services.common.precision import (
    PrecisionMetadataProvider,
    PrecisionMetadataUnavailable,
)


def _payload(tick: float, lot: float) -> dict[str, dict[str, str]]:
    return {
        "ADAUSD": {
            "wsname": "ADA/USD",
            "altname": "ADAUSD",
            "base": "ADA",
            "quote": "ZUSD",
            "tick_size": str(tick),
            "lot_step": str(lot),
        }
    }


@pytest.mark.asyncio
async def test_precision_provider_refreshes_metadata() -> None:
    payload_ref: dict[str, dict[str, dict[str, str]]] = {"data": _payload(0.0001, 0.1)}

    async def _fetch() -> dict[str, dict[str, str]]:
        return payload_ref["data"]

    provider = PrecisionMetadataProvider(fetcher=_fetch, refresh_interval=0.0)
    await provider.refresh(force=True)

    first = await asyncio.to_thread(provider.require, "ADA-USD")
    assert first["tick"] == pytest.approx(0.0001)
    assert first["lot"] == pytest.approx(0.1)

    payload_ref["data"] = _payload(0.001, 5.0)
    await provider.refresh(force=True)

    updated = await asyncio.to_thread(provider.require, "ADA-USD")
    assert updated["tick"] == pytest.approx(0.001)
    assert updated["lot"] == pytest.approx(5.0)


<<<<<<< HEAD
def test_precision_provider_handles_non_usd_pairs() -> None:
    payload = {
        "ETHUSDT": {
            "wsname": "ETH/USDT",
            "altname": "ETHUSDT",
            "base": "XETH",
            "quote": "USDT",
            "tick_size": "0.01",
            "lot_step": "0.001",
        },
        "ADAEUR": {
            "wsname": "ADA/EUR",
            "altname": "ADAEUR",
            "base": "ADA",
            "quote": "ZEUR",
            "tick_size": "0.0001",
            "lot_step": "0.1",
        },
    }

    provider = PrecisionMetadataProvider(fetcher=lambda: payload, refresh_interval=0.0)
    provider.refresh(force=True)

    native = provider.resolve_native("ETH-USDT")
    assert native == "ETH/USDT"

    metadata = provider.require_native(native)
    assert metadata["tick"] == pytest.approx(0.01)
    assert metadata["lot"] == pytest.approx(0.001)

    ada_native = provider.resolve_native("ADA-EUR")
    assert ada_native == "ADA/EUR"
    ada_metadata = provider.require("ADA-EUR")
    assert ada_metadata["tick"] == pytest.approx(0.0001)
    assert ada_metadata["lot"] == pytest.approx(0.1)


def test_precision_provider_missing_symbol_raises() -> None:
    provider = PrecisionMetadataProvider(fetcher=lambda: {}, refresh_interval=0.0)
    provider.refresh(force=True)
=======
@pytest.mark.asyncio
async def test_precision_provider_missing_symbol_raises() -> None:
    async def _fetch_empty() -> dict[str, dict[str, str]]:
        return {}

    provider = PrecisionMetadataProvider(fetcher=_fetch_empty, refresh_interval=0.0)
    await provider.refresh(force=True)
>>>>>>> f4233e14

    with pytest.raises(PrecisionMetadataUnavailable):
        await asyncio.to_thread(provider.require, "UNKNOWN")


def test_precision_module_import_and_instantiation() -> None:
    module = importlib.import_module("services.common.precision")

    provider = module.PrecisionMetadataProvider()

    assert isinstance(provider, PrecisionMetadataProvider)
<|MERGE_RESOLUTION|>--- conflicted
+++ resolved
@@ -46,7 +46,7 @@
     assert updated["lot"] == pytest.approx(5.0)
 
 
-<<<<<<< HEAD
+
 def test_precision_provider_handles_non_usd_pairs() -> None:
     payload = {
         "ETHUSDT": {
@@ -87,15 +87,7 @@
 def test_precision_provider_missing_symbol_raises() -> None:
     provider = PrecisionMetadataProvider(fetcher=lambda: {}, refresh_interval=0.0)
     provider.refresh(force=True)
-=======
-@pytest.mark.asyncio
-async def test_precision_provider_missing_symbol_raises() -> None:
-    async def _fetch_empty() -> dict[str, dict[str, str]]:
-        return {}
 
-    provider = PrecisionMetadataProvider(fetcher=_fetch_empty, refresh_interval=0.0)
-    await provider.refresh(force=True)
->>>>>>> f4233e14
 
     with pytest.raises(PrecisionMetadataUnavailable):
         await asyncio.to_thread(provider.require, "UNKNOWN")
