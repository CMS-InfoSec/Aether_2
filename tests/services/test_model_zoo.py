--- conflicted
+++ resolved
@@ -17,13 +17,9 @@
 
 
 def _client() -> TestClient:
-<<<<<<< HEAD
+
     return TestClient(create_app(admin_repository=InMemoryAdminRepository()))
-=======
-    application = create_app(session_store=InMemorySessionStore())
-    application.dependency_overrides[require_admin_account] = lambda: "company"
-    return TestClient(application)
->>>>>>> 4ed7d4ea
+
 
 
 def test_list_models_returns_inventory() -> None:
