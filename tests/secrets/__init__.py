--- conflicted
+++ resolved
@@ -1,4 +1,4 @@
-<<<<<<< HEAD
+
 from __future__ import annotations
 
 import os
@@ -11,35 +11,3 @@
     if nbytes is None:
         nbytes = 32
     return os.urandom(nbytes).hex()
-=======
-"""Proxy module to expose the standard-library secrets helpers for tests."""
-
-from __future__ import annotations
-
-import sys
-import sysconfig
-from importlib.util import module_from_spec, spec_from_file_location
-from pathlib import Path
-
-_stdlib_dir = Path(sysconfig.get_paths()["stdlib"])
-_spec = spec_from_file_location("_stdlib_secrets", _stdlib_dir / "secrets.py")
-if _spec is None or _spec.loader is None:  # pragma: no cover - defensive guard
-    raise ImportError("Unable to locate standard library secrets module")
-_stdlib_module = module_from_spec(_spec)
-_spec.loader.exec_module(_stdlib_module)
-
-__all__ = getattr(_stdlib_module, "__all__", [])  # type: ignore[assignment]
-for name in __all__:
-    globals()[name] = getattr(_stdlib_module, name)
-
-# Ensure commonly used attributes are available even if not listed in __all__.
-for attr in ("SystemRandom", "choice", "randbelow", "randbits", "token_hex"):
-    if hasattr(_stdlib_module, attr):
-        globals()[attr] = getattr(_stdlib_module, attr)
-
-globals()["__doc__"] = getattr(_stdlib_module, "__doc__")
-globals()["__spec__"] = getattr(_stdlib_module, "__spec__")
-
-# Register module so downstream imports retrieve this proxy with stdlib behaviour.
-sys.modules["secrets"] = sys.modules[__name__]
->>>>>>> eaf9b5d5
