from __future__ import annotations

import asyncio
from contextlib import asynccontextmanager
from datetime import datetime, timezone
from typing import Any, Dict, Iterator, Tuple
import sys
import types

import httpx
import pytest
import exchange_adapter
from fastapi import Header, HTTPException, Request, status
from fastapi.testclient import TestClient

if "aiohttp" not in sys.modules:
    class _StubSession:
        async def __aenter__(self) -> "_StubSession":
            return self

        async def __aexit__(self, exc_type, exc, tb) -> None:
            return None

        async def close(self) -> None:
            return None

        async def post(self, *args: Any, **kwargs: Any) -> Any:
            raise RuntimeError("aiohttp stub invoked")

        async def get(self, *args: Any, **kwargs: Any) -> Any:
            raise RuntimeError("aiohttp stub invoked")

    class _ClientTimeout:
        def __init__(self, total: float | None = None) -> None:
            self.total = total

    aiohttp_stub = types.SimpleNamespace(
        ClientSession=lambda *args, **kwargs: _StubSession(),
        ClientTimeout=_ClientTimeout,
        ClientError=Exception,
    )
    sys.modules["aiohttp"] = aiohttp_stub

from services.common import security

from services.oms import main

from services.oms.main import app, KrakenClientBundle
from services.oms.kraken_ws import OrderAck
from shared.k8s import KrakenSecretStore

ADMIN_ACCOUNTS = ["admin-alpha", "admin-beta", "admin-gamma"]


@pytest.fixture(autouse=True)
def _stub_kraken_clients(monkeypatch: pytest.MonkeyPatch) -> None:
    @asynccontextmanager
    async def _factory(account_id: str):
        async def _credentials() -> Dict[str, Any]:
            return {
                "api_key": f"test-key-{account_id}",
                "api_secret": "secret",
                "metadata": {"rotated_at": datetime.now(timezone.utc).isoformat()},
            }

        trade_time = datetime.now(timezone.utc)

        class _StubWS:
            def __init__(self) -> None:
                self.cancelled: list[Dict[str, Any]] = []

            async def add_order(self, payload: Dict[str, Any]) -> OrderAck:
                return OrderAck(
                    exchange_order_id="SIM-123",
                    status="ok",
                    filled_qty=None,
                    avg_price=None,
                    errors=None,
                )

            async def cancel_order(self, payload: Dict[str, Any]) -> OrderAck:
                self.cancelled.append(dict(payload))
                txid = payload.get("txid") or "SIM-123"
                return OrderAck(
                    exchange_order_id=str(txid),
                    status="canceled",
                    filled_qty=None,
                    avg_price=None,
                    errors=None,
                )

            async def fetch_open_orders_snapshot(self) -> list[Dict[str, Any]]:
                return []

            async def fetch_own_trades_snapshot(self) -> list[Dict[str, Any]]:
                return [
                    {
                        "ordertxid": "SIM-123",
                        "txid": "TRADE-1",
                        "pair": "BTC/USD",
                        "price": 101.5,
                        "volume": 1.0,
                        "fee": 0.1,
                        "time": trade_time.timestamp(),
                    },
                    {
                        "ordertxid": "SIM-456",
                        "txid": "TRADE-2",
                        "pair": "ETH/USD",
                        "price": 201.25,
                        "volume": 2.0,
                        "fee": 0.2,
                        "time": trade_time.timestamp() - 60,
                    },
                ]

            async def close(self) -> None:
                return None

        class _StubREST:
            def __init__(self) -> None:
                self.cancelled: list[Dict[str, Any]] = []

            async def add_order(self, payload: Dict[str, Any]) -> OrderAck:
                return OrderAck(
                    exchange_order_id="SIM-123",
                    status="ok",
                    filled_qty=None,
                    avg_price=None,
                    errors=None,
                )

            async def cancel_order(self, payload: Dict[str, Any]) -> OrderAck:
                self.cancelled.append(dict(payload))
                txid = payload.get("txid") or "SIM-123"
                return OrderAck(
                    exchange_order_id=str(txid),
                    status="canceled",
                    filled_qty=None,
                    avg_price=None,
                    errors=None,
                )

            async def open_orders(self) -> Dict[str, Any]:
                return {"result": {"open": []}}

            async def own_trades(self) -> Dict[str, Any]:
                return {
                    "result": {
                        "trades": [
                            {
                                "ordertxid": "SIM-123",
                                "txid": "TRADE-REST-1",
                        "pair": "BTC/USD",
                        "price": "102.0",
                        "volume": "1.0",
                        "fee": "0.1",
                        "time": trade_time.timestamp(),
                    }
                ]
            }
                }

            async def balance(self) -> Dict[str, Any]:
                return {
                    "result": {
                        "ZUSD": "1234.56",
                        "XXBT": "0.789",
                        "timestamp": trade_time.isoformat(),
                    }
                }

            async def close(self) -> None:
                return None

        ws_client = _StubWS()
        rest_client = _StubREST()
        try:
            yield KrakenClientBundle(
                credential_getter=_credentials,
                ws_client=ws_client,  # type: ignore[arg-type]
                rest_client=rest_client,  # type: ignore[arg-type]
            )
        finally:
            await ws_client.close()
            await rest_client.close()

    monkeypatch.setattr(app.state, "kraken_client_factory", _factory)


@pytest.fixture(name="client")
def client_fixture(monkeypatch: pytest.MonkeyPatch) -> Iterator[TestClient]:
    sample_pairs = {
        "XBTUSD": {
            "wsname": "XBT/USD",
            "base": "XXBT",
            "quote": "ZUSD",
            "tick_size": "0.1",
            "lot_decimals": 4,
        },
        "ETHUSD": {
            "wsname": "ETH/USD",
            "base": "XETH",
            "quote": "ZUSD",
            "tick_size": "0.01",
            "lot_decimals": 3,
        },
        "ADAUSD": {
            "wsname": "ADA/USD",
            "base": "ADA",
            "quote": "ZUSD",
            "tick_size": "0.000001",
            "lot_decimals": 8,
        },
    }

    async def _stub_asset_pairs() -> Dict[str, Any]:
        return sample_pairs

    cache = main.MarketMetadataCache(refresh_interval=0.0)

    monkeypatch.setattr(main, "market_metadata_cache", cache)
    app.state.market_metadata_cache = cache
    monkeypatch.setattr(main, "_fetch_asset_pairs", _stub_asset_pairs)
    asyncio.run(cache.refresh())

    monkeypatch.setattr(security, "ADMIN_ACCOUNTS", set(ADMIN_ACCOUNTS))
    KrakenSecretStore.reset()

    store = KrakenSecretStore()
    for account in ADMIN_ACCOUNTS:
        store.write_credentials(
            account,
            api_key=f"test-key-{account}",
            api_secret=f"test-secret-{account}",
        )

    allowed_accounts = {account.lower() for account in ADMIN_ACCOUNTS}

    def _allow_admin(
        request: Request,
        authorization: str | None = Header(None, alias="Authorization"),
        x_account_id: str | None = Header(None, alias="X-Account-ID"),
    ) -> str:
        header_account = (x_account_id or "").strip()
        if not header_account:
            raise HTTPException(
                status_code=status.HTTP_401_UNAUTHORIZED,
                detail="X-Account-ID header required",
            )
        if header_account.lower() not in allowed_accounts:
            raise HTTPException(
                status_code=status.HTTP_403_FORBIDDEN,
                detail="Account is not authorized for administrative access.",
            )
        return header_account

    app.dependency_overrides[main.require_admin_account] = _allow_admin
    app.dependency_overrides[security.require_admin_account] = _allow_admin

    client = TestClient(app)
    try:
        yield client
    finally:
        client.close()
        KrakenSecretStore.reset()
        app.dependency_overrides.pop(main.require_admin_account, None)
        app.dependency_overrides.pop(security.require_admin_account, None)


@pytest.fixture
def kraken_adapter(
    client: TestClient, monkeypatch: pytest.MonkeyPatch
) -> Iterator[exchange_adapter.KrakenAdapter]:
    real_async_client = httpx.AsyncClient

    def _async_client_factory(*args: Any, **kwargs: Any) -> httpx.AsyncClient:
        timeout = kwargs.get("timeout")
        transport = httpx.ASGITransport(app=app)
        return real_async_client(
            transport=transport,
            base_url=str(client.base_url),
            timeout=timeout,
        )

    monkeypatch.setattr(exchange_adapter.httpx, "AsyncClient", _async_client_factory)
    adapter = exchange_adapter.KrakenAdapter(primary_url=str(client.base_url))
    yield adapter

@pytest.mark.parametrize("account_id", ADMIN_ACCOUNTS)
def test_place_order_allows_admin_accounts(client: TestClient, account_id: str) -> None:
    payload = {
        "account_id": account_id,
        "order_id": "ord-123",
        "instrument": "BTC-USD",
        "side": "BUY",
        "quantity": 1.0,
        "price": 101.5,
        "fee": {"currency": "USD", "maker": 0.1, "taker": 0.2},
    }

    response = client.post("/oms/place", json=payload, headers={"X-Account-ID": account_id})

    assert response.status_code == 200
    body = response.json()
    assert body == {
        "accepted": True,
        "routed_venue": "kraken",
        "fee": payload["fee"],
    }


def test_place_order_rejects_non_admin(client: TestClient) -> None:
    payload = {
        "account_id": "admin-alpha",
        "order_id": "ord-123",
        "instrument": "BTC-USD",
        "side": "BUY",
        "quantity": 1.0,
        "price": 101.5,
        "fee": {"currency": "USD", "maker": 0.1, "taker": 0.2},
    }

    response = client.post("/oms/place", json=payload, headers={"X-Account-ID": "trade"})

    assert response.status_code == 403


def test_place_order_rejected_ack_sets_accepted_false(
    client: TestClient, monkeypatch: pytest.MonkeyPatch
) -> None:
    @asynccontextmanager
    async def _factory(account_id: str):
        async def _credentials() -> Dict[str, Any]:
            return {
                "api_key": f"test-key-{account_id}",
                "api_secret": "secret",
                "metadata": {"rotated_at": datetime.now(timezone.utc).isoformat()},
            }

        class _StubWS:
            async def add_order(self, payload: Dict[str, Any]) -> OrderAck:
                return OrderAck(
                    exchange_order_id="SIM-REJECT",
                    status="rejected",
                    filled_qty=None,
                    avg_price=None,
                    errors=None,
                )

            async def fetch_open_orders_snapshot(self) -> list[Dict[str, Any]]:
                return []

            async def fetch_own_trades_snapshot(self) -> list[Dict[str, Any]]:
                return []

            async def close(self) -> None:
                return None

        class _StubREST:
            async def add_order(self, payload: Dict[str, Any]) -> OrderAck:
                return OrderAck(
                    exchange_order_id="SIM-REJECT",
                    status="rejected",
                    filled_qty=None,
                    avg_price=None,
                    errors=None,
                )

            async def open_orders(self) -> Dict[str, Any]:
                return {"result": {"open": []}}

            async def own_trades(self) -> Dict[str, Any]:
                return {"result": {"trades": {}}}

            async def close(self) -> None:
                return None

        ws_client = _StubWS()
        rest_client = _StubREST()
        try:
            yield KrakenClientBundle(
                credential_getter=_credentials,
                ws_client=ws_client,  # type: ignore[arg-type]
                rest_client=rest_client,  # type: ignore[arg-type]
            )
        finally:
            await ws_client.close()
            await rest_client.close()

    monkeypatch.setattr(app.state, "kraken_client_factory", _factory)
    monkeypatch.setattr(main, "_ensure_ack_success", lambda ack, transport: None)

    payload = {
        "account_id": "admin-alpha",
        "order_id": "ord-123",
        "instrument": "BTC-USD",
        "side": "BUY",
        "quantity": 1.0,
        "price": 101.5,
        "fee": {"currency": "USD", "maker": 0.1, "taker": 0.2},
    }

    response = client.post("/oms/place", json=payload, headers={"X-Account-ID": "admin-alpha"})

    assert response.status_code == 200
    body = response.json()
    assert body == {
        "accepted": False,
        "routed_venue": "kraken",
        "fee": payload["fee"],
    }


def test_place_order_mismatched_account(client: TestClient) -> None:
    payload = {
        "account_id": "admin-beta",
        "order_id": "ord-123",
        "instrument": "BTC-USD",
        "side": "BUY",
        "quantity": 1.0,
        "price": 101.5,
        "fee": {"currency": "USD", "maker": 0.1, "taker": 0.2},
    }

    response = client.post("/oms/place", json=payload, headers={"X-Account-ID": "admin-alpha"})

    assert response.status_code == 403
    assert response.json()["detail"] == "Account mismatch between header and payload."


def test_place_order_validates_side(client: TestClient) -> None:
    payload = {
        "account_id": "admin-alpha",
        "order_id": "ord-123",
        "side": "hold",
        "instrument": "BTC-USD",
        "quantity": 1.0,
        "price": 101.5,
        "fee": {"currency": "USD", "maker": 0.1, "taker": 0.2},
    }

    response = client.post("/oms/place", json=payload, headers={"X-Account-ID": "admin-alpha"})

    assert response.status_code == 422


def test_place_order_snaps_to_exchange_metadata(
    client: TestClient, monkeypatch: pytest.MonkeyPatch
) -> None:
    submissions: list[Dict[str, Any]] = []
    call_state = {"get": 0, "refresh": 0}
    original_get = main.market_metadata_cache.get
    original_refresh = main.market_metadata_cache.refresh

    async def _capture_submit(
        ws_client: Any, rest_client: Any, payload: Dict[str, Any]
    ) -> Tuple[OrderAck, str]:
        submissions.append(payload)
        return (
            OrderAck(
                exchange_order_id="SIM-ADA-123",
                status="ok",
                filled_qty=None,
                avg_price=None,
                errors=None,
            ),
            "websocket",
        )

    monkeypatch.setattr(main, "_submit_order", _capture_submit)

    async def _mock_get(self: Any, instrument: str) -> Dict[str, float] | None:
        call_state["get"] += 1
        if call_state["get"] == 1:
            return None
        return await original_get(instrument)

    async def _mock_refresh(self: Any) -> None:
        call_state["refresh"] += 1
        await original_refresh()

    monkeypatch.setattr(
        main.market_metadata_cache,
        "get",
        types.MethodType(_mock_get, main.market_metadata_cache),
    )
    monkeypatch.setattr(
        main.market_metadata_cache,
        "refresh",
        types.MethodType(_mock_refresh, main.market_metadata_cache),
    )

    payload = {
        "account_id": "admin-alpha",
        "order_id": "ord-ada",
        "instrument": "ADA-USD",
        "side": "BUY",
        "quantity": 5.432109876,
        "price": 0.123456789,
        "fee": {"currency": "USD", "maker": 0.1, "taker": 0.2},
    }

    response = client.post("/oms/place", json=payload, headers={"X-Account-ID": "admin-alpha"})

    assert response.status_code == 200
    assert submissions, "Expected order submission to be captured"

    submitted = submissions[0]
    assert submitted["price"] == pytest.approx(0.123456, rel=0, abs=1e-9)
    assert submitted["volume"] == pytest.approx(5.43210987, rel=0, abs=1e-9)
<<<<<<< HEAD
    assert call_state == {"get": 2, "refresh": 1}


def test_place_order_returns_424_when_metadata_missing(
    client: TestClient, monkeypatch: pytest.MonkeyPatch
) -> None:
    call_state = {"get": 0, "refresh": 0}

    async def _mock_get(self: Any, instrument: str) -> Dict[str, float] | None:
        call_state["get"] += 1
        return None

    async def _mock_refresh(self: Any) -> None:
        call_state["refresh"] += 1

    monkeypatch.setattr(
        main.market_metadata_cache,
        "get",
        types.MethodType(_mock_get, main.market_metadata_cache),
    )
    monkeypatch.setattr(
        main.market_metadata_cache,
        "refresh",
        types.MethodType(_mock_refresh, main.market_metadata_cache),
    )

    payload = {
        "account_id": "admin-alpha",
        "order_id": "ord-missing",
        "instrument": "BTC-USD",
        "side": "BUY",
        "quantity": 1.0,
        "price": 101.5,
        "fee": {"currency": "USD", "maker": 0.1, "taker": 0.2},
    }

    response = client.post("/oms/place", json=payload, headers={"X-Account-ID": "admin-alpha"})

    assert response.status_code == 424
    assert response.json() == {
        "detail": "Market metadata unavailable; unable to quantize order safely."
    }
    assert call_state == {"get": 2, "refresh": 1}
=======


@pytest.mark.asyncio
async def test_cancel_order_via_adapter(
    kraken_adapter: exchange_adapter.KrakenAdapter,
) -> None:
    result = await kraken_adapter.cancel_order(
        "admin-alpha",
        "client-cancel",
        exchange_order_id="SIM-CANCEL-1",
    )

    assert result["exchange_order_id"] == "SIM-CANCEL-1"
    assert result["status"].lower().startswith("cancel")


@pytest.mark.asyncio
async def test_get_balance_via_adapter(
    kraken_adapter: exchange_adapter.KrakenAdapter,
) -> None:
    balances = await kraken_adapter.get_balance("admin-alpha")

    assert balances["account_id"] == "admin-alpha"
    assert balances["balances"]["ZUSD"] == pytest.approx(1234.56)
    assert balances["balances"]["XXBT"] == pytest.approx(0.789)
    assert "timestamp" in balances


@pytest.mark.asyncio
async def test_get_trades_via_adapter(
    kraken_adapter: exchange_adapter.KrakenAdapter,
) -> None:
    trades = await kraken_adapter.get_trades("admin-alpha", limit=1)

    assert len(trades) == 1
    trade = trades[0]
    assert trade["instrument_id"] == "BTC-USD"
    assert trade["quantity"] == pytest.approx(1.0)
>>>>>>> ac67c913
<|MERGE_RESOLUTION|>--- conflicted
+++ resolved
@@ -509,7 +509,7 @@
     submitted = submissions[0]
     assert submitted["price"] == pytest.approx(0.123456, rel=0, abs=1e-9)
     assert submitted["volume"] == pytest.approx(5.43210987, rel=0, abs=1e-9)
-<<<<<<< HEAD
+
     assert call_state == {"get": 2, "refresh": 1}
 
 
@@ -553,43 +553,3 @@
         "detail": "Market metadata unavailable; unable to quantize order safely."
     }
     assert call_state == {"get": 2, "refresh": 1}
-=======
-
-
-@pytest.mark.asyncio
-async def test_cancel_order_via_adapter(
-    kraken_adapter: exchange_adapter.KrakenAdapter,
-) -> None:
-    result = await kraken_adapter.cancel_order(
-        "admin-alpha",
-        "client-cancel",
-        exchange_order_id="SIM-CANCEL-1",
-    )
-
-    assert result["exchange_order_id"] == "SIM-CANCEL-1"
-    assert result["status"].lower().startswith("cancel")
-
-
-@pytest.mark.asyncio
-async def test_get_balance_via_adapter(
-    kraken_adapter: exchange_adapter.KrakenAdapter,
-) -> None:
-    balances = await kraken_adapter.get_balance("admin-alpha")
-
-    assert balances["account_id"] == "admin-alpha"
-    assert balances["balances"]["ZUSD"] == pytest.approx(1234.56)
-    assert balances["balances"]["XXBT"] == pytest.approx(0.789)
-    assert "timestamp" in balances
-
-
-@pytest.mark.asyncio
-async def test_get_trades_via_adapter(
-    kraken_adapter: exchange_adapter.KrakenAdapter,
-) -> None:
-    trades = await kraken_adapter.get_trades("admin-alpha", limit=1)
-
-    assert len(trades) == 1
-    trade = trades[0]
-    assert trade["instrument_id"] == "BTC-USD"
-    assert trade["quantity"] == pytest.approx(1.0)
->>>>>>> ac67c913
