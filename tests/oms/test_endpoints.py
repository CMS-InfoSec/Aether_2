from __future__ import annotations

import asyncio
from contextlib import asynccontextmanager
from datetime import datetime, timezone
from typing import Any, Dict, Iterator, Tuple
import sys
import types

import pytest
from fastapi.testclient import TestClient

if "aiohttp" not in sys.modules:
    class _StubSession:
        async def __aenter__(self) -> "_StubSession":
            return self

        async def __aexit__(self, exc_type, exc, tb) -> None:
            return None

        async def close(self) -> None:
            return None

        async def post(self, *args: Any, **kwargs: Any) -> Any:
            raise RuntimeError("aiohttp stub invoked")

        async def get(self, *args: Any, **kwargs: Any) -> Any:
            raise RuntimeError("aiohttp stub invoked")

    class _ClientTimeout:
        def __init__(self, total: float | None = None) -> None:
            self.total = total

    aiohttp_stub = types.SimpleNamespace(
        ClientSession=lambda *args, **kwargs: _StubSession(),
        ClientTimeout=_ClientTimeout,
        ClientError=Exception,
    )
    sys.modules["aiohttp"] = aiohttp_stub

from services.common import security
<<<<<<< HEAD
from services.oms import main
=======
import services.oms.main as oms_main
>>>>>>> ea94327e
from services.oms.main import app, KrakenClientBundle
from services.oms.kraken_ws import OrderAck
from shared.k8s import KrakenSecretStore

ADMIN_ACCOUNTS = ["admin-alpha", "admin-beta", "admin-gamma"]


@pytest.fixture(autouse=True)
def _stub_kraken_clients(monkeypatch: pytest.MonkeyPatch) -> None:
    @asynccontextmanager
    async def _factory(account_id: str):
        async def _credentials() -> Dict[str, Any]:
            return {
                "api_key": f"test-key-{account_id}",
                "api_secret": "secret",
                "metadata": {"rotated_at": datetime.now(timezone.utc).isoformat()},
            }

        class _StubWS:
            async def add_order(self, payload: Dict[str, Any]) -> OrderAck:
                return OrderAck(
                    exchange_order_id="SIM-123",
                    status="ok",
                    filled_qty=None,
                    avg_price=None,
                    errors=None,
                )

            async def fetch_open_orders_snapshot(self) -> list[Dict[str, Any]]:
                return []

            async def fetch_own_trades_snapshot(self) -> list[Dict[str, Any]]:
                return []

            async def close(self) -> None:
                return None

        class _StubREST:
            async def add_order(self, payload: Dict[str, Any]) -> OrderAck:
                return OrderAck(
                    exchange_order_id="SIM-123",
                    status="ok",
                    filled_qty=None,
                    avg_price=None,
                    errors=None,
                )

            async def open_orders(self) -> Dict[str, Any]:
                return {"result": {"open": []}}

            async def own_trades(self) -> Dict[str, Any]:
                return {"result": {"trades": {}}}

            async def close(self) -> None:
                return None

        ws_client = _StubWS()
        rest_client = _StubREST()
        try:
            yield KrakenClientBundle(
                credential_getter=_credentials,
                ws_client=ws_client,  # type: ignore[arg-type]
                rest_client=rest_client,  # type: ignore[arg-type]
            )
        finally:
            await ws_client.close()
            await rest_client.close()

    monkeypatch.setattr(app.state, "kraken_client_factory", _factory)


@pytest.fixture(name="client")
def client_fixture(monkeypatch: pytest.MonkeyPatch) -> Iterator[TestClient]:
    sample_pairs = {
        "XBTUSD": {
            "wsname": "XBT/USD",
            "base": "XXBT",
            "quote": "ZUSD",
            "tick_size": "0.1",
            "lot_decimals": 4,
        },
        "ETHUSD": {
            "wsname": "ETH/USD",
            "base": "XETH",
            "quote": "ZUSD",
            "tick_size": "0.01",
            "lot_decimals": 3,
        },
        "ADAUSD": {
            "wsname": "ADA/USD",
            "base": "ADA",
            "quote": "ZUSD",
            "tick_size": "0.000001",
            "lot_decimals": 8,
        },
    }

    async def _stub_asset_pairs() -> Dict[str, Any]:
        return sample_pairs

    cache = main.MarketMetadataCache(refresh_interval=0.0)

    monkeypatch.setattr(main, "market_metadata_cache", cache)
    app.state.market_metadata_cache = cache
    monkeypatch.setattr(main, "_fetch_asset_pairs", _stub_asset_pairs)
    asyncio.run(cache.refresh())

    monkeypatch.setattr(security, "ADMIN_ACCOUNTS", set(ADMIN_ACCOUNTS))
    KrakenSecretStore.reset()

    store = KrakenSecretStore()
    for account in ADMIN_ACCOUNTS:
        store.write_credentials(
            account,
            api_key=f"test-key-{account}",
            api_secret=f"test-secret-{account}",
        )

    client = TestClient(app)
    try:
        yield client
    finally:
        client.close()
        KrakenSecretStore.reset()


@pytest.mark.parametrize("account_id", ADMIN_ACCOUNTS)
def test_place_order_allows_admin_accounts(client: TestClient, account_id: str) -> None:
    payload = {
        "account_id": account_id,
        "order_id": "ord-123",
        "instrument": "BTC-USD",
        "side": "BUY",
        "quantity": 1.0,
        "price": 101.5,
        "fee": {"currency": "USD", "maker": 0.1, "taker": 0.2},
    }

    response = client.post("/oms/place", json=payload, headers={"X-Account-ID": account_id})

    assert response.status_code == 200
    body = response.json()
    assert body == {
        "accepted": True,
        "routed_venue": "kraken",
        "fee": payload["fee"],
    }


def test_place_order_rejects_non_admin(client: TestClient) -> None:
    payload = {
        "account_id": "admin-alpha",
        "order_id": "ord-123",
        "instrument": "BTC-USD",
        "side": "BUY",
        "quantity": 1.0,
        "price": 101.5,
        "fee": {"currency": "USD", "maker": 0.1, "taker": 0.2},
    }

    response = client.post("/oms/place", json=payload, headers={"X-Account-ID": "trade"})

    assert response.status_code == 403


def test_place_order_rejected_ack_sets_accepted_false(
    client: TestClient, monkeypatch: pytest.MonkeyPatch
) -> None:
    @asynccontextmanager
    async def _factory(account_id: str):
        async def _credentials() -> Dict[str, Any]:
            return {
                "api_key": f"test-key-{account_id}",
                "api_secret": "secret",
                "metadata": {"rotated_at": datetime.now(timezone.utc).isoformat()},
            }

        class _StubWS:
            async def add_order(self, payload: Dict[str, Any]) -> OrderAck:
                return OrderAck(
                    exchange_order_id="SIM-REJECT",
                    status="rejected",
                    filled_qty=None,
                    avg_price=None,
                    errors=None,
                )

            async def fetch_open_orders_snapshot(self) -> list[Dict[str, Any]]:
                return []

            async def fetch_own_trades_snapshot(self) -> list[Dict[str, Any]]:
                return []

            async def close(self) -> None:
                return None

        class _StubREST:
            async def add_order(self, payload: Dict[str, Any]) -> OrderAck:
                return OrderAck(
                    exchange_order_id="SIM-REJECT",
                    status="rejected",
                    filled_qty=None,
                    avg_price=None,
                    errors=None,
                )

            async def open_orders(self) -> Dict[str, Any]:
                return {"result": {"open": []}}

            async def own_trades(self) -> Dict[str, Any]:
                return {"result": {"trades": {}}}

            async def close(self) -> None:
                return None

        ws_client = _StubWS()
        rest_client = _StubREST()
        try:
            yield KrakenClientBundle(
                credential_getter=_credentials,
                ws_client=ws_client,  # type: ignore[arg-type]
                rest_client=rest_client,  # type: ignore[arg-type]
            )
        finally:
            await ws_client.close()
            await rest_client.close()

    monkeypatch.setattr(app.state, "kraken_client_factory", _factory)
    monkeypatch.setattr(oms_main, "_ensure_ack_success", lambda ack, transport: None)

    payload = {
        "account_id": "admin-alpha",
        "order_id": "ord-123",
        "instrument": "BTC-USD",
        "side": "BUY",
        "quantity": 1.0,
        "price": 101.5,
        "fee": {"currency": "USD", "maker": 0.1, "taker": 0.2},
    }

    response = client.post("/oms/place", json=payload, headers={"X-Account-ID": "admin-alpha"})

    assert response.status_code == 200
    body = response.json()
    assert body == {
        "accepted": False,
        "routed_venue": "kraken",
        "fee": payload["fee"],
    }


def test_place_order_mismatched_account(client: TestClient) -> None:
    payload = {
        "account_id": "admin-beta",
        "order_id": "ord-123",
        "instrument": "BTC-USD",
        "side": "BUY",
        "quantity": 1.0,
        "price": 101.5,
        "fee": {"currency": "USD", "maker": 0.1, "taker": 0.2},
    }

    response = client.post("/oms/place", json=payload, headers={"X-Account-ID": "admin-alpha"})

    assert response.status_code == 403
    assert response.json()["detail"] == "Account mismatch between header and payload."


def test_place_order_validates_side(client: TestClient) -> None:
    payload = {
        "account_id": "admin-alpha",
        "order_id": "ord-123",
        "side": "hold",
        "instrument": "BTC-USD",
        "quantity": 1.0,
        "price": 101.5,
        "fee": {"currency": "USD", "maker": 0.1, "taker": 0.2},
    }

    response = client.post("/oms/place", json=payload, headers={"X-Account-ID": "admin-alpha"})

    assert response.status_code == 422


def test_place_order_snaps_to_exchange_metadata(
    client: TestClient, monkeypatch: pytest.MonkeyPatch
) -> None:
    submissions: list[Dict[str, Any]] = []

    async def _capture_submit(
        ws_client: Any, rest_client: Any, payload: Dict[str, Any]
    ) -> Tuple[OrderAck, str]:
        submissions.append(payload)
        return (
            OrderAck(
                exchange_order_id="SIM-ADA-123",
                status="ok",
                filled_qty=None,
                avg_price=None,
                errors=None,
            ),
            "websocket",
        )

    monkeypatch.setattr(main, "_submit_order", _capture_submit)

    payload = {
        "account_id": "admin-alpha",
        "order_id": "ord-ada",
        "instrument": "ADA-USD",
        "side": "BUY",
        "quantity": 5.432109876,
        "price": 0.123456789,
        "fee": {"currency": "USD", "maker": 0.1, "taker": 0.2},
    }

    response = client.post("/oms/place", json=payload, headers={"X-Account-ID": "admin-alpha"})

    assert response.status_code == 200
    assert submissions, "Expected order submission to be captured"

    submitted = submissions[0]
    assert submitted["price"] == pytest.approx(0.123457, rel=0, abs=1e-9)
    assert submitted["volume"] == pytest.approx(5.43210988, rel=0, abs=1e-9)<|MERGE_RESOLUTION|>--- conflicted
+++ resolved
@@ -39,11 +39,9 @@
     sys.modules["aiohttp"] = aiohttp_stub
 
 from services.common import security
-<<<<<<< HEAD
+
 from services.oms import main
-=======
-import services.oms.main as oms_main
->>>>>>> ea94327e
+
 from services.oms.main import app, KrakenClientBundle
 from services.oms.kraken_ws import OrderAck
 from shared.k8s import KrakenSecretStore
