from __future__ import annotations

import csv
import json
from datetime import date
from pathlib import Path
from typing import Any, Dict, Iterable, List, Mapping

import pytest

from reports.daily_pnl import generate_daily_pnl
from reports.storage import ArtifactStorage


class FakeResult:
    def __init__(self, rows: Iterable[Mapping[str, Any]]):
        self._rows = list(rows)

    def mappings(self) -> List[Mapping[str, Any]]:
        return list(self._rows)

    def __iter__(self):
        return iter(self._rows)


class RecordingSession:
    def __init__(
        self,
        accounts: List[Dict[str, Any]],
        orders: List[Dict[str, Any]],
        fills: List[Dict[str, Any]],
    ) -> None:
        self._accounts = {account["account_id"]: account for account in accounts}
        self._orders = {order["order_id"]: order for order in orders}
        self._fills = fills
        self.audit_entries: List[Mapping[str, Any]] = []
        self.queries: List[str] = []

    def execute(self, query: str, params: Mapping[str, Any] | None = None) -> FakeResult:
        params = params or {}
        normalized_query = " ".join(query.lower().split())
        self.queries.append(query.strip())
<<<<<<< HEAD
        if "insert into audit_log" in normalized_query:
=======
        if "INSERT INTO audit_logs" in query:
>>>>>>> a92dec1e
            self.audit_entries.append(params)
            return FakeResult([])

        account_filter = params.get("account_ids")

        if "from fills" in normalized_query:
            start = params.get("start")
            end = params.get("end")
            rows: List[Dict[str, Any]] = []
            for fill in self._fills:
                fill_ts = fill["fill_ts"]
                if start and fill_ts < start:
                    continue
                if end and fill_ts >= end:
                    continue
                order = self._orders[fill["order_id"]]
                account = self._accounts[order["account_id"]]
                account_name = account["name"]
                if account_filter and account_name not in account_filter:
                    continue
                rows.append(
                    {
                        "account_id": account_name,
                        "order_id": fill["order_id"],
                        "side": order["side"],
                        "size": fill["size"],
                        "price": fill["price"],
                        "fee": fill.get("fee"),
                        "instrument": order["symbol"],
                    }
                )
            return FakeResult(rows)

        if "o.submitted_ts" in normalized_query:
            start = params.get("start")
            end = params.get("end")
            rows = []
            for order in self._orders.values():
                submitted = order["submitted_ts"]
                if start and submitted < start:
                    continue
                if end and submitted >= end:
                    continue
                account = self._accounts[order["account_id"]]
                account_name = account["name"]
                if account_filter and account_name not in account_filter:
                    continue
                rows.append(
                    {
                        "order_id": order["order_id"],
                        "account_id": account_name,
                        "instrument": order["symbol"],
                        "size": order["size"],
                        "submitted_ts": submitted,
                    }
                )
            return FakeResult(rows)

        raise AssertionError(f"Unexpected query: {query}")


@pytest.fixture
def sample_session() -> RecordingSession:
    from datetime import datetime, timezone

    accounts = [
        {"account_id": 1, "name": "alpha"},
        {"account_id": 2, "name": "beta"},
    ]
    orders = [
        {
            "order_id": "ord-1",
            "account_id": 1,
            "symbol": "BTC-USD",
            "side": "BUY",
            "size": 1,
            "submitted_ts": datetime(2024, 5, 1, 0, 0, tzinfo=timezone.utc),
        },
        {
            "order_id": "ord-2",
            "account_id": 1,
            "symbol": "BTC-USD",
            "side": "SELL",
            "size": 1,
            "submitted_ts": datetime(2024, 5, 1, 1, 0, tzinfo=timezone.utc),
        },
        {
            "order_id": "ord-3",
            "account_id": 2,
            "symbol": "ETH-USD",
            "side": "SELL",
            "size": 2,
            "submitted_ts": datetime(2024, 5, 1, 2, 0, tzinfo=timezone.utc),
        },
    ]
    fills = [
        {
            "fill_id": "fill-1",
            "order_id": "ord-1",
            "symbol": "BTC-USD",
            "fill_ts": datetime(2024, 5, 1, 0, 15, tzinfo=timezone.utc),
            "price": 100,
            "size": 1,
            "fee": 0.5,
        },
        {
            "fill_id": "fill-2",
            "order_id": "ord-2",
            "symbol": "BTC-USD",
            "fill_ts": datetime(2024, 5, 1, 1, 15, tzinfo=timezone.utc),
            "price": 110,
            "size": 1,
            "fee": 0.6,
        },
        {
            "fill_id": "fill-3",
            "order_id": "ord-3",
            "symbol": "ETH-USD",
            "fill_ts": datetime(2024, 5, 1, 2, 15, tzinfo=timezone.utc),
            "price": 50,
            "size": 2,
            "fee": 0.4,
        },
    ]
    return RecordingSession(accounts, orders, fills)


def read_csv(path: Path) -> List[Dict[str, str]]:
    with path.open("r", newline="") as handle:
        return list(csv.DictReader(handle))


def test_generate_daily_pnl_fee_attribution(tmp_path: Path, sample_session: RecordingSession) -> None:
    storage = ArtifactStorage(tmp_path)
    keys = generate_daily_pnl(
        sample_session,
        storage,
        report_date=date(2024, 5, 1),
        output_formats=("csv",),
    )
    assert keys == ["daily_pnl/2024-05-01.csv"]
    csv_path = tmp_path / "global" / keys[0]
    rows = read_csv(csv_path)
    assert len(rows) == 2
    alpha_row = next(row for row in rows if row["account_id"] == "alpha")
    assert pytest.approx(float(alpha_row["gross_pnl"])) == 10.0
    assert pytest.approx(float(alpha_row["fees"])) == 1.1
    assert pytest.approx(float(alpha_row["net_pnl"])) == 8.9


def test_generate_daily_pnl_account_isolation(tmp_path: Path, sample_session: RecordingSession) -> None:
    storage = ArtifactStorage(tmp_path)
    keys = generate_daily_pnl(
        sample_session,
        storage,
        report_date=date(2024, 5, 1),
        account_ids=("alpha",),
        output_formats=("csv",),
    )
    csv_path = tmp_path / "multi-account" / keys[0]
    rows = read_csv(csv_path)
    assert {row["account_id"] for row in rows} == {"alpha"}


def test_generate_daily_pnl_creates_audit_log_entries(tmp_path: Path, sample_session: RecordingSession) -> None:
    storage = ArtifactStorage(tmp_path)
    keys = generate_daily_pnl(
        sample_session,
        storage,
        report_date=date(2024, 5, 1),
        output_formats=("csv",),
    )
    assert len(keys) == 1
    assert len(sample_session.audit_entries) == 1
    payload = json.loads(sample_session.audit_entries[0]["payload"])
    assert "daily_pnl/2024-05-01.csv" in payload["object_key"]<|MERGE_RESOLUTION|>--- conflicted
+++ resolved
@@ -40,11 +40,9 @@
         params = params or {}
         normalized_query = " ".join(query.lower().split())
         self.queries.append(query.strip())
-<<<<<<< HEAD
+
         if "insert into audit_log" in normalized_query:
-=======
-        if "INSERT INTO audit_logs" in query:
->>>>>>> a92dec1e
+
             self.audit_entries.append(params)
             return FakeResult([])
 
