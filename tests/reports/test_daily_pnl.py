--- conflicted
+++ resolved
@@ -239,7 +239,7 @@
     )
     assert len(keys) == 1
     assert len(sample_session.audit_entries) == 1
-<<<<<<< HEAD
+
     csv_path = tmp_path / "global" / keys[0]
     rows = read_csv(csv_path)
     sha_path = tmp_path / "global" / f"{keys[0]}.sha256"
@@ -249,24 +249,3 @@
     assert "daily_pnl/2024-05-01.csv" in payload["object_key"]
     assert payload["row_count"] == len(rows)
     assert payload["storage_backend"] == "filesystem"
-=======
-
-    audit_metadata = json.loads(sample_session.audit_entries[0]["metadata"])
-    assert "daily_pnl/2024-05-01.csv" in audit_metadata["object_key"]
-
-
-def test_daily_pnl_queries_use_symbol_and_timestamp_columns(
-    tmp_path: Path, sample_session: RecordingSession
-) -> None:
-
-    storage = ArtifactStorage(tmp_path)
-    generate_daily_pnl(
-        sample_session,
-        storage,
-        report_date=date(2024, 5, 1),
-        output_formats=("csv",),
-    )
-
-    assert any("f.symbol" in query and "f.fill_ts" in query for query in sample_session.queries)
-    assert any("o.symbol" in query and "o.submitted_ts" in query for query in sample_session.queries)
->>>>>>> 63d34327
