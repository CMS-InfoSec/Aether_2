--- conflicted
+++ resolved
@@ -422,7 +422,7 @@
 
 
 def _precision_fixture_payload() -> Dict[str, Dict[str, str]]:
-<<<<<<< HEAD
+
     return {
         "XXBTZUSD": {
             "wsname": "XBT/USD",
@@ -473,51 +473,7 @@
             "tick_size": str(1e-08),
             "lot_step": str(1e-08),
         },
-=======
-    def _entry(
-        base: str,
-        quote: str,
-        tick: float,
-        lot: float,
-        *,
-        alt: str | None = None,
-        base_field: str | None = None,
-        quote_field: str | None = None,
-    ) -> Dict[str, str]:
-        return {
-            "wsname": f"{base}/{quote}",
-            "altname": alt or f"{base}{quote}",
-            "base": base_field or base,
-            "quote": quote_field or quote,
-            "tick_size": str(tick),
-            "lot_step": str(lot),
-        }
-
-    return {
-        "BTCUSD": _entry("BTC", "USD", 0.1, 0.0001, base_field="XXBT", quote_field="ZUSD"),
-        "ETHUSD": _entry("ETH", "USD", 0.05, 0.001, base_field="XETH", quote_field="ZUSD"),
-        "SOLUSD": _entry("SOL", "USD", 0.01, 0.1),
-        "USDTUSD": _entry("USDT", "USD", 0.001, 1.0),
-        "ADAUSD": _entry("ADA", "USD", 0.0001, 0.1),
-        "TSTUSD": _entry("TST", "USD", 1e-08, 1e-08),
-        "ETHUSDT": _entry(
-            "ETH",
-            "USDT",
-            0.01,
-            0.001,
-            alt="ETHUSDT",
-            base_field="XETH",
-            quote_field="USDT",
-        ),
-        "ADAEUR": _entry(
-            "ADA",
-            "EUR",
-            0.0001,
-            0.1,
-            alt="ADAEUR",
-            quote_field="ZEUR",
-        ),
->>>>>>> 9260f050
+
     }
 
 
