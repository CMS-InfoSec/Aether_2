
"""Shared pytest configuration for the Aether test suite."""

from __future__ import annotations

import importlib
import asyncio
import base64
import inspect
import os
import sys
import threading
from datetime import datetime, timedelta, timezone
from pathlib import Path
from types import ModuleType, SimpleNamespace
from typing import Any, Callable, Dict, Iterable, Iterator, Mapping
from urllib.parse import parse_qsl, urlparse, urlunparse

import pytest


class _InMemoryDatabase:
    """Lightweight stand-in for services expecting a SQLAlchemy-style engine."""

    def __init__(self, url: str) -> None:
        self.url = url

    def connect(self) -> "_InMemoryDatabase":  # pragma: no cover - compatibility shim
        return self

    # The real SQLAlchemy engine offers context-manager semantics; expose minimal
    # implementations so call sites relying on ``with engine.connect():`` remain
    # functional during unit tests.
    def __enter__(self) -> "_InMemoryDatabase":  # pragma: no cover - compatibility shim
        return self

    def __exit__(self, exc_type, exc, tb) -> None:  # pragma: no cover - compatibility shim
        return None


class _InMemoryRedis:
    """Simple in-memory Redis replacement used across the suite."""

    def __init__(self) -> None:
        self._values: Dict[str, bytes] = {}

    def set(self, key: str, value: str | bytes) -> None:
        if isinstance(value, str):
            value = value.encode("utf-8")
        self._values[key] = value

    def setex(self, key: str, ttl_seconds: int, value: str | bytes) -> None:
        del ttl_seconds
        self.set(key, value)

    def get(self, key: str) -> bytes | None:
        return self._values.get(key)

    def delete(self, key: str) -> None:
        self._values.pop(key, None)

    def flushall(self) -> None:
        self._values.clear()


class _RecordingKrakenClient:
    """Capture Kraken WebSocket interactions for assertions."""

    def __init__(self, account_id: str = "test-account", **kwargs: Any) -> None:
        del kwargs
        self.account_id = account_id
        self.requests: list[dict[str, Any]] = []

    def add_order(self, payload: dict[str, Any], timeout: float | None = None) -> dict[str, Any]:
        self.requests.append({"payload": payload, "timeout": timeout})
        return {"status": "ok", "txid": "TESTTX", "transport": "websocket"}

    def open_orders(self) -> dict[str, Any]:
        return {"open": []}

    def own_trades(self, txid: str | None = None) -> dict[str, Any]:
        return {"trades": []}

    def close(self) -> None:  # pragma: no cover - compatibility shim
        return None


_DEFAULT_MASTER_KEY = base64.b64encode(b"\x00" * 32).decode("ascii")
os.environ.setdefault("SECRET_ENCRYPTION_KEY", _DEFAULT_MASTER_KEY)
os.environ.setdefault("LOCAL_KMS_MASTER_KEY", _DEFAULT_MASTER_KEY)

os.environ.setdefault("AUTH_JWT_SECRET", "unit-test-secret")
os.environ.setdefault("AUTH_DATABASE_URL", "sqlite:////tmp/aether-auth-test.db")
os.environ.setdefault(
    "DATABASE_URL",
    "timescale://test:test@localhost:5432/aether_test",
)

os.environ.setdefault("AZURE_AD_CLIENT_ID", "unit-test-client")
os.environ.setdefault("AZURE_AD_CLIENT_SECRET", "unit-test-client-secret")

os.environ.setdefault("SESSION_REDIS_URL", "memory://oms-test")

os.environ.setdefault("TIMESCALE_DSN", "postgresql://localhost:5432/aether_test")


try:
    from shared.common_bootstrap import ensure_common_helpers
except Exception:  # pragma: no cover - shared helpers may be unavailable in some suites
    ensure_common_helpers = None  # type: ignore[assignment]
else:
    ensure_common_helpers()

try:
    from services.oms import order_ack_cache as _order_ack_cache
except Exception:  # pragma: no cover - services module may be unavailable in some suites
    _order_ack_cache = None  # type: ignore[assignment]

try:
    from services.common.adapters import KafkaNATSAdapter
except Exception:  # pragma: no cover - adapters may be unavailable in lightweight suites
    KafkaNATSAdapter = None  # type: ignore[assignment]
else:
    if not hasattr(KafkaNATSAdapter, "reset"):

        @classmethod
        def _reset_adapter(cls, account_id: str | None = None) -> None:
            buffer = getattr(cls, "_fallback_buffer", {})
            published = getattr(cls, "_published_events", {})
            if account_id is None:
                buffer.clear()
                published.clear()
            else:
                normalized = str(account_id)
                buffer.pop(normalized, None)
                published.pop(normalized, None)

        setattr(KafkaNATSAdapter, "reset", _reset_adapter)


ROOT = Path(__file__).resolve().parents[1]
if str(ROOT) not in sys.path:
    sys.path.insert(0, str(ROOT))


<<<<<<< HEAD
=======
_DEFAULT_MASTER_KEY = base64.b64encode(b"\x00" * 32).decode("ascii")

_SAFE_ENV_DEFAULTS: Dict[str, str] = {
    "SECRET_ENCRYPTION_KEY": _DEFAULT_MASTER_KEY,
    "LOCAL_KMS_MASTER_KEY": _DEFAULT_MASTER_KEY,
    "AUTH_JWT_SECRET": "unit-test-secret",
    "AUTH_DATABASE_URL": "sqlite:////tmp/aether-auth-test.db",
    "DATABASE_URL": "timescale://test:test@localhost:5432/aether_test",
    "AZURE_AD_CLIENT_ID": "unit-test-client",
    "AZURE_AD_CLIENT_SECRET": "unit-test-client-secret",
    "SESSION_REDIS_URL": "memory://oms-test",
    "TIMESCALE_DSN": "postgresql://localhost:5432/aether_test",
}

for _env_name, _placeholder in _SAFE_ENV_DEFAULTS.items():
    os.environ.setdefault(_env_name, _placeholder)

_PLACEHOLDER_MARKERS = (
    "test",
    "unit",
    "fake",
    "dummy",
    "placeholder",
    "localhost",
    "memory://",
    "sqlite://",
    "timescale://test",
    "postgresql://localhost",
)


def _looks_like_placeholder(value: str, expected: str) -> bool:
    if value == expected:
        return True
    normalized = value.strip().lower()
    return any(marker in normalized for marker in _PLACEHOLDER_MARKERS)


@pytest.fixture(scope="session", autouse=True)
def _enforce_isolated_test_environment() -> Iterator[None]:
    """Prevent tests from booting when production credentials leak into CI."""

    if os.environ.get("ALLOW_NON_PLACEHOLDER_TEST_ENV") == "1":
        yield
        return

    violations = {
        name: os.environ[name]
        for name, expected in _SAFE_ENV_DEFAULTS.items()
        if name in os.environ and not _looks_like_placeholder(os.environ[name], expected)
    }

    if violations:
        formatted = ", ".join(sorted(violations))
        raise RuntimeError(
            "Refusing to run pytest with potential production credentials set: "
            f"{formatted}. Set ALLOW_NON_PLACEHOLDER_TEST_ENV=1 to override explicitly."
        )

    yield




>>>>>>> db43279d
pytest_plugins = [
    "tests.fixtures.backends",
    "tests.fixtures.mock_kraken",
]


def pytest_configure(config: Any) -> None:
    config.addinivalue_line("markers", "asyncio: execute test inside an asyncio event loop")
    config.addinivalue_line("markers", "anyio: execute test inside an asyncio event loop")

    original_run = getattr(asyncio, "run", None)

    if original_run is not None and not getattr(asyncio, "_nest_asyncio_patched", False):

        def _nested_run(coro: Any, *args: Any, **kwargs: Any) -> Any:
            try:
                loop = asyncio.get_running_loop()
            except RuntimeError:
                return original_run(coro, *args, **kwargs)

            result: Dict[str, Any] = {}

            def _runner() -> None:
                try:
                    result["value"] = original_run(coro, *args, **kwargs)
                except Exception as exc:  # pragma: no cover - defensive guard
                    result["error"] = exc

            thread = threading.Thread(target=_runner, daemon=True)
            thread.start()
            thread.join()
            if "error" in result:
                raise result["error"]
            return result.get("value")

        asyncio.run = _nested_run  # type: ignore[assignment]
        asyncio._nest_asyncio_patched = True  # type: ignore[attr-defined]


def pytest_pyfunc_call(pyfuncitem: Any) -> bool | None:
    testfunc = pyfuncitem.obj
    if inspect.iscoroutinefunction(testfunc):
        argnames = getattr(pyfuncitem, "_fixtureinfo", None)
        if argnames is not None:
            argnames = argnames.argnames
        else:  # pragma: no cover - fallback for unexpected pytest internals
            argnames = tuple(pyfuncitem.funcargs.keys())
        testargs = {name: pyfuncitem.funcargs[name] for name in argnames}

        loop = asyncio.new_event_loop()
        try:
            loop.run_until_complete(testfunc(**testargs))
        finally:
            loop.close()
        return True
    return None


@pytest.fixture(autouse=True)
def _clear_ack_cache() -> None:
    if _order_ack_cache is None:
        yield
        return
    _order_ack_cache.get_order_ack_cache.cache_clear()
    try:
        yield
    finally:
        _order_ack_cache.get_order_ack_cache.cache_clear()

if "pyotp" not in sys.modules:
    pyotp_stub = ModuleType("pyotp")

    class _TOTP:
        def __init__(self, secret: str) -> None:
            self._secret = secret

        def verify(self, code: str, valid_window: int = 1) -> bool:  # pragma: no cover - simple stub
            return bool(code)

        def now(self) -> str:  # pragma: no cover - deterministic value
            return "000000"

    pyotp_stub.TOTP = _TOTP
    pyotp_stub.random_base32 = lambda: "ABCDEFGHIJKLMNOPQRSTUVWXYZ234567"
    sys.modules["pyotp"] = pyotp_stub


try:
    from auth.service import InMemorySessionStore
except Exception:  # pragma: no cover - optional dependency not available
    InMemorySessionStore = None  # type: ignore[assignment]

try:
    from services.common import security as security_module
except Exception:  # pragma: no cover - optional dependency not available
    security_module = None


class _RedisSessionBackend:
    def __init__(self) -> None:
        self._values: Dict[str, tuple[bytes, datetime]] = {}

    def setex(self, key: str, ttl_seconds: int, value: str) -> None:
        expires = datetime.now(timezone.utc) + timedelta(seconds=ttl_seconds)
        self._values[key] = (value.encode("utf-8"), expires)

    def get(self, key: str) -> bytes | None:
        entry = self._values.get(key)
        if not entry:
            return None
        value, expires = entry
        if datetime.now(timezone.utc) >= expires:
            self._values.pop(key, None)
            return None
        return value

    def delete(self, key: str) -> None:
        self._values.pop(key, None)

    def flushall(self) -> None:
        self._values.clear()


@pytest.fixture(autouse=True)
def _configure_session_backend(monkeypatch: pytest.MonkeyPatch) -> None:
    try:  # pragma: no cover - prefer the real redis client when available
        import redis  # type: ignore[import-untyped]
    except Exception:  # pragma: no cover - fallback stub when redis not installed
        redis = ModuleType("redis")

        class _RedisClient:  # pragma: no cover - minimal stub for session store
            pass

        redis.Redis = _RedisClient  # type: ignore[attr-defined]
        sys.modules["redis"] = redis
    else:
        if not hasattr(redis, "Redis"):
            redis.Redis = type("Redis", (), {})  # type: ignore[attr-defined]

    backend = _RedisSessionBackend()

    def _from_url(url: str, *args, **kwargs):  # type: ignore[override]
        del url, args, kwargs
        return backend

    monkeypatch.setenv("SESSION_REDIS_URL", "redis://session-backend:6379/0")
    monkeypatch.setattr("redis.Redis.from_url", _from_url, raising=False)

    try:
        yield
    finally:
        backend.flushall()


@pytest.fixture()
def database(tmp_path: Path) -> _InMemoryDatabase:
    """Return an isolated in-memory database engine for tests."""

    db_path = tmp_path / "aether-tests.db"
    return _InMemoryDatabase(f"sqlite:///{db_path}")


@pytest.fixture()
def redis_client() -> Iterable[_InMemoryRedis]:
    """Provide a shared Redis stub with automatic cleanup."""

    backend = _InMemoryRedis()
    try:
        yield backend
    finally:
        backend.flushall()


@pytest.fixture()
def kraken_client() -> _RecordingKrakenClient:
    """Return a recording Kraken client stub for behavioural tests."""

    return _RecordingKrakenClient()


from importlib.machinery import ModuleSpec


def _install_sqlalchemy_stub() -> None:
    if "sqlalchemy" in sys.modules:
        return

    sa = ModuleType("sqlalchemy")
    sa.__spec__ = ModuleSpec("sqlalchemy", loader=None)
    if sa.__spec__ is not None:
        sa.__spec__.submodule_search_locations = []
    sa.__path__ = []  # type: ignore[attr-defined]

    class _Column:
        def __init__(self, name: object, *args: object, **kwargs: object) -> None:
            self.name = str(name) if isinstance(name, str) else name
            self.args = args
            self.kwargs = kwargs

    class _Type:
        def __init__(self, *args: object, **kwargs: object) -> None:
            self.args = args
            self.kwargs = kwargs

    class _Constraint:
        def __init__(self, *args: object, **kwargs: object) -> None:
            self.args = args
            self.kwargs = kwargs

    class MetaData:
        def __init__(self, *args: object, **kwargs: object) -> None:
            self.tables: dict[str, "Table"] = {}

        def create_all(self, *args: object, **kwargs: object) -> None:  # pragma: no cover - noop
            return None

        def drop_all(self, *args: object, **kwargs: object) -> None:  # pragma: no cover - noop
            return None

    class _ExcludedAccessor:
        def __getattr__(self, name: str) -> str:
            return f"excluded.{name}"

    class Table:
        def __init__(self, name: str, metadata: MetaData, *columns: object, **kwargs: object) -> None:
            self.name = name
            self.columns = columns
            self.kwargs = kwargs
            metadata.tables[name] = self
            namespace = SimpleNamespace()
            for column in columns:
                column_name = getattr(column, "name", None)
                if isinstance(column_name, str):
                    setattr(namespace, column_name, column)
            self._column_namespace = namespace

        def insert(self, *args: object, **kwargs: object) -> "_Insert":
            return _Insert(self)

        @property
        def c(self) -> SimpleNamespace:
            return self._column_namespace

    class _Insert:
        def __init__(self, table: Table) -> None:
            self.table = table
            self._values: dict[str, object] = {}
            self._index_elements: tuple[object, ...] = ()
            self._update_values: dict[str, object] = {}
            self.excluded = _ExcludedAccessor()

        def values(self, *args: object, **kwargs: object) -> "_Insert":
            payload: dict[str, object]
            if args and isinstance(args[0], dict):
                payload = dict(args[0])
            else:
                payload = dict(kwargs)
            self._values = payload
            return self

        def on_conflict_do_update(
            self,
            *,
            index_elements: Iterable[object] = (),
            set_: Mapping[str, object] | None = None,
            **_: object,
        ) -> "_Insert":
            self._index_elements = tuple(index_elements)
            if set_ is not None:
                self._update_values = dict(set_)
            return self

        def __str__(self) -> str:  # pragma: no cover - exercised indirectly in SQL capture tests
            columns = ", ".join(f'"{name}"' for name in self._values.keys())
            conflict = ", ".join(
                f'"{getattr(element, "name", element)}"' for element in self._index_elements
            )
            return (
                f"INSERT INTO {self.table.name} ({columns}) VALUES (...)"
                + (
                    f" ON CONFLICT ({conflict}) DO UPDATE"
                    if conflict
                    else ""
                )
            )

        def returning(self, *args: object, **kwargs: object) -> "_Insert":
            return self

    class _FunctionCall:
        def __init__(self, name: str, *args: object, **kwargs: object) -> None:
            self.name = name
            self.args = args
            self.kwargs = kwargs

    class _FuncProxy:
        def __getattr__(self, name: str) -> Callable[..., _FunctionCall]:
            return lambda *args, **kwargs: _FunctionCall(name, *args, **kwargs)

    class _SelectStatement:
        def __init__(self, *entities: object) -> None:
            self._entities = entities

        def order_by(self, *args: object, **kwargs: object) -> "_SelectStatement":
            return self

        def where(self, *args: object, **kwargs: object) -> "_SelectStatement":
            return self

        def select_from(self, *args: object, **kwargs: object) -> "_SelectStatement":
            return self

        def group_by(self, *args: object, **kwargs: object) -> "_SelectStatement":
            return self

        def subquery(self, *args: object, **kwargs: object) -> "_SelectStatement":
            return self

        def scalars(self) -> SimpleNamespace:
            return SimpleNamespace(all=lambda: [])

        def scalar(self) -> None:
            return None

    def _select(*args: object, **kwargs: object) -> _SelectStatement:
        return _SelectStatement(*args)

    def _insert(table: Table) -> _Insert:
        return _Insert(table)

    def _create_engine(*args: object, **kwargs: object) -> SimpleNamespace:
        url = args[0] if args else kwargs.get("url", "sqlite://")

        class _Connection(SimpleNamespace):
            def execute(self, *c_args: object, **c_kwargs: object) -> SimpleNamespace:
                return SimpleNamespace(
                    fetchall=lambda: [],
                    all=lambda: [],
                    scalar=lambda: None,
                    scalars=lambda: SimpleNamespace(all=lambda: []),
                )

            def __enter__(self) -> "_Connection":
                return self

            def __exit__(self, exc_type, exc, tb) -> None:  # type: ignore[override]
                return None

        class _BeginContext:
            def __enter__(self) -> _Connection:
                return _Connection()

            def __exit__(self, exc_type, exc, tb) -> None:  # type: ignore[override]
                return None

        engine = SimpleNamespace(
            connect=lambda: _Connection(),
            dispose=lambda: None,
            begin=lambda: _BeginContext(),
            url=url,
        )
        engine._aether_url = url
        return engine

    def _engine_from_config(*args: object, **kwargs: object) -> SimpleNamespace:
        return _create_engine()

    sa.Column = _Column
    sa.Float = _Type
    sa.Integer = _Type
    sa.String = _Type
    sa.Boolean = _Type
    sa.BigInteger = _Type
    sa.DateTime = _Type
    sa.Numeric = _Type
    sa.Text = _Type
    sa.JSON = _Type
    sa.JSONB = _Type
    sa.Text = _Type
    sa.UniqueConstraint = _Constraint
    sa.ForeignKey = _Constraint
    sa.PrimaryKeyConstraint = _Constraint
    sa.Index = _Constraint
    sa.MetaData = MetaData
    sa.Table = Table
    sa.func = _FuncProxy()
    sa.select = _select
    sa.insert = _insert
    sa.create_engine = _create_engine
    sa.text = lambda sql, **kwargs: sql
    sa.engine_from_config = _engine_from_config

    sys.modules["sqlalchemy"] = sa

    original_find_spec = getattr(importlib.util, "_sqlalchemy_original_find_spec", None)
    if original_find_spec is None:
        original_find_spec = importlib.util.find_spec

        def _find_spec(name: str, package: str | None = None):  # type: ignore[override]
            if name == "sqlalchemy":
                return None
            return original_find_spec(name, package)

        importlib.util._sqlalchemy_original_find_spec = original_find_spec  # type: ignore[attr-defined]
        importlib.util.find_spec = _find_spec  # type: ignore[assignment]

    orm = ModuleType("sqlalchemy.orm")
    orm.__spec__ = ModuleSpec("sqlalchemy.orm", loader=None)
    orm.Mapped = Any  # type: ignore[attr-defined]

    def _mapped_column(*args: object, **kwargs: object) -> _Column:
        return _Column(*(args or (None,)), **kwargs)

    orm.mapped_column = _mapped_column  # type: ignore[attr-defined]

    class Session:
        def __init__(self, bind: object | None = None) -> None:
            self.bind = bind
            self._bind_identifier = getattr(bind, "_aether_url", None)

        def __enter__(self) -> "Session":
            return self

        def __exit__(self, exc_type, exc, tb) -> None:  # type: ignore[override]
            self.close()

        def begin(self) -> "_TransactionContext":
            return _TransactionContext(self)

        def execute(self, *args: object, **kwargs: object) -> SimpleNamespace:
            statement = args[0] if args else None
            memory_runs = getattr(self, "_memory_runs", None)
            if memory_runs is not None and getattr(statement, "_entities", None):
                entities = list(getattr(statement, "_entities", ()))
                entity = entities[0] if entities else None

                def _scalar_result(values: Iterable[object]) -> SimpleNamespace:
                    materialised = list(values)
                    return SimpleNamespace(
                        all=lambda: list(materialised),
                        first=lambda: materialised[0] if materialised else None,
                        __iter__=lambda self=materialised: iter(self),
                    )

                if isinstance(entity, str):
                    if entity == "run_id":
                        values = [record.run_id for record in memory_runs]
                    else:
                        values = []
                    return SimpleNamespace(
                        scalars=lambda: _scalar_result(values),
                        scalar_one=lambda: values[0] if values else None,
                        scalar_one_or_none=lambda: values[0] if values else None,
                    )

                if entity is not None:
                    values = list(memory_runs)
                    return SimpleNamespace(
                        scalars=lambda: _scalar_result(values),
                        scalar_one=lambda: values[0] if values else None,
                        scalar_one_or_none=lambda: values[0] if values else None,
                    )

            return SimpleNamespace(
                scalars=lambda: SimpleNamespace(all=lambda: []),
                scalar_one=lambda: None,
                scalar_one_or_none=lambda: None,
            )

        def get(self, *args: object, **kwargs: object) -> None:
            return None

        def merge(self, instance: object, *args: object, **kwargs: object) -> object:
            """Record merged instances for inspection in lightweight fallbacks."""

            merged = getattr(self, "_merged_instances", None)
            if merged is None:
                merged = []
                setattr(self, "_merged_instances", merged)
            merged.append(instance)
            return instance

        def add(self, *args: object, **kwargs: object) -> None:  # pragma: no cover - noop stub
            return None

        def flush(self) -> None:  # pragma: no cover - noop stub
            return None

        def commit(self) -> None:  # pragma: no cover - noop stub
            return None

        def rollback(self) -> None:  # pragma: no cover - noop stub
            return None

        def close(self) -> None:
            return None

    class _TransactionContext:
        def __init__(self, session: Session) -> None:
            self._session = session

        def __enter__(self) -> Session:
            return self._session

        def __exit__(self, exc_type, exc, tb) -> None:  # type: ignore[override]
            return None

    def _sessionmaker(*args: object, **kwargs: object):
        bind = kwargs.get("bind")
        if bind is None and args:
            bind = args[0]

        def _factory() -> Session:
            return Session(bind=bind)

        _factory.bind = bind  # type: ignore[attr-defined]
        _factory.close_all = lambda: None  # type: ignore[attr-defined]
        return _factory

    orm.Session = Session
    orm.sessionmaker = _sessionmaker

    class _BaseMeta(type):
        def __new__(mcls, name, bases, attrs):
            cls = super().__new__(mcls, name, bases, attrs)

            @classmethod
            def __get_pydantic_core_schema__(cls, source_type, handler):  # type: ignore[override]
                return handler.generate_schema(dict)

            cls.__get_pydantic_core_schema__ = __get_pydantic_core_schema__  # type: ignore[attr-defined]
            return cls

    class DeclarativeBase(metaclass=_BaseMeta):
        metadata = MetaData()

        def __init__(self, **kwargs: object) -> None:
            for key, value in kwargs.items():
                setattr(self, key, value)

    def declarative_base(**kwargs: object):
        return DeclarativeBase

    def _registry(*args: object, **kwargs: object) -> SimpleNamespace:
        return SimpleNamespace(mapper=lambda *a, **k: None)

    orm.declarative_base = declarative_base
    orm.DeclarativeBase = DeclarativeBase
    orm.registry = _registry
    orm.relationship = lambda *a, **k: None  # type: ignore[attr-defined]
    sys.modules["sqlalchemy.orm"] = orm

    engine = ModuleType("sqlalchemy.engine")
    engine.__spec__ = ModuleSpec("sqlalchemy.engine", loader=None)
    engine.Engine = SimpleNamespace
    engine.create_engine = _create_engine

    class _URL(SimpleNamespace):
        def __init__(self, raw_url: str) -> None:
            parsed = urlparse(raw_url)
            if not parsed.scheme:
                raise ValueError(f"Could not parse URL from string '{raw_url}'")
            super().__init__(
                drivername=parsed.scheme,
                host=parsed.hostname,
                query={key: value for key, value in parse_qsl(parsed.query)},
            )
            self._raw = raw_url
            self._parsed = parsed

        def set(self, drivername: str) -> "_URL":
            parts = list(self._parsed)
            parts[0] = drivername
            return _URL(urlunparse(parts))

        def render_as_string(self, hide_password: bool = False) -> str:
            del hide_password
            return self._raw

    def _make_url(raw_url: str) -> _URL:
        return _URL(raw_url)

    def _create_mock_engine(url: str, executor):
        url_obj = _make_url(url)

        class _MockConnection(SimpleNamespace):
            def execute(self, statement, *multiparams, **params):  # type: ignore[override]
                if not multiparams:
                    payload = getattr(statement, "_values", {})
                    multiparams = (payload,) if payload else ()
                executor(statement, *multiparams, **params)
                return SimpleNamespace(rowcount=1)

        class _MockTransaction:
            def __enter__(self):  # type: ignore[override]
                return _MockConnection()

            def __exit__(self, exc_type, exc, tb):  # type: ignore[override]
                return None

        return SimpleNamespace(
            url=url_obj,
            begin=lambda: _MockTransaction(),
            connect=lambda: _MockConnection(),
            dispose=lambda: None,
        )

    engine.create_mock_engine = _create_mock_engine

    engine_url = ModuleType("sqlalchemy.engine.url")
    engine_url.__spec__ = ModuleSpec("sqlalchemy.engine.url", loader=None)
    engine_url.URL = _URL
    engine_url.make_url = _make_url
    engine.url = engine_url
    sys.modules["sqlalchemy.engine"] = engine
    sys.modules["sqlalchemy.engine.url"] = engine_url

    exc = ModuleType("sqlalchemy.exc")
    exc.__spec__ = ModuleSpec("sqlalchemy.exc", loader=None)

    class SQLAlchemyError(Exception):
        """Base error type exposed by the lightweight SQLAlchemy stub."""

    class OperationalError(SQLAlchemyError):
        """Raised when the database connection or statement execution fails."""

    class IntegrityError(SQLAlchemyError):
        """Raised when inserts or updates violate a constraint."""

    class ArgumentError(SQLAlchemyError):
        """Raised when configuration or invocation arguments are invalid."""

    class NoSuchTableError(SQLAlchemyError):
        """Raised when metadata lookups reference an unknown table."""

    exc.SQLAlchemyError = SQLAlchemyError
    exc.OperationalError = OperationalError
    exc.IntegrityError = IntegrityError
    exc.ArgumentError = ArgumentError
    exc.NoSuchTableError = NoSuchTableError
    sys.modules["sqlalchemy.exc"] = exc

    pool = ModuleType("sqlalchemy.pool")
    pool.__spec__ = ModuleSpec("sqlalchemy.pool", loader=None)
    pool.NullPool = object
    pool.StaticPool = object
    sa.pool = pool
    sys.modules["sqlalchemy.pool"] = pool

    dialects = ModuleType("sqlalchemy.dialects")
    dialects.__spec__ = ModuleSpec("sqlalchemy.dialects", loader=None)
    postgresql = ModuleType("sqlalchemy.dialects.postgresql")
    postgresql.__spec__ = ModuleSpec("sqlalchemy.dialects.postgresql", loader=None)

    class JSONB:  # pragma: no cover - simple placeholder
        def __init__(self, *args: object, **kwargs: object) -> None:
            self.args = args
            self.kwargs = kwargs

    class UUID:
        def __init__(self, *args: object, **kwargs: object) -> None:
            self.args = args
            self.kwargs = kwargs

    postgresql.JSONB = JSONB
    postgresql.UUID = UUID
    postgresql.insert = _insert
    sys.modules["sqlalchemy.dialects"] = dialects
    sys.modules["sqlalchemy.dialects.postgresql"] = postgresql

    ext = ModuleType("sqlalchemy.ext")
    ext.__spec__ = ModuleSpec("sqlalchemy.ext", loader=None)
    sys.modules["sqlalchemy.ext"] = ext

    ext_asyncio = ModuleType("sqlalchemy.ext.asyncio")
    ext_asyncio.__spec__ = ModuleSpec("sqlalchemy.ext.asyncio", loader=None)

    class _AsyncConnection(SimpleNamespace):
        async def execute(self, *args: object, **kwargs: object) -> SimpleNamespace:
            return SimpleNamespace(scalars=lambda: SimpleNamespace(all=lambda: []))

    class AsyncEngine(SimpleNamespace):
        def begin(self) -> "_AsyncBegin":
            return _AsyncBegin()

        async def dispose(self) -> None:  # pragma: no cover - noop
            return None

    class _AsyncBegin:
        async def __aenter__(self) -> _AsyncConnection:
            return _AsyncConnection()

        async def __aexit__(self, exc_type, exc, tb) -> None:
            return None

    def create_async_engine(*args: object, **kwargs: object) -> AsyncEngine:
        return AsyncEngine()

    ext_asyncio.AsyncEngine = AsyncEngine
    ext_asyncio.create_async_engine = create_async_engine
    sys.modules["sqlalchemy.ext.asyncio"] = ext_asyncio

    ext_compiler = ModuleType("sqlalchemy.ext.compiler")
    ext_compiler.__spec__ = ModuleSpec("sqlalchemy.ext.compiler", loader=None)

    def compiles(*args: object, **kwargs: object):
        def decorator(func):
            return func

        return decorator

    ext_compiler.compiles = compiles
    sys.modules["sqlalchemy.ext.compiler"] = ext_compiler


def _install_prometheus_stub() -> None:
    if "prometheus_client" in sys.modules:
        return

    prom = ModuleType("prometheus_client")

    class _Metric:
        def __init__(self, *args: object, **kwargs: object) -> None:
            self.args = args
            self.kwargs = kwargs

        def labels(self, **kwargs: object) -> "_Metric":
            return self

        def set(self, value: float) -> None:
            self._value = value

        def inc(self, value: float = 1.0) -> None:
            self._value = getattr(self, "_value", 0.0) + value

    prom.Counter = _Metric
    prom.Gauge = _Metric
    prom.Summary = _Metric
    prom.Histogram = _Metric
    prom.CollectorRegistry = SimpleNamespace
    prom.REGISTRY = SimpleNamespace()
    prom.CONTENT_TYPE_LATEST = "text/plain"
    prom.generate_latest = lambda registry: b""
    sys.modules["prometheus_client"] = prom


try:  # prefer real SQLAlchemy when available for integration-style tests
    import sqlalchemy as _sa  # type: ignore[import-untyped]
except Exception:  # pragma: no cover - fallback to stub when import fails
    _install_sqlalchemy_stub()
else:
    if not hasattr(_sa, "select") or not hasattr(_sa, "text"):
        _install_sqlalchemy_stub()
    del _sa
_install_prometheus_stub()

try:  # pragma: no cover - defensive in case pydantic is absent
    import pydantic.fields as _pydantic_fields
except Exception:  # pragma: no cover
    _pydantic_fields = None

if _pydantic_fields is not None:
    _original_field = _pydantic_fields.Field

    def _compat_field(*args: object, **kwargs: object):
        if "regex" in kwargs and "pattern" not in kwargs:
            kwargs["pattern"] = kwargs.pop("regex")
        return _original_field(*args, **kwargs)

    _pydantic_fields.Field = _compat_field  # type: ignore[assignment]

try:  # pragma: no cover - optional import guard
    from pydantic.deprecated import class_validators as _class_validators
except Exception:  # pragma: no cover
    _class_validators = None

if _class_validators is not None:
    _original_root_validator = _class_validators.root_validator

    def _compat_root_validator(*args: object, **kwargs: object):
        kwargs.setdefault("skip_on_failure", True)
        return _original_root_validator(*args, **kwargs)

    _class_validators.root_validator = _compat_root_validator  # type: ignore[assignment]


def _precision_fixture_payload() -> Dict[str, Dict[str, str]]:

    return {
        "XXBTZUSD": {
            "wsname": "XBT/USD",
            "base": "XXBT",
            "quote": "ZUSD",
            "tick_size": "0.1",
            "lot_step": "0.0001",
        },
        "XXBTZEUR": {
            "wsname": "XBT/EUR",
            "base": "XXBT",
            "quote": "ZEUR",
            "tick_size": "0.5",
            "lot_step": "0.0005",
        },
        "XETHZUSD": {
            "wsname": "ETH/USD",
            "base": "XETH",
            "quote": "ZUSD",
            "tick_size": "0.05",
            "lot_step": "0.001",
        },
        "SOLUSD": {
            "wsname": "SOL/USD",
            "base": "SOL",
            "quote": "ZUSD",
            "tick_size": "0.01",
            "lot_step": "0.1",
        },
        "USDTZUSD": {
            "wsname": "USDT/USD",
            "base": "USDT",
            "quote": "ZUSD",
            "tick_size": "0.001",
            "lot_step": "1.0",
        },
        "ADAUSD": {
            "wsname": "ADA/USD",
            "base": "ADA",
            "quote": "ZUSD",
            "tick_size": "0.0001",
            "lot_step": "0.1",
        },
        "TSTUSD": {
            "wsname": "TST/USD",
            "base": "TST",
            "quote": "USD",
            "tick_size": str(1e-08),
            "lot_step": str(1e-08),
        },

    }


@pytest.fixture(autouse=True)
def _seed_precision_cache(monkeypatch: pytest.MonkeyPatch):
    try:
        from services.common import precision as precision_module
    except Exception:  # pragma: no cover - precision module not available
        yield
        return

    monkeypatch.setenv("MODEL_HEALTH_URL", "")
    payload = _precision_fixture_payload()
    provider = precision_module.PrecisionMetadataProvider(
        fetcher=lambda: payload,
        refresh_interval=0.0,
    )

    loop = asyncio.new_event_loop()
    try:
        loop.run_until_complete(provider.refresh(force=True))
    finally:
        loop.close()

    monkeypatch.setattr(precision_module, "precision_provider", provider)

    policy_module = sys.modules.get("policy_service")
    if policy_module is not None:
        monkeypatch.setattr(policy_module, "precision_provider", provider, raising=False)
        async def _always_healthy() -> bool:
            return True
        monkeypatch.setattr(policy_module, "_model_health_ok", _always_healthy, raising=False)

    position_sizer_module = sys.modules.get("services.risk.position_sizer")
    if position_sizer_module is not None:
        monkeypatch.setattr(position_sizer_module, "precision_provider", provider, raising=False)

    yield provider


@pytest.fixture(autouse=True)
def _configure_security_sessions(monkeypatch: pytest.MonkeyPatch) -> None:
    try:  # FastAPI is optional in some test environments
        from fastapi.testclient import TestClient
    except Exception:  # pragma: no cover - FastAPI not installed
        if security_module is not None:
            security_module.set_default_session_store(None)
        yield
        return

    if InMemorySessionStore is None or security_module is None:
        yield
        return

    store = InMemorySessionStore(ttl_minutes=240)
    security_module.set_default_session_store(store)
    issued_tokens: Dict[str, str] = {}

    def _issue_token(account_id: str) -> str:
        token = issued_tokens.get(account_id)
        if token:
            return token
        session = store.create(account_id)
        issued_tokens[account_id] = session.token
        return session.token

    original_request = TestClient.request

    def _request_with_session(self, method: str, url: str, **kwargs):  # type: ignore[override]
        headers = kwargs.get("headers")
        if headers is None:
            headers = {}
            kwargs["headers"] = headers
        elif not isinstance(headers, dict):
            headers = dict(headers)
            kwargs["headers"] = headers
        account = headers.get("X-Account-ID")
        auth_header = headers.get("Authorization") or headers.get("authorization")
        if account and not auth_header:
            headers["Authorization"] = f"Bearer {_issue_token(str(account))}"

        approvals = headers.get("X-Director-Approvals")
        if approvals:
            approval_tokens = []
            for raw_part in approvals.split(","):
                candidate = raw_part.strip()
                if not candidate:
                    continue
                if candidate in issued_tokens.values():
                    approval_tokens.append(candidate)
                else:
                    approval_tokens.append(_issue_token(candidate))
            if approval_tokens:
                headers["X-Director-Approvals"] = ",".join(approval_tokens)

        return original_request(self, method, url, **kwargs)

    monkeypatch.setattr(TestClient, "request", _request_with_session)
    try:
        yield
    finally:
        security_module.set_default_session_store(None)
        monkeypatch.setattr(TestClient, "request", original_request, raising=False)


@pytest.fixture
def fixtures_path() -> Path:
    """Return the base path for test fixture assets."""

    return Path(__file__).parent / "fixtures"
<|MERGE_RESOLUTION|>--- conflicted
+++ resolved
@@ -143,73 +143,6 @@
     sys.path.insert(0, str(ROOT))
 
 
-<<<<<<< HEAD
-=======
-_DEFAULT_MASTER_KEY = base64.b64encode(b"\x00" * 32).decode("ascii")
-
-_SAFE_ENV_DEFAULTS: Dict[str, str] = {
-    "SECRET_ENCRYPTION_KEY": _DEFAULT_MASTER_KEY,
-    "LOCAL_KMS_MASTER_KEY": _DEFAULT_MASTER_KEY,
-    "AUTH_JWT_SECRET": "unit-test-secret",
-    "AUTH_DATABASE_URL": "sqlite:////tmp/aether-auth-test.db",
-    "DATABASE_URL": "timescale://test:test@localhost:5432/aether_test",
-    "AZURE_AD_CLIENT_ID": "unit-test-client",
-    "AZURE_AD_CLIENT_SECRET": "unit-test-client-secret",
-    "SESSION_REDIS_URL": "memory://oms-test",
-    "TIMESCALE_DSN": "postgresql://localhost:5432/aether_test",
-}
-
-for _env_name, _placeholder in _SAFE_ENV_DEFAULTS.items():
-    os.environ.setdefault(_env_name, _placeholder)
-
-_PLACEHOLDER_MARKERS = (
-    "test",
-    "unit",
-    "fake",
-    "dummy",
-    "placeholder",
-    "localhost",
-    "memory://",
-    "sqlite://",
-    "timescale://test",
-    "postgresql://localhost",
-)
-
-
-def _looks_like_placeholder(value: str, expected: str) -> bool:
-    if value == expected:
-        return True
-    normalized = value.strip().lower()
-    return any(marker in normalized for marker in _PLACEHOLDER_MARKERS)
-
-
-@pytest.fixture(scope="session", autouse=True)
-def _enforce_isolated_test_environment() -> Iterator[None]:
-    """Prevent tests from booting when production credentials leak into CI."""
-
-    if os.environ.get("ALLOW_NON_PLACEHOLDER_TEST_ENV") == "1":
-        yield
-        return
-
-    violations = {
-        name: os.environ[name]
-        for name, expected in _SAFE_ENV_DEFAULTS.items()
-        if name in os.environ and not _looks_like_placeholder(os.environ[name], expected)
-    }
-
-    if violations:
-        formatted = ", ".join(sorted(violations))
-        raise RuntimeError(
-            "Refusing to run pytest with potential production credentials set: "
-            f"{formatted}. Set ALLOW_NON_PLACEHOLDER_TEST_ENV=1 to override explicitly."
-        )
-
-    yield
-
-
-
-
->>>>>>> db43279d
 pytest_plugins = [
     "tests.fixtures.backends",
     "tests.fixtures.mock_kraken",
