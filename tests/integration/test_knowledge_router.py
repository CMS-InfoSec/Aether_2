--- conflicted
+++ resolved
@@ -43,11 +43,9 @@
     monkeypatch.setattr(pack_exporter, "_s3_client", lambda config: _StubS3Client())
     monkeypatch.setenv("KNOWLEDGE_PACK_URL_TTL", "600")
 
-<<<<<<< HEAD
+
     app = create_app(admin_repository=InMemoryAdminRepository())
-=======
-    app = create_app(session_store=InMemorySessionStore())
->>>>>>> 4ed7d4ea
+
     with TestClient(app) as client:
         client.app.dependency_overrides[require_admin_account] = lambda: "company"
         response = client.get("/knowledge/export/latest")
