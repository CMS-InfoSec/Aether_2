--- conflicted
+++ resolved
@@ -62,11 +62,9 @@
     from ml.training import workflow as training_workflow
     from services import coingecko_ingest
 
-<<<<<<< HEAD
+
     app = create_app(admin_repository=InMemoryAdminRepository())
-=======
-    app = create_app(session_store=InMemorySessionStore())
->>>>>>> 4ed7d4ea
+
     client = TestClient(app)
 
     loader_calls: List[Dict[str, Any]] = []
