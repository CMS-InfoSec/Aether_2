from __future__ import annotations

import importlib
from typing import Any, Dict
from types import SimpleNamespace
import sys

import pytest

pytest.importorskip("pydantic")
pytest.importorskip("sqlalchemy")


class _HTTPError(Exception):
    pass


class _HTTPStatusError(_HTTPError):
    def __init__(self, *args: Any, response: Any | None = None, **kwargs: Any) -> None:
        super().__init__(*args)
        self.response = response or SimpleNamespace(status_code=500, text="")


sys.modules.setdefault(
    "httpx",
    SimpleNamespace(AsyncClient=None, HTTPError=_HTTPError, HTTPStatusError=_HTTPStatusError),
)


class _HTTPException(Exception):
    def __init__(self, status_code: int, detail: str) -> None:
        super().__init__(detail)
        self.status_code = status_code
        self.detail = detail


class _FastAPI:
    def __init__(self, *args: Any, **kwargs: Any) -> None:
        self._startup_handlers = []

    def post(self, *args: Any, **kwargs: Any):  # type: ignore[override]
        def decorator(func):
            return func

        return decorator

    def get(self, *args: Any, **kwargs: Any):  # type: ignore[override]
        def decorator(func):
            return func

        return decorator

    def on_event(self, event: str):
        def decorator(func):
            if event == "startup":
                self._startup_handlers.append(func)
            return func

        return decorator


def _depends(*args: Any, **kwargs: Any) -> Any:
    return None


sys.modules.setdefault(
    "fastapi",
<<<<<<< HEAD
    SimpleNamespace(FastAPI=_FastAPI, HTTPException=_HTTPException, Depends=_depends),
=======
    SimpleNamespace(
        FastAPI=_FastAPI,
        HTTPException=_HTTPException,
        status=SimpleNamespace(HTTP_503_SERVICE_UNAVAILABLE=503),
    ),
>>>>>>> 269cda76
)

from sqlalchemy import create_engine
from sqlalchemy.orm import sessionmaker
from sqlalchemy.pool import NullPool
from sqlalchemy.exc import OperationalError

import strategy_orchestrator
from services.common.schemas import (
    FeeBreakdown,
    PolicyDecisionPayload,
    PolicyDecisionRequest,
    PortfolioState,
    RiskIntentMetrics,
    RiskIntentPayload,
    RiskValidationRequest,
)


class _DummyResponse:
    def __init__(self, payload: Dict[str, Any] | None = None) -> None:
        self._payload = payload or {
            "valid": True,
            "reasons": [],
            "fee": {"currency": "USD", "maker": 0.0, "taker": 0.0},
        }

    def raise_for_status(self) -> None:
        return None

    def json(self) -> Dict[str, Any]:
        return self._payload


class _DummyAsyncClient:
    def __init__(self, captured: Dict[str, Any], *args: Any, **kwargs: Any) -> None:
        self._captured = captured

    async def __aenter__(self) -> "_DummyAsyncClient":
        return self

    async def __aexit__(self, exc_type, exc, tb) -> None:  # type: ignore[override]
        return None

    async def post(self, url: str, *, json: Dict[str, Any], headers: Dict[str, str] | None = None) -> _DummyResponse:
        self._captured["url"] = url
        self._captured["json"] = json
        self._captured["headers"] = headers
        return _DummyResponse()


@pytest.fixture
def registry(monkeypatch: pytest.MonkeyPatch) -> tuple[strategy_orchestrator.StrategyRegistry, Dict[str, Any]]:
    engine = create_engine(
        "sqlite:///:memory:", future=True, connect_args={"check_same_thread": False}, poolclass=NullPool
    )
    strategy_orchestrator.Base.metadata.create_all(engine)
    session_factory = sessionmaker(bind=engine, expire_on_commit=False, future=True)

    captured: Dict[str, Any] = {}
    monkeypatch.setattr(
        strategy_orchestrator.httpx,
        "AsyncClient",
        lambda *args, **kwargs: _DummyAsyncClient(captured),
    )

    registry = strategy_orchestrator.StrategyRegistry(
        session_factory,
        risk_engine_url="https://risk.example.com",
        default_strategies=[("alpha", "Alpha Strategy", 0.5)],
    )
    return registry, captured


def _make_request(account_id: str = "company") -> RiskValidationRequest:
    fee = FeeBreakdown(currency="USD", maker=0.1, taker=0.2)
    policy_request = PolicyDecisionRequest(
        account_id=account_id,
        order_id="abc-123",
        instrument="ETH-USD",
        side="BUY",
        quantity=1.0,
        price=1_000.0,
        fee=fee,
    )
    intent = RiskIntentPayload(
        policy_decision=PolicyDecisionPayload(request=policy_request),
        metrics=RiskIntentMetrics(
            net_exposure=1000.0,
            gross_notional=500.0,
            projected_loss=10.0,
            projected_fee=1.0,
            var_95=50.0,
            spread_bps=5.0,
            latency_ms=10.0,
        ),
    )
    portfolio_state = PortfolioState(
        nav=1_000_000.0,
        loss_to_date=0.0,
        fee_to_date=0.0,
        instrument_exposure={"ETH-USD": 250.0},
    )
    return RiskValidationRequest(
        account_id=account_id,
        intent=intent,
        portfolio_state=portfolio_state,
    )


@pytest.mark.asyncio
async def test_route_trade_intent_forwards_account_header(
    registry: tuple[strategy_orchestrator.StrategyRegistry, Dict[str, Any]]
) -> None:
    orchestrator, captured = registry
    request = _make_request()

    response = await orchestrator.route_trade_intent("alpha", request)

    assert response.valid is True
    assert captured["headers"] == {"X-Account-ID": request.account_id}


@pytest.mark.asyncio
async def test_startup_retry_recovers_after_transient_failure(monkeypatch: pytest.MonkeyPatch) -> None:
    module = importlib.reload(strategy_orchestrator)

    attempts = 0
    real_create_all = module.Base.metadata.create_all

    def flaky_create_all(*args: Any, **kwargs: Any) -> None:
        nonlocal attempts
        attempts += 1
        if attempts < 3:
            raise OperationalError("select 1", {}, Exception("db offline"))
        return real_create_all(*args, **kwargs)

    monkeypatch.setattr(module.Base.metadata, "create_all", flaky_create_all)

    ensure_calls = 0

    def ensure_stub(*args: Any, **kwargs: Any) -> None:
        nonlocal ensure_calls
        ensure_calls += 1

    monkeypatch.setattr(module, "ensure_signal_tables", ensure_stub)

    async def immediate_sleep(*_: Any) -> None:
        return None

    monkeypatch.setattr(module.asyncio, "sleep", immediate_sleep)

    await module._initialise_with_retry(max_attempts=5, base_delay=0.0)

    assert attempts == 3
    assert ensure_calls == 1
    assert module.REGISTRY is not None
    assert module.SIGNAL_BUS is not None
    assert module.INITIALIZATION_ERROR is None


@pytest.mark.asyncio
async def test_requests_return_503_until_initialised(monkeypatch: pytest.MonkeyPatch) -> None:
    module = importlib.reload(strategy_orchestrator)
    module.REGISTRY = None
    module.SIGNAL_BUS = None
    module.INITIALIZATION_ERROR = RuntimeError("database unavailable")

    with pytest.raises(module.HTTPException) as excinfo:
        await module.strategy_status()

    assert excinfo.value.status_code == 503
    assert "database unavailable" in excinfo.value.detail<|MERGE_RESOLUTION|>--- conflicted
+++ resolved
@@ -65,15 +65,9 @@
 
 sys.modules.setdefault(
     "fastapi",
-<<<<<<< HEAD
+
     SimpleNamespace(FastAPI=_FastAPI, HTTPException=_HTTPException, Depends=_depends),
-=======
-    SimpleNamespace(
-        FastAPI=_FastAPI,
-        HTTPException=_HTTPException,
-        status=SimpleNamespace(HTTP_503_SERVICE_UNAVAILABLE=503),
-    ),
->>>>>>> 269cda76
+
 )
 
 from sqlalchemy import create_engine
