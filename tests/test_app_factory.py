from __future__ import annotations

import sys
import types

import pytest
from fastapi import APIRouter


def _install_package(name: str) -> types.ModuleType:
    module = types.ModuleType(name)
    module.__path__ = []  # type: ignore[attr-defined]
    sys.modules[name] = module
    return module


def _install_module(name: str, module: types.ModuleType) -> None:
    sys.modules[name] = module
    package_name, _, attr = name.rpartition(".")
    if package_name:
        package = sys.modules.setdefault(package_name, _install_package(package_name))
        setattr(package, attr, module)


# Stub audit mode wiring to avoid pulling optional dependencies during import.
audit_mode = types.ModuleType("audit_mode")

def _configure_audit_mode(app) -> None:  # pragma: no cover - behaviour not under test
    app.audit_mode_configured = True

audit_mode.configure_audit_mode = _configure_audit_mode  # type: ignore[attr-defined]
_install_module("audit_mode", audit_mode)


# Minimal accounts service stub.
accounts_service = types.ModuleType("accounts.service")


class _StubAccountsService:
    def __init__(self, recorder) -> None:  # pragma: no cover - behaviour not under test
        self.recorder = recorder


accounts_service.AccountsService = _StubAccountsService  # type: ignore[attr-defined]
_install_module("accounts.service", accounts_service)


# Minimal auth routing stub.
auth_routes = types.ModuleType("auth.routes")

def _get_auth_service():  # pragma: no cover - overridden in create_app
    raise RuntimeError("dependency override not configured")


auth_routes.get_auth_service = _get_auth_service  # type: ignore[attr-defined]
auth_routes.router = APIRouter()
_install_module("auth.routes", auth_routes)


# Authentication service primitives for the application factory.
auth_service_module = types.ModuleType("auth.service")


class AdminRepositoryProtocol:  # pragma: no cover - structural stub
    pass


class AdminAccount:
    def __init__(
        self,
        *,
        admin_id: str,
        email: str,
        password_hash: str,
        mfa_secret: str,
        allowed_ips: set[str] | None = None,
    ) -> None:
        self.admin_id = admin_id
        self.email = email
        self.password_hash = password_hash
        self.mfa_secret = mfa_secret
        self.allowed_ips = allowed_ips


def hash_password(password: str) -> str:
    return f"hashed::{password}"


class InMemoryAdminRepository(AdminRepositoryProtocol):
    def __init__(self) -> None:
        self._admins: dict[str, object] = {}

    def add(self, admin) -> None:  # pragma: no cover - behaviour not under test
        self._admins[getattr(admin, "email", "")] = admin

    def delete(self, email: str) -> None:  # pragma: no cover - behaviour not under test
        self._admins.pop(email, None)

    def get_by_email(self, email: str):  # pragma: no cover - behaviour not under test
        return self._admins.get(email)


class SessionStoreProtocol:  # pragma: no cover - structural stub
    pass


class InMemorySessionStore(SessionStoreProtocol):
    def __init__(self, ttl_minutes: int = 60) -> None:
        self.ttl_minutes = ttl_minutes
        self._sessions: dict[str, object] = {}

    def create(self, admin_id: str):  # pragma: no cover - behaviour not under test
        token = f"token-{admin_id}"
        session = types.SimpleNamespace(token=token, admin_id=admin_id)
        self._sessions[token] = session
        return session

    def get(self, token: str):  # pragma: no cover - behaviour not under test
        return self._sessions.get(token)


class RedisSessionStore(SessionStoreProtocol):  # pragma: no cover - structural stub
    def __init__(self, client, ttl_minutes: int = 60) -> None:
        self.client = client
        self.ttl_minutes = ttl_minutes


def build_session_store_from_url(redis_url: str, *, ttl_minutes: int = 60) -> RedisSessionStore:
    return RedisSessionStore(client={"url": redis_url}, ttl_minutes=ttl_minutes)


class PostgresAdminRepository(AdminRepositoryProtocol):
    def __init__(self, dsn: str) -> None:  # pragma: no cover - behaviour not under test
        self.dsn = dsn


class AuthService:
    def __init__(self, repository: AdminRepositoryProtocol, sessions: SessionStoreProtocol) -> None:
        self.repository = repository
        self.sessions = sessions


# Backwards-compatible aliases used by the application module.
AdminRepository = InMemoryAdminRepository
SessionStore = InMemorySessionStore

auth_service_module.AdminRepositoryProtocol = AdminRepositoryProtocol  # type: ignore[attr-defined]
auth_service_module.InMemoryAdminRepository = InMemoryAdminRepository  # type: ignore[attr-defined]
auth_service_module.AdminAccount = AdminAccount  # type: ignore[attr-defined]
auth_service_module.hash_password = hash_password  # type: ignore[attr-defined]
auth_service_module.PostgresAdminRepository = PostgresAdminRepository  # type: ignore[attr-defined]
auth_service_module.AuthService = AuthService  # type: ignore[attr-defined]
auth_service_module.SessionStoreProtocol = SessionStoreProtocol  # type: ignore[attr-defined]
auth_service_module.InMemorySessionStore = InMemorySessionStore  # type: ignore[attr-defined]
auth_service_module.RedisSessionStore = RedisSessionStore  # type: ignore[attr-defined]
auth_service_module.build_session_store_from_url = build_session_store_from_url  # type: ignore[attr-defined]
auth_service_module.SessionStore = SessionStore  # type: ignore[attr-defined]
_install_module("auth.service", auth_service_module)


# Metrics wiring.
metrics_module = types.ModuleType("metrics")


def setup_metrics(app, *, service_name: str) -> None:  # pragma: no cover - behaviour not under test
    app.metrics_service_name = service_name


metrics_module.setup_metrics = setup_metrics  # type: ignore[attr-defined]
_install_module("metrics", metrics_module)


# Alerting stubs.
services_pkg = _install_package("services")

alert_manager_module = types.ModuleType("services.alert_manager")

def setup_alerting(app, *, alertmanager_url=None) -> None:  # pragma: no cover - behaviour not under test
    app.alertmanager_url = alertmanager_url


alert_manager_module.setup_alerting = setup_alerting  # type: ignore[attr-defined]
_install_module("services.alert_manager", alert_manager_module)

alerts_pkg = _install_package("services.alerts")
alert_dedupe_module = types.ModuleType("services.alerts.alert_dedupe")
alert_dedupe_module.router = APIRouter()

def setup_alert_dedupe(app, *, alertmanager_url=None) -> None:  # pragma: no cover - behaviour not under test
    app.alert_dedupe_url = alertmanager_url


alert_dedupe_module.setup_alert_dedupe = setup_alert_dedupe  # type: ignore[attr-defined]
_install_module("services.alerts.alert_dedupe", alert_dedupe_module)


# Shared audit primitives.
shared_pkg = _install_package("shared")
shared_audit_module = types.ModuleType("shared.audit")


class AuditLogStore:  # pragma: no cover - structural stub
    pass


class TimescaleAuditLogger:  # pragma: no cover - structural stub
    def __init__(self, store: AuditLogStore) -> None:
        self.store = store


class SensitiveActionRecorder:  # pragma: no cover - structural stub
    def __init__(self, logger: TimescaleAuditLogger) -> None:
        self.logger = logger


shared_audit_module.AuditLogStore = AuditLogStore  # type: ignore[attr-defined]
shared_audit_module.TimescaleAuditLogger = TimescaleAuditLogger  # type: ignore[attr-defined]
shared_audit_module.SensitiveActionRecorder = SensitiveActionRecorder  # type: ignore[attr-defined]
_install_module("shared.audit", shared_audit_module)

shared_correlation_module = types.ModuleType("shared.correlation")


class CorrelationIdMiddleware:  # pragma: no cover - structural stub
    pass


shared_correlation_module.CorrelationIdMiddleware = CorrelationIdMiddleware  # type: ignore[attr-defined]
_install_module("shared.correlation", shared_correlation_module)


# Scaling controller infrastructure.
scaling_controller_module = types.ModuleType("scaling_controller")


class _ScalingController:
    async def start(self) -> None:  # pragma: no cover - behaviour not under test
        return None

    async def stop(self) -> None:  # pragma: no cover - behaviour not under test
        return None


def build_scaling_controller_from_env() -> _ScalingController:
    return _ScalingController()


def configure_scaling_controller(controller: _ScalingController) -> None:  # pragma: no cover - behaviour not under test
    controller.configured = True


scaling_controller_module.build_scaling_controller_from_env = build_scaling_controller_from_env  # type: ignore[attr-defined]
scaling_controller_module.configure_scaling_controller = configure_scaling_controller  # type: ignore[attr-defined]
scaling_controller_module.router = APIRouter()
_install_module("scaling_controller", scaling_controller_module)


import app as app_module


def test_create_app_uses_postgres_repository_when_dsn(monkeypatch: pytest.MonkeyPatch) -> None:
    monkeypatch.setenv("ADMIN_POSTGRES_DSN", "postgresql://example.com/admin")

    created: dict[str, str] = {}

    class DummyPostgresRepository(app_module.InMemoryAdminRepository):
        def __init__(self, dsn: str) -> None:
            super().__init__()
            created["dsn"] = dsn

    monkeypatch.setattr(app_module, "PostgresAdminRepository", DummyPostgresRepository)

    session_store = InMemorySessionStore()
    application = app_module.create_app(session_store=session_store)

    assert isinstance(application.state.admin_repository, DummyPostgresRepository)
    assert created["dsn"] == "postgresql://example.com/admin"


def test_create_app_normalizes_timescale_scheme(monkeypatch: pytest.MonkeyPatch) -> None:
    monkeypatch.setenv("ADMIN_POSTGRES_DSN", "timescale://tenant:pass@example.com/admin")

    captured: dict[str, str] = {}

    class DummyPostgresRepository(app_module.InMemoryAdminRepository):
        def __init__(self, dsn: str) -> None:
            super().__init__()
            captured["dsn"] = dsn

    monkeypatch.setattr(app_module, "PostgresAdminRepository", DummyPostgresRepository)

    session_store = InMemorySessionStore()
    application = app_module.create_app(session_store=session_store)

    assert isinstance(application.state.admin_repository, DummyPostgresRepository)
    assert captured["dsn"].startswith("postgresql://")


<<<<<<< HEAD
def test_create_app_normalizes_sqlalchemy_style_scheme(monkeypatch: pytest.MonkeyPatch) -> None:
    monkeypatch.setenv(
        "ADMIN_POSTGRES_DSN",
        "postgresql+psycopg://tenant:pass@example.com/admin",
    )

    captured: dict[str, str] = {}

    class DummyPostgresRepository(app_module.InMemoryAdminRepository):
        def __init__(self, dsn: str) -> None:
            super().__init__()
            captured["dsn"] = dsn

    monkeypatch.setattr(app_module, "PostgresAdminRepository", DummyPostgresRepository)

    session_store = InMemorySessionStore()
    application = app_module.create_app(session_store=session_store)

    assert isinstance(application.state.admin_repository, DummyPostgresRepository)
    assert captured["dsn"].startswith("postgresql://")


=======
>>>>>>> 9771f2ec
def test_create_app_requires_dsn_when_not_explicit(monkeypatch: pytest.MonkeyPatch) -> None:
    monkeypatch.delenv("ADMIN_POSTGRES_DSN", raising=False)
    monkeypatch.delenv("ADMIN_DATABASE_DSN", raising=False)
    monkeypatch.delenv("ADMIN_DB_DSN", raising=False)


    application = app_module.create_app(session_store=InMemorySessionStore())

    assert isinstance(application.state.admin_repository, app_module.InMemoryAdminRepository)


def test_create_app_rejects_unsupported_admin_dsn(monkeypatch: pytest.MonkeyPatch) -> None:
    monkeypatch.setenv("ADMIN_POSTGRES_DSN", "mysql://example.com/admin")

    with pytest.raises(RuntimeError, match="requires a Postgres/Timescale DSN"):
        app_module.create_app(session_store=InMemorySessionStore())


def test_create_app_requires_session_store_dsn(monkeypatch: pytest.MonkeyPatch) -> None:
    monkeypatch.delenv("SESSION_REDIS_URL", raising=False)
    monkeypatch.delenv("SESSION_STORE_URL", raising=False)
    monkeypatch.delenv("SESSION_BACKEND_DSN", raising=False)

    with pytest.raises(RuntimeError, match="Session store misconfigured"):
        app_module.create_app()
<|MERGE_RESOLUTION|>--- conflicted
+++ resolved
@@ -296,7 +296,7 @@
     assert captured["dsn"].startswith("postgresql://")
 
 
-<<<<<<< HEAD
+
 def test_create_app_normalizes_sqlalchemy_style_scheme(monkeypatch: pytest.MonkeyPatch) -> None:
     monkeypatch.setenv(
         "ADMIN_POSTGRES_DSN",
@@ -319,8 +319,6 @@
     assert captured["dsn"].startswith("postgresql://")
 
 
-=======
->>>>>>> 9771f2ec
 def test_create_app_requires_dsn_when_not_explicit(monkeypatch: pytest.MonkeyPatch) -> None:
     monkeypatch.delenv("ADMIN_POSTGRES_DSN", raising=False)
     monkeypatch.delenv("ADMIN_DATABASE_DSN", raising=False)
