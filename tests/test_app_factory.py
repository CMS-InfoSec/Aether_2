--- conflicted
+++ resolved
@@ -297,22 +297,15 @@
         admin_repository=admin_repo, session_store=session_store
     )
 
-<<<<<<< HEAD
+
     sentinel = admin_repo.get_by_email(app_module._ADMIN_REPOSITORY_HEALTHCHECK_EMAIL)
     assert sentinel is not None
     assert sentinel.admin_id == app_module._ADMIN_REPOSITORY_HEALTHCHECK_ID
-=======
-    assert application.state.admin_repository.get_by_email(existing.email) is existing
-    assert set(admin_repo._admins.keys()) == {existing.email}
->>>>>>> 972816ef
+
 
     restarted = app_module.create_app(
         admin_repository=admin_repo, session_store=session_store
     )
 
-<<<<<<< HEAD
     assert restarted.state.admin_repository.get_by_email(existing.email) is existing
-=======
-    assert restarted.state.admin_repository.get_by_email(existing.email) is existing
-    assert set(admin_repo._admins.keys()) == {existing.email}
->>>>>>> 972816ef
+ain