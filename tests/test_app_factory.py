from __future__ import annotations

import os
import sys
import types

import pytest
from fastapi import APIRouter


def _install_package(name: str) -> types.ModuleType:
    module = types.ModuleType(name)
    module.__path__ = []  # type: ignore[attr-defined]
    sys.modules[name] = module
    return module


def _install_module(name: str, module: types.ModuleType) -> None:
    sys.modules[name] = module
    package_name, _, attr = name.rpartition(".")
    if package_name:
        package = sys.modules.setdefault(package_name, _install_package(package_name))
        setattr(package, attr, module)


# Stub audit mode wiring to avoid pulling optional dependencies during import.
audit_mode = types.ModuleType("audit_mode")

def _configure_audit_mode(app) -> None:  # pragma: no cover - behaviour not under test
    app.audit_mode_configured = True

audit_mode.configure_audit_mode = _configure_audit_mode  # type: ignore[attr-defined]
_install_module("audit_mode", audit_mode)


# Minimal accounts service stub.
accounts_service = types.ModuleType("accounts.service")


class _StubAccountsService:
    def __init__(self, recorder) -> None:  # pragma: no cover - behaviour not under test
        self.recorder = recorder


accounts_service.AccountsService = _StubAccountsService  # type: ignore[attr-defined]
_install_module("accounts.service", accounts_service)


# Minimal auth routing stub.
auth_routes = types.ModuleType("auth.routes")

def _get_auth_service():  # pragma: no cover - overridden in create_app
    raise RuntimeError("dependency override not configured")


auth_routes.get_auth_service = _get_auth_service  # type: ignore[attr-defined]
auth_routes.router = APIRouter()
_install_module("auth.routes", auth_routes)


# Authentication service primitives for the application factory.
auth_service_module = types.ModuleType("auth.service")


class AdminRepositoryProtocol:  # pragma: no cover - structural stub
    pass


class AdminAccount:
    def __init__(
        self,
        *,
        admin_id: str,
        email: str,
        password_hash: str,
        mfa_secret: str,
        allowed_ips: set[str] | None = None,
    ) -> None:
        self.admin_id = admin_id
        self.email = email
        self.password_hash = password_hash
        self.mfa_secret = mfa_secret
        self.allowed_ips = allowed_ips


def hash_password(password: str) -> str:
    return f"hashed::{password}"


class InMemoryAdminRepository(AdminRepositoryProtocol):
    def __init__(self) -> None:
        self._admins: dict[str, object] = {}

    def add(self, admin) -> None:  # pragma: no cover - behaviour not under test
        self._admins[getattr(admin, "email", "")] = admin

    def delete(self, email: str) -> None:  # pragma: no cover - behaviour not under test
        self._admins.pop(email, None)

    def get_by_email(self, email: str):  # pragma: no cover - behaviour not under test
        return self._admins.get(email)


class SessionStoreProtocol:  # pragma: no cover - structural stub
    pass


class InMemorySessionStore(SessionStoreProtocol):
    def __init__(self, ttl_minutes: int = 60) -> None:
        self.ttl_minutes = ttl_minutes
        self._sessions: dict[str, object] = {}

    def create(self, admin_id: str):  # pragma: no cover - behaviour not under test
        token = f"token-{admin_id}"
        session = types.SimpleNamespace(token=token, admin_id=admin_id)
        self._sessions[token] = session
        return session

    def get(self, token: str):  # pragma: no cover - behaviour not under test
        return self._sessions.get(token)


class RedisSessionStore(SessionStoreProtocol):  # pragma: no cover - structural stub
    def __init__(self, client, ttl_minutes: int = 60) -> None:
        self.client = client
        self.ttl_minutes = ttl_minutes


def build_session_store_from_url(redis_url: str, *, ttl_minutes: int = 60) -> RedisSessionStore:
    return RedisSessionStore(client={"url": redis_url}, ttl_minutes=ttl_minutes)


class PostgresAdminRepository(AdminRepositoryProtocol):
    def __init__(self, dsn: str) -> None:  # pragma: no cover - behaviour not under test
        self.dsn = dsn


class AuthService:
    def __init__(self, repository: AdminRepositoryProtocol, sessions: SessionStoreProtocol) -> None:
        self.repository = repository
        self.sessions = sessions


# Backwards-compatible aliases used by the application module.
AdminRepository = InMemoryAdminRepository
SessionStore = InMemorySessionStore

auth_service_module.AdminRepositoryProtocol = AdminRepositoryProtocol  # type: ignore[attr-defined]
auth_service_module.InMemoryAdminRepository = InMemoryAdminRepository  # type: ignore[attr-defined]
auth_service_module.AdminAccount = AdminAccount  # type: ignore[attr-defined]
auth_service_module.hash_password = hash_password  # type: ignore[attr-defined]
auth_service_module.PostgresAdminRepository = PostgresAdminRepository  # type: ignore[attr-defined]
auth_service_module.AuthService = AuthService  # type: ignore[attr-defined]
auth_service_module.SessionStoreProtocol = SessionStoreProtocol  # type: ignore[attr-defined]
auth_service_module.InMemorySessionStore = InMemorySessionStore  # type: ignore[attr-defined]
auth_service_module.RedisSessionStore = RedisSessionStore  # type: ignore[attr-defined]
auth_service_module.build_session_store_from_url = build_session_store_from_url  # type: ignore[attr-defined]
auth_service_module.SessionStore = SessionStore  # type: ignore[attr-defined]
_install_module("auth.service", auth_service_module)


# Metrics wiring.
metrics_module = types.ModuleType("metrics")


def setup_metrics(app, *, service_name: str) -> None:  # pragma: no cover - behaviour not under test
    app.metrics_service_name = service_name


metrics_module.setup_metrics = setup_metrics  # type: ignore[attr-defined]
_install_module("metrics", metrics_module)


# Alerting stubs.
services_pkg = _install_package("services")

alert_manager_module = types.ModuleType("services.alert_manager")

def setup_alerting(app, *, alertmanager_url=None) -> None:  # pragma: no cover - behaviour not under test
    app.alertmanager_url = alertmanager_url


alert_manager_module.setup_alerting = setup_alerting  # type: ignore[attr-defined]
_install_module("services.alert_manager", alert_manager_module)

alerts_pkg = _install_package("services.alerts")
alert_dedupe_module = types.ModuleType("services.alerts.alert_dedupe")
alert_dedupe_module.router = APIRouter()

def setup_alert_dedupe(app, *, alertmanager_url=None) -> None:  # pragma: no cover - behaviour not under test
    app.alert_dedupe_url = alertmanager_url


alert_dedupe_module.setup_alert_dedupe = setup_alert_dedupe  # type: ignore[attr-defined]
_install_module("services.alerts.alert_dedupe", alert_dedupe_module)


# Shared audit primitives.
shared_pkg = _install_package("shared")
shared_audit_module = types.ModuleType("shared.audit")


class AuditLogStore:  # pragma: no cover - structural stub
    pass


class TimescaleAuditLogger:  # pragma: no cover - structural stub
    def __init__(self, store: AuditLogStore) -> None:
        self.store = store


class SensitiveActionRecorder:  # pragma: no cover - structural stub
    def __init__(self, logger: TimescaleAuditLogger) -> None:
        self.logger = logger


shared_audit_module.AuditLogStore = AuditLogStore  # type: ignore[attr-defined]
shared_audit_module.TimescaleAuditLogger = TimescaleAuditLogger  # type: ignore[attr-defined]
shared_audit_module.SensitiveActionRecorder = SensitiveActionRecorder  # type: ignore[attr-defined]
_install_module("shared.audit", shared_audit_module)

shared_correlation_module = types.ModuleType("shared.correlation")


class CorrelationIdMiddleware:  # pragma: no cover - structural stub
    pass


shared_correlation_module.CorrelationIdMiddleware = CorrelationIdMiddleware  # type: ignore[attr-defined]
_install_module("shared.correlation", shared_correlation_module)

shared_session_config_module = types.ModuleType("shared.session_config")


def load_session_ttl_minutes(*, env=None, default: int = 60):  # pragma: no cover - helper stub
    source = env or os.environ
    raw = source.get("SESSION_TTL_MINUTES")
    if raw is None:
        if default <= 0:
            raise RuntimeError("Session TTL default must be a positive integer.")
        return default
    value = str(raw).strip()
    if not value:
        raise RuntimeError("SESSION_TTL_MINUTES must be a positive integer representing minutes.")
    try:
        ttl = int(value)
    except ValueError as exc:  # pragma: no cover - behaviour not under test
        raise RuntimeError("SESSION_TTL_MINUTES must be a positive integer representing minutes.") from exc
    if ttl <= 0:
        raise RuntimeError("SESSION_TTL_MINUTES must be a positive integer representing minutes.")
    return ttl


shared_session_config_module.load_session_ttl_minutes = load_session_ttl_minutes  # type: ignore[attr-defined]
_install_module("shared.session_config", shared_session_config_module)


# Scaling controller infrastructure.
scaling_controller_module = types.ModuleType("scaling_controller")


class _ScalingController:
    async def start(self) -> None:  # pragma: no cover - behaviour not under test
        return None

    async def stop(self) -> None:  # pragma: no cover - behaviour not under test
        return None


def build_scaling_controller_from_env() -> _ScalingController:
    return _ScalingController()


def configure_scaling_controller(controller: _ScalingController) -> None:  # pragma: no cover - behaviour not under test
    controller.configured = True


scaling_controller_module.build_scaling_controller_from_env = build_scaling_controller_from_env  # type: ignore[attr-defined]
scaling_controller_module.configure_scaling_controller = configure_scaling_controller  # type: ignore[attr-defined]
scaling_controller_module.router = APIRouter()
_install_module("scaling_controller", scaling_controller_module)


import app as app_module


def test_create_app_uses_postgres_repository_when_dsn(monkeypatch: pytest.MonkeyPatch) -> None:
    monkeypatch.setenv("ADMIN_POSTGRES_DSN", "postgresql://example.com/admin")

    created: dict[str, str] = {}

    class DummyPostgresRepository(app_module.InMemoryAdminRepository):
        def __init__(self, dsn: str) -> None:
            super().__init__()
            created["dsn"] = dsn

    monkeypatch.setattr(app_module, "PostgresAdminRepository", DummyPostgresRepository)

    session_store = InMemorySessionStore()
    application = app_module.create_app(session_store=session_store)

    assert isinstance(application.state.admin_repository, DummyPostgresRepository)
    assert created["dsn"] == "postgresql://example.com/admin"


def test_create_app_normalizes_timescale_scheme(monkeypatch: pytest.MonkeyPatch) -> None:
    monkeypatch.setenv("ADMIN_POSTGRES_DSN", "timescale://tenant:pass@example.com/admin")

    captured: dict[str, str] = {}

    class DummyPostgresRepository(app_module.InMemoryAdminRepository):
        def __init__(self, dsn: str) -> None:
            super().__init__()
            captured["dsn"] = dsn

    monkeypatch.setattr(app_module, "PostgresAdminRepository", DummyPostgresRepository)

    session_store = InMemorySessionStore()
    application = app_module.create_app(session_store=session_store)

    assert isinstance(application.state.admin_repository, DummyPostgresRepository)
    assert captured["dsn"].startswith("postgresql://")


<<<<<<< HEAD
=======

>>>>>>> 68d58f11
def test_create_app_normalizes_sqlalchemy_style_scheme(monkeypatch: pytest.MonkeyPatch) -> None:
    monkeypatch.setenv(
        "ADMIN_POSTGRES_DSN",
        "postgresql+psycopg://tenant:pass@example.com/admin",
    )

    captured: dict[str, str] = {}

    class DummyPostgresRepository(app_module.InMemoryAdminRepository):
        def __init__(self, dsn: str) -> None:
            super().__init__()
            captured["dsn"] = dsn

    monkeypatch.setattr(app_module, "PostgresAdminRepository", DummyPostgresRepository)

    session_store = InMemorySessionStore()
    application = app_module.create_app(session_store=session_store)

    assert isinstance(application.state.admin_repository, DummyPostgresRepository)
    assert captured["dsn"].startswith("postgresql://")


<<<<<<< HEAD
=======

>>>>>>> 68d58f11
def test_create_app_normalizes_postgresql_scheme_casing(monkeypatch: pytest.MonkeyPatch) -> None:
    monkeypatch.setenv(
        "ADMIN_POSTGRES_DSN",
        "  PostgreSQL://tenant:pass@example.com/admin?sslmode=require  ",
    )

    captured: dict[str, str] = {}

    class DummyPostgresRepository(app_module.InMemoryAdminRepository):
        def __init__(self, dsn: str) -> None:
            super().__init__()
            captured["dsn"] = dsn

    monkeypatch.setattr(app_module, "PostgresAdminRepository", DummyPostgresRepository)

    session_store = InMemorySessionStore()
    application = app_module.create_app(session_store=session_store)

    assert isinstance(application.state.admin_repository, DummyPostgresRepository)
    assert captured["dsn"] == "postgresql://tenant:pass@example.com/admin?sslmode=require"


def test_create_app_requires_dsn_when_not_explicit(monkeypatch: pytest.MonkeyPatch) -> None:
    monkeypatch.delenv("ADMIN_POSTGRES_DSN", raising=False)
    monkeypatch.delenv("ADMIN_DATABASE_DSN", raising=False)
    monkeypatch.delenv("ADMIN_DB_DSN", raising=False)

    repository = app_module.InMemoryAdminRepository()
    application = app_module.create_app(
        admin_repository=repository, session_store=InMemorySessionStore()
    )

    assert application.state.admin_repository is repository


def test_create_app_rejects_unsupported_admin_dsn(monkeypatch: pytest.MonkeyPatch) -> None:
    monkeypatch.setenv("ADMIN_POSTGRES_DSN", "mysql://example.com/admin")
<<<<<<< HEAD

    with pytest.raises(RuntimeError, match="requires a Postgres/Timescale DSN"):
        app_module.create_app(session_store=InMemorySessionStore())

=======

    with pytest.raises(RuntimeError, match="requires a Postgres/Timescale DSN"):
        app_module.create_app(session_store=InMemorySessionStore())


def test_create_app_rejects_blank_admin_dsn(monkeypatch: pytest.MonkeyPatch) -> None:
    monkeypatch.setenv("ADMIN_POSTGRES_DSN", "   ")

    with pytest.raises(RuntimeError, match="requires a DSN with an explicit scheme"):
        app_module.create_app(session_store=InMemorySessionStore())


def test_create_app_rejects_unsupported_admin_dsn(monkeypatch: pytest.MonkeyPatch) -> None:
    monkeypatch.setenv("ADMIN_POSTGRES_DSN", "mysql://example.com/admin")

    with pytest.raises(RuntimeError, match="requires a Postgres/Timescale DSN"):
        app_module.create_app(session_store=InMemorySessionStore())


>>>>>>> 68d58f11

def test_create_app_rejects_blank_admin_dsn(monkeypatch: pytest.MonkeyPatch) -> None:
    monkeypatch.setenv("ADMIN_POSTGRES_DSN", "   ")

    with pytest.raises(RuntimeError, match="requires a DSN with an explicit scheme"):
        app_module.create_app(session_store=InMemorySessionStore())


def test_create_app_requires_session_store_dsn(monkeypatch: pytest.MonkeyPatch) -> None:
    monkeypatch.delenv("SESSION_REDIS_URL", raising=False)
    monkeypatch.delenv("SESSION_STORE_URL", raising=False)
    monkeypatch.delenv("SESSION_BACKEND_DSN", raising=False)

    with pytest.raises(RuntimeError, match="Session store misconfigured"):
        app_module.create_app(admin_repository=app_module.InMemoryAdminRepository())


def test_create_app_rejects_non_integer_session_ttl(monkeypatch: pytest.MonkeyPatch) -> None:
    monkeypatch.setenv("SESSION_REDIS_URL", "memory://admin-platform-test")
    monkeypatch.setenv("SESSION_TTL_MINUTES", "not-a-number")

    with pytest.raises(RuntimeError, match="SESSION_TTL_MINUTES must be a positive integer"):
        app_module.create_app(admin_repository=app_module.InMemoryAdminRepository())


def test_create_app_rejects_non_positive_session_ttl(monkeypatch: pytest.MonkeyPatch) -> None:
    monkeypatch.setenv("SESSION_REDIS_URL", "memory://admin-platform-test")
    monkeypatch.setenv("SESSION_TTL_MINUTES", "0")

    with pytest.raises(RuntimeError, match="SESSION_TTL_MINUTES must be a positive integer"):
        app_module.create_app(admin_repository=app_module.InMemoryAdminRepository())


def test_create_app_rejects_blank_session_store_url(monkeypatch: pytest.MonkeyPatch) -> None:
    monkeypatch.setenv("SESSION_REDIS_URL", "   ")

    with pytest.raises(RuntimeError, match="Session store misconfigured"):
        app_module.create_app(admin_repository=app_module.InMemoryAdminRepository())
<|MERGE_RESOLUTION|>--- conflicted
+++ resolved
@@ -322,10 +322,7 @@
     assert captured["dsn"].startswith("postgresql://")
 
 
-<<<<<<< HEAD
-=======
-
->>>>>>> 68d58f11
+
 def test_create_app_normalizes_sqlalchemy_style_scheme(monkeypatch: pytest.MonkeyPatch) -> None:
     monkeypatch.setenv(
         "ADMIN_POSTGRES_DSN",
@@ -348,10 +345,7 @@
     assert captured["dsn"].startswith("postgresql://")
 
 
-<<<<<<< HEAD
-=======
-
->>>>>>> 68d58f11
+
 def test_create_app_normalizes_postgresql_scheme_casing(monkeypatch: pytest.MonkeyPatch) -> None:
     monkeypatch.setenv(
         "ADMIN_POSTGRES_DSN",
@@ -389,32 +383,12 @@
 
 def test_create_app_rejects_unsupported_admin_dsn(monkeypatch: pytest.MonkeyPatch) -> None:
     monkeypatch.setenv("ADMIN_POSTGRES_DSN", "mysql://example.com/admin")
-<<<<<<< HEAD
+
 
     with pytest.raises(RuntimeError, match="requires a Postgres/Timescale DSN"):
         app_module.create_app(session_store=InMemorySessionStore())
 
-=======
-
-    with pytest.raises(RuntimeError, match="requires a Postgres/Timescale DSN"):
-        app_module.create_app(session_store=InMemorySessionStore())
-
-
-def test_create_app_rejects_blank_admin_dsn(monkeypatch: pytest.MonkeyPatch) -> None:
-    monkeypatch.setenv("ADMIN_POSTGRES_DSN", "   ")
-
-    with pytest.raises(RuntimeError, match="requires a DSN with an explicit scheme"):
-        app_module.create_app(session_store=InMemorySessionStore())
-
-
-def test_create_app_rejects_unsupported_admin_dsn(monkeypatch: pytest.MonkeyPatch) -> None:
-    monkeypatch.setenv("ADMIN_POSTGRES_DSN", "mysql://example.com/admin")
-
-    with pytest.raises(RuntimeError, match="requires a Postgres/Timescale DSN"):
-        app_module.create_app(session_store=InMemorySessionStore())
-
-
->>>>>>> 68d58f11
+
 
 def test_create_app_rejects_blank_admin_dsn(monkeypatch: pytest.MonkeyPatch) -> None:
     monkeypatch.setenv("ADMIN_POSTGRES_DSN", "   ")
