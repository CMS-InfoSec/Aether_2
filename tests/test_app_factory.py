--- conflicted
+++ resolved
@@ -296,10 +296,7 @@
     assert captured["dsn"].startswith("postgresql://")
 
 
-<<<<<<< HEAD
-=======
-
->>>>>>> b730edc4
+
 def test_create_app_normalizes_sqlalchemy_style_scheme(monkeypatch: pytest.MonkeyPatch) -> None:
     monkeypatch.setenv(
         "ADMIN_POSTGRES_DSN",
@@ -322,7 +319,7 @@
     assert captured["dsn"].startswith("postgresql://")
 
 
-<<<<<<< HEAD
+
 def test_create_app_normalizes_postgresql_scheme_casing(monkeypatch: pytest.MonkeyPatch) -> None:
     monkeypatch.setenv(
         "ADMIN_POSTGRES_DSN",
@@ -345,8 +342,6 @@
     assert captured["dsn"] == "postgresql://tenant:pass@example.com/admin?sslmode=require"
 
 
-=======
->>>>>>> b730edc4
 def test_create_app_requires_dsn_when_not_explicit(monkeypatch: pytest.MonkeyPatch) -> None:
     monkeypatch.delenv("ADMIN_POSTGRES_DSN", raising=False)
     monkeypatch.delenv("ADMIN_DATABASE_DSN", raising=False)
@@ -365,7 +360,7 @@
         app_module.create_app(session_store=InMemorySessionStore())
 
 
-<<<<<<< HEAD
+
 def test_create_app_rejects_blank_admin_dsn(monkeypatch: pytest.MonkeyPatch) -> None:
     monkeypatch.setenv("ADMIN_POSTGRES_DSN", "   ")
 
@@ -373,8 +368,6 @@
         app_module.create_app(session_store=InMemorySessionStore())
 
 
-=======
->>>>>>> b730edc4
 def test_create_app_requires_session_store_dsn(monkeypatch: pytest.MonkeyPatch) -> None:
     monkeypatch.delenv("SESSION_REDIS_URL", raising=False)
     monkeypatch.delenv("SESSION_STORE_URL", raising=False)
