from __future__ import annotations

import os
import sys
import types

import pytest
from fastapi import APIRouter


def _install_package(name: str) -> types.ModuleType:
    module = types.ModuleType(name)
    module.__path__ = []  # type: ignore[attr-defined]
    sys.modules[name] = module
    return module


def _install_module(name: str, module: types.ModuleType) -> None:
    sys.modules[name] = module
    package_name, _, attr = name.rpartition(".")
    if package_name:
        package = sys.modules.setdefault(package_name, _install_package(package_name))
        setattr(package, attr, module)


# Stub audit mode wiring to avoid pulling optional dependencies during import.
audit_mode = types.ModuleType("audit_mode")

def _configure_audit_mode(app) -> None:  # pragma: no cover - behaviour not under test
    app.audit_mode_configured = True

audit_mode.configure_audit_mode = _configure_audit_mode  # type: ignore[attr-defined]
_install_module("audit_mode", audit_mode)


# Minimal accounts service stub.
accounts_service = types.ModuleType("accounts.service")


class _StubAccountsService:
    def __init__(self, recorder) -> None:  # pragma: no cover - behaviour not under test
        self.recorder = recorder


accounts_service.AccountsService = _StubAccountsService  # type: ignore[attr-defined]
_install_module("accounts.service", accounts_service)


# Minimal auth routing stub.
auth_routes = types.ModuleType("auth.routes")

def _get_auth_service():  # pragma: no cover - overridden in create_app
    raise RuntimeError("dependency override not configured")


auth_routes.get_auth_service = _get_auth_service  # type: ignore[attr-defined]
auth_routes.router = APIRouter()
_install_module("auth.routes", auth_routes)


# Authentication service primitives for the application factory.
auth_service_module = types.ModuleType("auth.service")


class AdminRepositoryProtocol:  # pragma: no cover - structural stub
    pass


class AdminAccount:
    def __init__(
        self,
        *,
        admin_id: str,
        email: str,
        password_hash: str,
        mfa_secret: str,
        allowed_ips: set[str] | None = None,
    ) -> None:
        self.admin_id = admin_id
        self.email = email
        self.password_hash = password_hash
        self.mfa_secret = mfa_secret
        self.allowed_ips = allowed_ips


def hash_password(password: str) -> str:
    return f"hashed::{password}"


class InMemoryAdminRepository(AdminRepositoryProtocol):
    def __init__(self) -> None:
        self._admins: dict[str, object] = {}

    def add(self, admin) -> None:  # pragma: no cover - behaviour not under test
        self._admins[getattr(admin, "email", "")] = admin

    def delete(self, email: str) -> None:  # pragma: no cover - behaviour not under test
        self._admins.pop(email, None)

    def get_by_email(self, email: str):  # pragma: no cover - behaviour not under test
        return self._admins.get(email)


class SessionStoreProtocol:  # pragma: no cover - structural stub
    pass


class InMemorySessionStore(SessionStoreProtocol):
    def __init__(self, ttl_minutes: int = 60) -> None:
        self.ttl_minutes = ttl_minutes
        self._sessions: dict[str, object] = {}

    def create(self, admin_id: str):  # pragma: no cover - behaviour not under test
        token = f"token-{admin_id}"
        session = types.SimpleNamespace(token=token, admin_id=admin_id)
        self._sessions[token] = session
        return session

    def get(self, token: str):  # pragma: no cover - behaviour not under test
        return self._sessions.get(token)


class RedisSessionStore(SessionStoreProtocol):  # pragma: no cover - structural stub
    def __init__(self, client, ttl_minutes: int = 60) -> None:
        self.client = client
        self.ttl_minutes = ttl_minutes


def build_session_store_from_url(redis_url: str, *, ttl_minutes: int = 60) -> RedisSessionStore:
    return RedisSessionStore(client={"url": redis_url}, ttl_minutes=ttl_minutes)


class PostgresAdminRepository(AdminRepositoryProtocol):
    def __init__(self, dsn: str) -> None:  # pragma: no cover - behaviour not under test
        self.dsn = dsn


class AuthService:
    def __init__(self, repository: AdminRepositoryProtocol, sessions: SessionStoreProtocol) -> None:
        self.repository = repository
        self.sessions = sessions


# Backwards-compatible aliases used by the application module.
AdminRepository = InMemoryAdminRepository
SessionStore = InMemorySessionStore

auth_service_module.AdminRepositoryProtocol = AdminRepositoryProtocol  # type: ignore[attr-defined]
auth_service_module.InMemoryAdminRepository = InMemoryAdminRepository  # type: ignore[attr-defined]
auth_service_module.AdminAccount = AdminAccount  # type: ignore[attr-defined]
auth_service_module.hash_password = hash_password  # type: ignore[attr-defined]
auth_service_module.PostgresAdminRepository = PostgresAdminRepository  # type: ignore[attr-defined]
auth_service_module.AuthService = AuthService  # type: ignore[attr-defined]
auth_service_module.SessionStoreProtocol = SessionStoreProtocol  # type: ignore[attr-defined]
auth_service_module.InMemorySessionStore = InMemorySessionStore  # type: ignore[attr-defined]
auth_service_module.RedisSessionStore = RedisSessionStore  # type: ignore[attr-defined]
auth_service_module.build_session_store_from_url = build_session_store_from_url  # type: ignore[attr-defined]
auth_service_module.SessionStore = SessionStore  # type: ignore[attr-defined]
_install_module("auth.service", auth_service_module)


# Metrics wiring.
metrics_module = types.ModuleType("metrics")


def setup_metrics(app, *, service_name: str) -> None:  # pragma: no cover - behaviour not under test
    app.metrics_service_name = service_name


metrics_module.setup_metrics = setup_metrics  # type: ignore[attr-defined]
_install_module("metrics", metrics_module)


# Alerting stubs.
services_pkg = _install_package("services")

alert_manager_module = types.ModuleType("services.alert_manager")

def setup_alerting(app, *, alertmanager_url=None) -> None:  # pragma: no cover - behaviour not under test
    app.alertmanager_url = alertmanager_url


alert_manager_module.setup_alerting = setup_alerting  # type: ignore[attr-defined]
_install_module("services.alert_manager", alert_manager_module)

alerts_pkg = _install_package("services.alerts")
alert_dedupe_module = types.ModuleType("services.alerts.alert_dedupe")
alert_dedupe_module.router = APIRouter()

def setup_alert_dedupe(app, *, alertmanager_url=None) -> None:  # pragma: no cover - behaviour not under test
    app.alert_dedupe_url = alertmanager_url


alert_dedupe_module.setup_alert_dedupe = setup_alert_dedupe  # type: ignore[attr-defined]
_install_module("services.alerts.alert_dedupe", alert_dedupe_module)


# Shared audit primitives.
shared_pkg = _install_package("shared")
shared_audit_module = types.ModuleType("shared.audit")


class AuditLogStore:  # pragma: no cover - structural stub
    pass


class TimescaleAuditLogger:  # pragma: no cover - structural stub
    def __init__(self, store: AuditLogStore) -> None:
        self.store = store


class SensitiveActionRecorder:  # pragma: no cover - structural stub
    def __init__(self, logger: TimescaleAuditLogger) -> None:
        self.logger = logger


shared_audit_module.AuditLogStore = AuditLogStore  # type: ignore[attr-defined]
shared_audit_module.TimescaleAuditLogger = TimescaleAuditLogger  # type: ignore[attr-defined]
shared_audit_module.SensitiveActionRecorder = SensitiveActionRecorder  # type: ignore[attr-defined]
_install_module("shared.audit", shared_audit_module)

shared_correlation_module = types.ModuleType("shared.correlation")


class CorrelationIdMiddleware:  # pragma: no cover - structural stub
    pass


shared_correlation_module.CorrelationIdMiddleware = CorrelationIdMiddleware  # type: ignore[attr-defined]
_install_module("shared.correlation", shared_correlation_module)

shared_session_config_module = types.ModuleType("shared.session_config")


def load_session_ttl_minutes(*, env=None, default: int = 60):  # pragma: no cover - helper stub
    source = env or os.environ
    raw = source.get("SESSION_TTL_MINUTES")
    if raw is None:
        if default <= 0:
            raise RuntimeError("Session TTL default must be a positive integer.")
        return default
    value = str(raw).strip()
    if not value:
        raise RuntimeError("SESSION_TTL_MINUTES must be a positive integer representing minutes.")
    try:
        ttl = int(value)
    except ValueError as exc:  # pragma: no cover - behaviour not under test
        raise RuntimeError("SESSION_TTL_MINUTES must be a positive integer representing minutes.") from exc
    if ttl <= 0:
        raise RuntimeError("SESSION_TTL_MINUTES must be a positive integer representing minutes.")
    return ttl


shared_session_config_module.load_session_ttl_minutes = load_session_ttl_minutes  # type: ignore[attr-defined]
_install_module("shared.session_config", shared_session_config_module)


# Scaling controller infrastructure.
scaling_controller_module = types.ModuleType("scaling_controller")


class _ScalingController:
    async def start(self) -> None:  # pragma: no cover - behaviour not under test
        return None

    async def stop(self) -> None:  # pragma: no cover - behaviour not under test
        return None


def build_scaling_controller_from_env() -> _ScalingController:
    return _ScalingController()


def configure_scaling_controller(controller: _ScalingController) -> None:  # pragma: no cover - behaviour not under test
    controller.configured = True


scaling_controller_module.build_scaling_controller_from_env = build_scaling_controller_from_env  # type: ignore[attr-defined]
scaling_controller_module.configure_scaling_controller = configure_scaling_controller  # type: ignore[attr-defined]
scaling_controller_module.router = APIRouter()
_install_module("scaling_controller", scaling_controller_module)


import app as app_module


def test_create_app_uses_postgres_repository_when_dsn(monkeypatch: pytest.MonkeyPatch) -> None:
    monkeypatch.setenv("ADMIN_POSTGRES_DSN", "postgresql://example.com/admin")

    created: dict[str, str] = {}

    class DummyPostgresRepository(app_module.InMemoryAdminRepository):
        def __init__(self, dsn: str) -> None:
            super().__init__()
            created["dsn"] = dsn

    monkeypatch.setattr(app_module, "PostgresAdminRepository", DummyPostgresRepository)

    session_store = InMemorySessionStore()
    application = app_module.create_app(session_store=session_store)

    assert isinstance(application.state.admin_repository, DummyPostgresRepository)
    assert created["dsn"] == "postgresql://example.com/admin"


def test_create_app_normalizes_timescale_scheme(monkeypatch: pytest.MonkeyPatch) -> None:
    monkeypatch.setenv("ADMIN_POSTGRES_DSN", "timescale://tenant:pass@example.com/admin")

    captured: dict[str, str] = {}

    class DummyPostgresRepository(app_module.InMemoryAdminRepository):
        def __init__(self, dsn: str) -> None:
            super().__init__()
            captured["dsn"] = dsn

    monkeypatch.setattr(app_module, "PostgresAdminRepository", DummyPostgresRepository)

    session_store = InMemorySessionStore()
    application = app_module.create_app(session_store=session_store)

    assert isinstance(application.state.admin_repository, DummyPostgresRepository)
    assert captured["dsn"].startswith("postgresql://")


<<<<<<< HEAD
=======

>>>>>>> 2e0ef8fb
def test_create_app_normalizes_sqlalchemy_style_scheme(monkeypatch: pytest.MonkeyPatch) -> None:
    monkeypatch.setenv(
        "ADMIN_POSTGRES_DSN",
        "postgresql+psycopg://tenant:pass@example.com/admin",
    )

    captured: dict[str, str] = {}

    class DummyPostgresRepository(app_module.InMemoryAdminRepository):
        def __init__(self, dsn: str) -> None:
            super().__init__()
            captured["dsn"] = dsn

    monkeypatch.setattr(app_module, "PostgresAdminRepository", DummyPostgresRepository)

    session_store = InMemorySessionStore()
    application = app_module.create_app(session_store=session_store)

    assert isinstance(application.state.admin_repository, DummyPostgresRepository)
    assert captured["dsn"].startswith("postgresql://")


<<<<<<< HEAD
=======

>>>>>>> 2e0ef8fb
def test_create_app_normalizes_postgresql_scheme_casing(monkeypatch: pytest.MonkeyPatch) -> None:
    monkeypatch.setenv(
        "ADMIN_POSTGRES_DSN",
        "  PostgreSQL://tenant:pass@example.com/admin?sslmode=require  ",
    )

    captured: dict[str, str] = {}

    class DummyPostgresRepository(app_module.InMemoryAdminRepository):
        def __init__(self, dsn: str) -> None:
            super().__init__()
            captured["dsn"] = dsn

    monkeypatch.setattr(app_module, "PostgresAdminRepository", DummyPostgresRepository)

    session_store = InMemorySessionStore()
    application = app_module.create_app(session_store=session_store)

    assert isinstance(application.state.admin_repository, DummyPostgresRepository)
    assert captured["dsn"] == "postgresql://tenant:pass@example.com/admin?sslmode=require"


def test_create_app_requires_dsn_when_not_explicit(monkeypatch: pytest.MonkeyPatch) -> None:
    monkeypatch.delenv("ADMIN_POSTGRES_DSN", raising=False)
    monkeypatch.delenv("ADMIN_DATABASE_DSN", raising=False)
    monkeypatch.delenv("ADMIN_DB_DSN", raising=False)

    repository = app_module.InMemoryAdminRepository()
    application = app_module.create_app(
        admin_repository=repository, session_store=InMemorySessionStore()
    )

    assert application.state.admin_repository is repository


def test_create_app_rejects_unsupported_admin_dsn(monkeypatch: pytest.MonkeyPatch) -> None:
    monkeypatch.setenv("ADMIN_POSTGRES_DSN", "mysql://example.com/admin")

    with pytest.raises(RuntimeError, match="requires a Postgres/Timescale DSN"):
        app_module.create_app(session_store=InMemorySessionStore())


def test_create_app_rejects_blank_admin_dsn(monkeypatch: pytest.MonkeyPatch) -> None:
    monkeypatch.setenv("ADMIN_POSTGRES_DSN", "   ")

    with pytest.raises(RuntimeError, match="requires a DSN with an explicit scheme"):
        app_module.create_app(session_store=InMemorySessionStore())


def test_create_app_rejects_unsupported_admin_dsn(monkeypatch: pytest.MonkeyPatch) -> None:
    monkeypatch.setenv("ADMIN_POSTGRES_DSN", "mysql://example.com/admin")

    with pytest.raises(RuntimeError, match="requires a Postgres/Timescale DSN"):
        app_module.create_app(session_store=InMemorySessionStore())



def test_create_app_rejects_blank_admin_dsn(monkeypatch: pytest.MonkeyPatch) -> None:
    monkeypatch.setenv("ADMIN_POSTGRES_DSN", "   ")

    with pytest.raises(RuntimeError, match="requires a DSN with an explicit scheme"):
        app_module.create_app(session_store=InMemorySessionStore())


def test_create_app_requires_session_store_dsn(monkeypatch: pytest.MonkeyPatch) -> None:
    monkeypatch.delenv("SESSION_REDIS_URL", raising=False)
    monkeypatch.delenv("SESSION_STORE_URL", raising=False)
    monkeypatch.delenv("SESSION_BACKEND_DSN", raising=False)

    with pytest.raises(RuntimeError, match="Session store misconfigured"):
        app_module.create_app(admin_repository=app_module.InMemoryAdminRepository())


def test_create_app_rejects_non_integer_session_ttl(monkeypatch: pytest.MonkeyPatch) -> None:
    monkeypatch.setenv("SESSION_REDIS_URL", "memory://admin-platform-test")
    monkeypatch.setenv("SESSION_TTL_MINUTES", "not-a-number")

    with pytest.raises(RuntimeError, match="SESSION_TTL_MINUTES must be a positive integer"):
        app_module.create_app(admin_repository=app_module.InMemoryAdminRepository())


def test_create_app_rejects_non_positive_session_ttl(monkeypatch: pytest.MonkeyPatch) -> None:
    monkeypatch.setenv("SESSION_REDIS_URL", "memory://admin-platform-test")
    monkeypatch.setenv("SESSION_TTL_MINUTES", "0")

    with pytest.raises(RuntimeError, match="SESSION_TTL_MINUTES must be a positive integer"):
        app_module.create_app(admin_repository=app_module.InMemoryAdminRepository())


def test_create_app_rejects_blank_session_store_url(monkeypatch: pytest.MonkeyPatch) -> None:
    monkeypatch.setenv("SESSION_REDIS_URL", "   ")

    with pytest.raises(RuntimeError, match="Session store misconfigured"):
        app_module.create_app(admin_repository=app_module.InMemoryAdminRepository())
<|MERGE_RESOLUTION|>--- conflicted
+++ resolved
@@ -322,10 +322,7 @@
     assert captured["dsn"].startswith("postgresql://")
 
 
-<<<<<<< HEAD
-=======
-
->>>>>>> 2e0ef8fb
+
 def test_create_app_normalizes_sqlalchemy_style_scheme(monkeypatch: pytest.MonkeyPatch) -> None:
     monkeypatch.setenv(
         "ADMIN_POSTGRES_DSN",
@@ -348,10 +345,7 @@
     assert captured["dsn"].startswith("postgresql://")
 
 
-<<<<<<< HEAD
-=======
-
->>>>>>> 2e0ef8fb
+
 def test_create_app_normalizes_postgresql_scheme_casing(monkeypatch: pytest.MonkeyPatch) -> None:
     monkeypatch.setenv(
         "ADMIN_POSTGRES_DSN",
