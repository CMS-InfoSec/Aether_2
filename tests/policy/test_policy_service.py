--- conflicted
+++ resolved
@@ -127,8 +127,4 @@
 
     response = client.get("/metrics")
 
-<<<<<<< HEAD
     assert response.status_code == 200
-=======
-    assert response.status_code == 200
->>>>>>> d8f01c5d
