from __future__ import annotations

import pytest
from fastapi.testclient import TestClient

<<<<<<< HEAD
from services.common.security import ADMIN_ACCOUNTS
=======
from services.common.adapters import RedisFeastAdapter
from services.common.security import ADMIN_ACCOUNTS as SERVICE_ADMIN_ACCOUNTS
import services.fees.main as fees_main
>>>>>>> 973b6159
from services.fees.main import app
from services.universe.repository import UniverseRepository

<<<<<<< HEAD

@pytest.fixture(autouse=True)
def reset_universe_repository() -> None:
    UniverseRepository.reset()
    yield
    UniverseRepository.reset()
=======
ADMIN_ACCOUNTS = sorted(SERVICE_ADMIN_ACCOUNTS)
>>>>>>> 973b6159


@pytest.fixture(name="client")
def client_fixture() -> TestClient:
    return TestClient(app)


@pytest.mark.parametrize("account_id", sorted(ADMIN_ACCOUNTS))
def test_get_effective_fees_allows_admin_accounts(client: TestClient, account_id: str) -> None:
    UniverseRepository.seed_fee_overrides(
        {
            "default": {"currency": "USD", "maker": 0.05, "taker": 0.1},
        }
    )

    response = client.get(
        "/fees/effective",
        params={"isolation_segment": "seg-fees", "fee_tier": "standard"},
        headers={"X-Account-ID": account_id},
    )

    assert response.status_code == 200
    body = response.json()
    assert body["account_id"] == account_id
    assert set(body.keys()) == {"account_id", "effective_from", "fee"}
<<<<<<< HEAD
    assert body["fee"]["currency"] == "USD"
    assert body["fee"]["maker"] == pytest.approx(0.05)
    assert body["fee"]["taker"] == pytest.approx(0.1)
=======
    assert set(body["fee"].keys()) == {"currency", "maker", "taker"}
>>>>>>> 973b6159


def test_get_effective_fees_rejects_non_admin(client: TestClient) -> None:
    response = client.get(
        "/fees/effective",
        params={"isolation_segment": "seg-fees", "fee_tier": "standard"},
        headers={"X-Account-ID": "guest"},
    )

    assert response.status_code == 403


def test_get_effective_fees_uses_repository_override(monkeypatch, client: TestClient) -> None:
    class StubRepository:
        def __init__(self) -> None:
            self.fee_override_calls: list[str] = []

        def approved_universe(self) -> list[str]:
            return []

        def fee_override(self, instrument: str) -> dict[str, float | str] | None:
            self.fee_override_calls.append(instrument)
            return {"currency": "USD", "maker": 0.5, "taker": 0.8}

    instances: list[StubRepository] = []

    def factory(account_id: str, repository: StubRepository | None = None) -> RedisFeastAdapter:
        repo = repository or StubRepository()
        instances.append(repo)
        return RedisFeastAdapter(account_id=account_id, repository=repo)

    monkeypatch.setattr(fees_main, "RedisFeastAdapter", factory)

    response = client.get(
        "/fees/effective",
        params={"isolation_segment": "seg-fees", "fee_tier": "standard"},
        headers={"X-Account-Id": "admin-eu"},
    )

    assert response.status_code == 200
    assert instances
    stub_repo = instances[-1]
    assert stub_repo.fee_override_calls == ["default"]
    body = response.json()
    assert body["fee"]["maker"] == 0.5
    assert body["fee"]["taker"] == 0.8<|MERGE_RESOLUTION|>--- conflicted
+++ resolved
@@ -3,26 +3,20 @@
 import pytest
 from fastapi.testclient import TestClient
 
-<<<<<<< HEAD
+
 from services.common.security import ADMIN_ACCOUNTS
-=======
-from services.common.adapters import RedisFeastAdapter
-from services.common.security import ADMIN_ACCOUNTS as SERVICE_ADMIN_ACCOUNTS
-import services.fees.main as fees_main
->>>>>>> 973b6159
+
 from services.fees.main import app
 from services.universe.repository import UniverseRepository
 
-<<<<<<< HEAD
+
 
 @pytest.fixture(autouse=True)
 def reset_universe_repository() -> None:
     UniverseRepository.reset()
     yield
     UniverseRepository.reset()
-=======
-ADMIN_ACCOUNTS = sorted(SERVICE_ADMIN_ACCOUNTS)
->>>>>>> 973b6159
+
 
 
 @pytest.fixture(name="client")
@@ -48,13 +42,11 @@
     body = response.json()
     assert body["account_id"] == account_id
     assert set(body.keys()) == {"account_id", "effective_from", "fee"}
-<<<<<<< HEAD
+
     assert body["fee"]["currency"] == "USD"
     assert body["fee"]["maker"] == pytest.approx(0.05)
     assert body["fee"]["taker"] == pytest.approx(0.1)
-=======
-    assert set(body["fee"].keys()) == {"currency", "maker", "taker"}
->>>>>>> 973b6159
+
 
 
 def test_get_effective_fees_rejects_non_admin(client: TestClient) -> None:
