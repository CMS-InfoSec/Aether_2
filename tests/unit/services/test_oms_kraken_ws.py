from __future__ import annotations

import asyncio
import sys
import time
import types
from decimal import Decimal

import pytest

_websockets_stub = types.ModuleType("websockets")

_fastapi_stub = types.ModuleType("fastapi")


class _DummyFastAPI:
    def __init__(self, *args: object, **kwargs: object) -> None:
        pass


class _DummyRequest:
    pass


class _DummyResponse:
    pass


class _DummyWebSocketProtocol:
    pass


class _DummyWebSocketException(Exception):
    pass


async def _connect_stub(*args: object, **kwargs: object) -> _DummyWebSocketProtocol:
    return _DummyWebSocketProtocol()


_websockets_stub.connect = _connect_stub  # type: ignore[attr-defined]
_websockets_stub.WebSocketClientProtocol = _DummyWebSocketProtocol  # type: ignore[attr-defined]

_websocket_exceptions = types.ModuleType("websockets.exceptions")
_websocket_exceptions.WebSocketException = _DummyWebSocketException

sys.modules.setdefault("websockets", _websockets_stub)
sys.modules.setdefault("websockets.exceptions", _websocket_exceptions)
_fastapi_stub.FastAPI = _DummyFastAPI  # type: ignore[attr-defined]
_fastapi_stub.Request = _DummyRequest  # type: ignore[attr-defined]
_fastapi_stub.Response = _DummyResponse  # type: ignore[attr-defined]
sys.modules.setdefault("fastapi", _fastapi_stub)
_starlette_stub = types.ModuleType("starlette")
_starlette_middleware_stub = types.ModuleType("starlette.middleware")
_starlette_middleware_base_stub = types.ModuleType("starlette.middleware.base")


class _DummyBaseHTTPMiddleware:
    def __init__(self, *args: object, **kwargs: object) -> None:
        pass


_starlette_middleware_base_stub.BaseHTTPMiddleware = _DummyBaseHTTPMiddleware  # type: ignore[attr-defined]
sys.modules.setdefault("starlette", _starlette_stub)
sys.modules.setdefault("starlette.middleware", _starlette_middleware_stub)
sys.modules.setdefault("starlette.middleware.base", _starlette_middleware_base_stub)

_aiohttp_stub = types.ModuleType("aiohttp")


class _DummyClientSession:
    def __init__(self, *args: object, **kwargs: object) -> None:
        return None

    async def close(self) -> None:  # pragma: no cover - not used in tests
        return None


class _DummyClientTimeout:
    def __init__(self, *args: object, **kwargs: object) -> None:
        return None


class _DummyClientError(Exception):
    pass


_aiohttp_stub.ClientSession = _DummyClientSession  # type: ignore[attr-defined]
_aiohttp_stub.ClientTimeout = _DummyClientTimeout  # type: ignore[attr-defined]
_aiohttp_stub.ClientError = _DummyClientError  # type: ignore[attr-defined]

sys.modules.setdefault("aiohttp", _aiohttp_stub)

from services.oms.kraken_rest import KrakenRESTClient
from services.oms.kraken_ws import KrakenWSClient, KrakenWSError


class _StubRestClient:
    def __init__(self, token: str = "rest-token", expires: float = 900.0) -> None:
        self.token = token
        self.expires = expires
        self.calls = 0

    async def websocket_token(self) -> tuple[str, float]:
        self.calls += 1
        return self.token, self.expires


class _FailingRestClient:
    async def websocket_token(self) -> tuple[str, float]:
        raise RuntimeError("boom")


class _StubGuard:
    def __init__(self) -> None:
        self.calls: list[tuple[str, str, str]] = []

    async def acquire(
        self,
        account_id: str,
        endpoint: str,
        *,
        transport: str = "rest",
        urgent: bool = False,
    ) -> None:
        self.calls.append((account_id, endpoint, transport))


def test_sign_auth_prefers_existing_token() -> None:
    async def _creds() -> dict[str, str]:
        return {"ws_token": "from-credentials"}

    rest_client = _StubRestClient()
    client = KrakenWSClient(credential_getter=_creds, rest_client=rest_client)

    async def _run() -> None:
        token = await client._sign_auth()
        assert token == "from-credentials"
        assert rest_client.calls == 0

    asyncio.run(_run())


def test_sign_auth_fetches_rest_token_without_leaking_credentials() -> None:
    api_key = "APIKEY123"
    api_secret = "SECRET456"

    async def _creds() -> dict[str, str]:
        return {"api_key": api_key, "api_secret": api_secret}

    rest_client = _StubRestClient(token="rest-generated-token")
    client = KrakenWSClient(credential_getter=_creds, rest_client=rest_client)

    async def _run() -> None:
        token = await client._sign_auth()
        assert token == "rest-generated-token"
        assert api_key not in token
        assert api_secret not in token
        assert rest_client.calls == 1

    asyncio.run(_run())


def test_sign_auth_rest_failure_raises() -> None:
    async def _creds() -> dict[str, str]:
        return {}

    client = KrakenWSClient(credential_getter=_creds, rest_client=_FailingRestClient())

    async def _run() -> None:
        with pytest.raises(KrakenWSError):
            await client._sign_auth()

    asyncio.run(_run())


<<<<<<< HEAD
def test_ack_from_payload_preserves_decimal_precision() -> None:
    async def _creds() -> dict[str, str]:
        return {}

    client = KrakenWSClient(credential_getter=_creds)

    payload = {
        "result": {
            "txid": "ABC123",
            "status": "filled",
            "filled": "0.123456789",  # 9 decimal places
            "avg_price": "12345.67890123",  # high precision price
        }
    }

    ack = client._ack_from_payload(payload)

    assert isinstance(ack.filled_qty, Decimal)
    assert isinstance(ack.avg_price, Decimal)
    assert ack.filled_qty == Decimal("0.123456789")
    assert ack.avg_price == Decimal("12345.67890123")


def test_rest_parse_response_preserves_decimal_precision() -> None:
    async def _creds() -> dict[str, str]:
        return {}

    client = KrakenRESTClient(credential_getter=_creds)

    payload = {
        "result": {
            "txid": ["XYZ987"],
            "status": "ok",
            "filled": "0.000000123456789",  # 15 decimal places
            "avg_price": "98765.432109876",  # high precision price
        }
    }

    ack = client._parse_response(payload)

    assert isinstance(ack.filled_qty, Decimal)
    assert isinstance(ack.avg_price, Decimal)
    assert ack.filled_qty == Decimal("0.000000123456789")
    assert ack.avg_price == Decimal("98765.432109876")
=======
def test_sign_auth_caches_rest_token_until_expiry() -> None:
    async def _creds() -> dict[str, str]:
        return {"api_key": "api", "api_secret": "secret"}

    rest_client = _StubRestClient(token="rest-generated-token", expires=120.0)
    guard = _StubGuard()
    client = KrakenWSClient(
        credential_getter=_creds,
        rest_client=rest_client,
        rate_limit_guard=guard,
        account_id="acct-1",
    )

    async def _run() -> None:
        first = await client._sign_auth()
        assert first == "rest-generated-token"
        assert rest_client.calls == 1
        assert guard.calls == [("acct-1", "websocket_token", "rest")]

        second = await client._sign_auth()
        assert second == first
        assert rest_client.calls == 1

        client._ws_token_expiry = time.monotonic() - 1

        third = await client._sign_auth()
        assert third == first
        assert rest_client.calls == 2
        assert guard.calls[-1] == ("acct-1", "websocket_token", "rest")

    asyncio.run(_run())
>>>>>>> 1c43287b
<|MERGE_RESOLUTION|>--- conflicted
+++ resolved
@@ -174,7 +174,7 @@
     asyncio.run(_run())
 
 
-<<<<<<< HEAD
+
 def test_ack_from_payload_preserves_decimal_precision() -> None:
     async def _creds() -> dict[str, str]:
         return {}
@@ -219,36 +219,3 @@
     assert isinstance(ack.avg_price, Decimal)
     assert ack.filled_qty == Decimal("0.000000123456789")
     assert ack.avg_price == Decimal("98765.432109876")
-=======
-def test_sign_auth_caches_rest_token_until_expiry() -> None:
-    async def _creds() -> dict[str, str]:
-        return {"api_key": "api", "api_secret": "secret"}
-
-    rest_client = _StubRestClient(token="rest-generated-token", expires=120.0)
-    guard = _StubGuard()
-    client = KrakenWSClient(
-        credential_getter=_creds,
-        rest_client=rest_client,
-        rate_limit_guard=guard,
-        account_id="acct-1",
-    )
-
-    async def _run() -> None:
-        first = await client._sign_auth()
-        assert first == "rest-generated-token"
-        assert rest_client.calls == 1
-        assert guard.calls == [("acct-1", "websocket_token", "rest")]
-
-        second = await client._sign_auth()
-        assert second == first
-        assert rest_client.calls == 1
-
-        client._ws_token_expiry = time.monotonic() - 1
-
-        third = await client._sign_auth()
-        assert third == first
-        assert rest_client.calls == 2
-        assert guard.calls[-1] == ("acct-1", "websocket_token", "rest")
-
-    asyncio.run(_run())
->>>>>>> 1c43287b
