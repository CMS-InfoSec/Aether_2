--- conflicted
+++ resolved
@@ -260,16 +260,14 @@
     asyncio.run(_run())
 
 
-<<<<<<< HEAD
+
 def test_ensure_connected_uses_transport_factory() -> None:
-=======
-def test_ack_from_payload_preserves_decimal_precision() -> None:
->>>>>>> b804aa1e
+
     async def _creds() -> dict[str, str]:
         return {}
 
     client = KrakenWSClient(credential_getter=_creds)
-<<<<<<< HEAD
+
 
     calls: list[tuple[str, dict[str, str]]] = []
     created_transport: list[object] = []
@@ -320,46 +318,6 @@
         await asyncio.sleep(0)
 
         assert len(calls) == 1
-=======
-    payload = {
-        "status": "ok",
-        "txid": ["TX123"],
-        "result": {
-            "filled": "0.123456789012",
-            "avg_price": "12345.6789012345",
-        },
-    }
-
-    ack = client._ack_from_payload(payload)
-
-    assert ack.filled_qty == Decimal("0.123456789012")
-    assert ack.avg_price == Decimal("12345.6789012345")
-    assert str(ack.filled_qty) == "0.123456789012"
-    assert str(ack.avg_price) == "12345.6789012345"
-
-
-def test_publish_state_preserves_decimal_precision() -> None:
-    async def _creds() -> dict[str, str]:
-        return {}
-
-    client = KrakenWSClient(credential_getter=_creds)
-
-    async def _run() -> None:
-        data = {
-            "clientOrderId": "CID-1",
-            "order_id": "EX-1",
-            "status": "filled",
-            "filled": "0.000000123456789",
-            "avg_price": "98765.4321098765",
-        }
-
-        await client._publish_state(data)
-        state = await client._queue.get()
-
-        assert state.filled_qty == Decimal("0.000000123456789")
-        assert state.avg_price == Decimal("98765.4321098765")
-        assert format(state.filled_qty, "f") == "0.000000123456789"
-        assert format(state.avg_price, "f") == "98765.4321098765"
->>>>>>> b804aa1e
-
-    asyncio.run(_run())
+
+
+    asyncio.run(_run())
