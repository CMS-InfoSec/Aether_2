from __future__ import annotations


import pytest

from services.common.adapters import TimescaleAdapter



@pytest.fixture(autouse=True)
def reset_timescale() -> None:
    TimescaleAdapter.reset()
    TimescaleAdapter.reset_rotation_state()
    yield

    TimescaleAdapter.reset()
    TimescaleAdapter.reset_rotation_state()



def test_record_daily_usage_accumulates() -> None:
    adapter = TimescaleAdapter(account_id="admin-eu")

    adapter.record_daily_usage(1_000.0, 250.0)
    snapshot = adapter.record_daily_usage(500.0, 125.0)

    assert snapshot["loss"] == pytest.approx(1_500.0)
    assert snapshot["fee"] == pytest.approx(375.0)

    current = adapter.get_daily_usage()
    assert current == snapshot


def test_instrument_exposure_tracks_notional() -> None:
    adapter = TimescaleAdapter(account_id="admin-eu")

    adapter.record_instrument_exposure("BTC-USD", 10_000.0)
    updated = adapter.record_instrument_exposure("BTC-USD", 5_000.0)

    assert updated == pytest.approx(15_000.0)
    assert adapter.instrument_exposure("BTC-USD") == pytest.approx(15_000.0)
    assert adapter.instrument_exposure("ETH-USD") == pytest.approx(0.0)


def test_record_event_publishes_to_risk_stream() -> None:
    adapter = TimescaleAdapter(account_id="admin-eu")

    adapter.record_event("test_event", {"foo": "bar"})
    events = adapter.events()

    assert events["risk"]
    event = events["risk"][0]
    assert event["type"] == "test_event"
    assert event["payload"] == {"foo": "bar"}
    assert "timestamp" in event


def test_credential_rotation_status_round_trip() -> None:
    adapter = TimescaleAdapter(account_id="admin-eu")

    record = adapter.record_credential_rotation(secret_name="kraken-keys-admin-eu")
    status = adapter.credential_rotation_status()

    assert status == record
<<<<<<< HEAD
    assert set(status.keys()) == {"secret_name", "created_at", "rotated_at"}
    assert status["created_at"] == status["rotated_at"]
=======
    assert set(record) == {"secret_name", "created_at", "rotated_at"}
    assert record["secret_name"] == "kraken-keys-admin-eu"
    assert record["created_at"] == record["rotated_at"]
>>>>>>> 8fe06a74

    TimescaleAdapter.reset_rotation_state(account_id="admin-eu")
    assert adapter.credential_rotation_status() is None


def test_risk_config_can_be_overridden_without_side_effects() -> None:
    adapter = TimescaleAdapter(account_id="admin-eu")

    default_snapshot = adapter.load_risk_config()
    adapter.update_risk_config(kill_switch=True, nav=3_000_000.0)

    updated = adapter.load_risk_config()
    assert updated["kill_switch"] is True
    assert updated["nav"] == pytest.approx(3_000_000.0)

    # Ensure copies are returned to callers
    default_snapshot["nav"] = 123.0
    reloaded = adapter.load_risk_config()
    assert reloaded["nav"] == pytest.approx(3_000_000.0)
<|MERGE_RESOLUTION|>--- conflicted
+++ resolved
@@ -62,14 +62,10 @@
     status = adapter.credential_rotation_status()
 
     assert status == record
-<<<<<<< HEAD
+
     assert set(status.keys()) == {"secret_name", "created_at", "rotated_at"}
     assert status["created_at"] == status["rotated_at"]
-=======
-    assert set(record) == {"secret_name", "created_at", "rotated_at"}
-    assert record["secret_name"] == "kraken-keys-admin-eu"
-    assert record["created_at"] == record["rotated_at"]
->>>>>>> 8fe06a74
+
 
     TimescaleAdapter.reset_rotation_state(account_id="admin-eu")
     assert adapter.credential_rotation_status() is None
