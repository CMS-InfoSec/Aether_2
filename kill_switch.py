"""FastAPI endpoint for triggering an immediate trading kill switch."""
from __future__ import annotations

import logging
from datetime import datetime, timezone
from enum import Enum
<<<<<<< HEAD
from typing import Any, Dict, List
=======
from typing import Any, Callable, Dict, List, Optional
>>>>>>> c05501bf

from fastapi import Depends, FastAPI, HTTPException, Query, Request, status
from fastapi.responses import JSONResponse

from kill_alerts import NotificationDispatchError, dispatch_notifications
from services.common.adapters import KafkaNATSAdapter, TimescaleAdapter
from services.common.security import require_admin_account
from shared.async_utils import dispatch_async
from shared.audit_hooks import load_audit_hooks

<<<<<<< HEAD
_AUDIT_HOOKS = load_audit_hooks()
log_audit = _AUDIT_HOOKS.log
hash_ip = _AUDIT_HOOKS.hash_ip
=======
try:  # pragma: no cover - optional audit dependency
    from common.utils.audit_logger import hash_ip, log_audit
except Exception:  # pragma: no cover - degrade gracefully
    log_audit: Callable[..., None] | None = None

    def _hash_ip_passthrough(value: Optional[str]) -> Optional[str]:
        return None
>>>>>>> c05501bf

    hash_ip = _hash_ip_passthrough

app = FastAPI(title="Kill Switch Service")


LOGGER = logging.getLogger("kill_switch")


class KillSwitchReason(str, Enum):
    SPREAD_WIDENING = "spread_widening"
    LATENCY_STALL = "latency_stall"
    LOSS_CAP_BREACH = "loss_cap_breach"


_REASON_DESCRIPTIONS = {
    KillSwitchReason.SPREAD_WIDENING: "Spread widening beyond configured tolerance",
    KillSwitchReason.LATENCY_STALL: "Order gateway latency stalled",
    KillSwitchReason.LOSS_CAP_BREACH: "Daily loss cap breached",
}


def _normalize_account(account_id: str) -> str:
    """Normalize account identifiers to canonical form."""

    normalized = account_id.strip().lower()
    if not normalized:
        raise HTTPException(
            status_code=status.HTTP_400_BAD_REQUEST,
            detail="Account identifier must not be empty.",
        )
    return normalized


@app.post("/risk/kill")
def trigger_kill_switch(
    request: Request,
    account_id: str = Query(..., min_length=1),
    reason_code: KillSwitchReason = Query(KillSwitchReason.LOSS_CAP_BREACH),
    actor_account: str = Depends(require_admin_account),
) -> Dict[str, Any]:
    """Trigger the kill switch for the provided account."""

    normalized_account = _normalize_account(account_id)

    activation_ts = datetime.now(timezone.utc)
    reason_description = _REASON_DESCRIPTIONS.get(reason_code, "Kill switch engaged")

    timescale = TimescaleAdapter(account_id=normalized_account)
    timescale.set_kill_switch(
        engaged=True,
        reason=reason_description,
        actor=actor_account,
    )

    kafka = KafkaNATSAdapter(account_id=normalized_account)
    dispatch_async(
        kafka.publish(
            topic="risk.events",
            payload={
                "event": "KILL_SWITCH_TRIGGERED",
                "account_id": normalized_account,
                "actor": actor_account,
                "timestamp": activation_ts.isoformat(),
                "actions": ["CANCEL_OPEN_ORDERS", "FLATTEN_POSITIONS"],
                "reason_code": reason_code.value,
            },
        ),
        context="kill_switch.broadcast",
        logger=LOGGER,
    )

    response_status = "ok"
    http_status = status.HTTP_200_OK
    failed_channels: List[str] = []
    try:
        channels_sent: List[str] = dispatch_notifications(
            account_id=normalized_account,
            reason_code=reason_code.value,
            triggered_at=activation_ts,
            extra_metadata={"actor": actor_account},
        )
    except NotificationDispatchError as exc:
        channels_sent = list(exc.delivered)
        failed_channels = sorted(exc.failed.keys())
        response_status = "partial"
        http_status = status.HTTP_207_MULTI_STATUS
        LOGGER.error(
            "Kill switch notifications partially delivered",
            extra={"delivered": channels_sent, "failed": failed_channels},
        )

    timescale.record_kill_event(
        reason_code=reason_code.value,
        triggered_at=activation_ts,
        channels_sent=channels_sent,
    )

    if log_audit is not None:
        try:
            log_audit(
                actor=actor_account,
                action="kill_switch.triggered",
                entity=normalized_account,
                before={},
                after={
                    "reason_code": reason_code.value,
                    "reason": reason_description,
                    "channels_sent": channels_sent,
                    "failed_channels": failed_channels,
                    "triggered_at": activation_ts.isoformat(),
                },
                ip_hash=hash_ip(request.client.host if request.client else None),
            )
        except Exception:  # pragma: no cover - defensive best effort
            LOGGER.exception(
                "Failed to record audit log for kill switch activation on %s", normalized_account
            )

    response_body = {
        "status": response_status,
        "ts": activation_ts.isoformat(),
        "reason_code": reason_code.value,
        "channels_sent": channels_sent,
        "failed_channels": failed_channels,
    }

    if http_status != status.HTTP_200_OK:
        return JSONResponse(status_code=http_status, content=response_body)

    return response_body


@app.get("/risk/kill_events")
def list_kill_events(
    account_id: str | None = Query(default=None, min_length=1),
    limit: int = Query(default=20, ge=1, le=100),
    actor_account: str = Depends(require_admin_account),
) -> List[Dict[str, Any]]:
    """Return recent kill switch events for the organisation."""

    _ = actor_account  # ensure dependency is enforced without lint noise

    normalized: str | None = None
    if account_id is not None:
        normalized = _normalize_account(account_id)

    events = TimescaleAdapter.all_kill_events(account_id=normalized, limit=limit)

    response: List[Dict[str, Any]] = []
    for event in events:
        response.append(
            {
                "account_id": event["account_id"],
                "reason": event["reason"],
                "ts": event["ts"].isoformat(),
                "channels_sent": list(event.get("channels_sent", [])),
            }
        )
    return response<|MERGE_RESOLUTION|>--- conflicted
+++ resolved
@@ -4,11 +4,7 @@
 import logging
 from datetime import datetime, timezone
 from enum import Enum
-<<<<<<< HEAD
 from typing import Any, Dict, List
-=======
-from typing import Any, Callable, Dict, List, Optional
->>>>>>> c05501bf
 
 from fastapi import Depends, FastAPI, HTTPException, Query, Request, status
 from fastapi.responses import JSONResponse
@@ -19,19 +15,9 @@
 from shared.async_utils import dispatch_async
 from shared.audit_hooks import load_audit_hooks
 
-<<<<<<< HEAD
 _AUDIT_HOOKS = load_audit_hooks()
 log_audit = _AUDIT_HOOKS.log
 hash_ip = _AUDIT_HOOKS.hash_ip
-=======
-try:  # pragma: no cover - optional audit dependency
-    from common.utils.audit_logger import hash_ip, log_audit
-except Exception:  # pragma: no cover - degrade gracefully
-    log_audit: Callable[..., None] | None = None
-
-    def _hash_ip_passthrough(value: Optional[str]) -> Optional[str]:
-        return None
->>>>>>> c05501bf
 
     hash_ip = _hash_ip_passthrough
 
