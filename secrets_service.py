"""FastAPI service for managing encrypted Kraken API credentials in Kubernetes."""

from __future__ import annotations

import base64
import binascii
import json
import logging
import os
import time
from datetime import datetime, timezone
from typing import Any, Dict, Optional, Set, Tuple

import httpx
<<<<<<< HEAD
from fastapi import Depends, FastAPI, HTTPException, Query, Request, status, Header
=======
from fastapi import Depends, FastAPI, HTTPException, Header, Query, Request, status
>>>>>>> ef3950f1
from fastapi.responses import JSONResponse
from kubernetes import client, config
from kubernetes.client import ApiException
from kubernetes.config.config_exception import ConfigException
from pydantic import BaseModel, Field, validator
from cryptography.hazmat.primitives.ciphers.aead import AESGCM

try:  # pragma: no cover - optional audit dependency
    from common.utils.audit_logger import hash_ip, log_audit
except Exception:  # pragma: no cover - degrade gracefully
    log_audit = None  # type: ignore[assignment]

    def hash_ip(_: Optional[str]) -> Optional[str]:  # type: ignore[override]
        return None


LOGGER = logging.getLogger(__name__)
SECRETS_LOGGER = logging.getLogger("secrets_log")


DEFAULT_ADMIN_ACCOUNTS = {"company", "director-1", "director-2"}


def _csv_env(var_name: str, *, default: Optional[Set[str]] = None) -> Set[str]:
    raw = os.getenv(var_name, "")
    values = {item.strip() for item in raw.split(",") if item.strip()}
    if values:
        return values
    return set() if default is None else set(default)


class Settings(BaseModel):
    kubernetes_namespace: str = Field(
        default_factory=lambda: os.getenv("KRAKEN_SECRET_NAMESPACE", "default")
    )
    encryption_key_b64: str = Field(..., alias="SECRET_ENCRYPTION_KEY")
    kraken_api_url: str = Field(
        default_factory=lambda: os.getenv("KRAKEN_API_URL", "https://api.kraken.com")
    )
<<<<<<< HEAD
    authorized_tokens: Tuple[str, ...] = Field(..., alias="SECRETS_SERVICE_AUTH_TOKENS")
=======
    authorized_admins: Set[str] = Field(
        default_factory=lambda: _csv_env(
            "KRAKEN_SECRETS_ALLOWED_ADMINS", default=DEFAULT_ADMIN_ACCOUNTS
        )
    )
    service_tokens: Set[str] = Field(
        default_factory=lambda: _csv_env("KRAKEN_SECRETS_SERVICE_TOKENS")
    )
>>>>>>> ef3950f1

    class Config:
        allow_population_by_field_name = True

    @validator("authorized_tokens", pre=True)
    def _split_tokens(cls, value: Any) -> Tuple[str, ...]:  # type: ignore[override]
        if isinstance(value, str):
            tokens = [item.strip() for item in value.split(",") if item.strip()]
        elif isinstance(value, (list, tuple, set)):
            tokens = [str(item).strip() for item in value if str(item).strip()]
        else:
            raise ValueError("authorized tokens must be provided as a string or sequence")

        if not tokens:
            raise ValueError("at least one authorized token must be configured")

        return tuple(tokens)


def load_settings() -> Settings:
    secret_key = os.getenv("SECRET_ENCRYPTION_KEY")
    if not secret_key:
        raise RuntimeError("SECRET_ENCRYPTION_KEY environment variable must be set")
    tokens = os.getenv("SECRETS_SERVICE_AUTH_TOKENS")
    if not tokens:
        raise RuntimeError("SECRETS_SERVICE_AUTH_TOKENS environment variable must be set")
    return Settings(
        SECRET_ENCRYPTION_KEY=secret_key,
        SECRETS_SERVICE_AUTH_TOKENS=tokens,
    )


SETTINGS = load_settings()


def load_kubernetes_config() -> None:
    try:
        config.load_incluster_config()
        LOGGER.info("Loaded in-cluster Kubernetes configuration")
    except ConfigException:
        config.load_kube_config()
        LOGGER.info("Loaded local Kubernetes configuration")


load_kubernetes_config()


def _decode_encryption_key(key_b64: str) -> bytes:
    try:
        key = base64.b64decode(key_b64)
    except (ValueError, binascii.Error):
        raise RuntimeError("SECRET_ENCRYPTION_KEY must be valid base64")
    if len(key) not in {16, 24, 32}:
        raise RuntimeError("SECRET_ENCRYPTION_KEY must decode to 16, 24, or 32 bytes")
    return key


class SecretCipher:
    """Encrypts and decrypts payloads using AES-GCM."""

    def __init__(self, key: bytes) -> None:
        self._aesgcm = AESGCM(key)

    def encrypt(self, plaintext: bytes, associated_data: bytes) -> bytes:
        nonce = os.urandom(12)
        ciphertext = self._aesgcm.encrypt(nonce, plaintext, associated_data)
        return nonce + ciphertext

    def decrypt(self, payload: bytes, associated_data: bytes) -> bytes:
        nonce, ciphertext = payload[:12], payload[12:]
        return self._aesgcm.decrypt(nonce, ciphertext, associated_data)


CIPHER = SecretCipher(_decode_encryption_key(SETTINGS.encryption_key_b64))
AUTHORIZED_TOKENS = set(SETTINGS.authorized_tokens)


def require_authorized_caller(
    authorization: Optional[str] = Header(None, alias="Authorization")
) -> str:
    """Ensure that the caller presents a valid bearer token."""

    if not authorization:
        LOGGER.warning("Rejected request without authorization header")
        raise HTTPException(
            status_code=status.HTTP_401_UNAUTHORIZED,
            detail="Authorization header is required",
        )

    scheme, _, token = authorization.partition(" ")
    if scheme.lower() != "bearer" or not token:
        LOGGER.warning("Rejected request with malformed authorization header")
        raise HTTPException(
            status_code=status.HTTP_401_UNAUTHORIZED,
            detail="Invalid authorization header",
        )

    if token not in AUTHORIZED_TOKENS:
        LOGGER.warning("Rejected request with unauthorized token")
        raise HTTPException(
            status_code=status.HTTP_403_FORBIDDEN,
            detail="Caller is not authorized",
        )

    return token


class KrakenSecretManager:
    """Handles Kubernetes interactions for Kraken API secrets."""

    SECRET_DATA_KEY = "credentials"
    LAST_ROTATED_KEY = "aether.io/last-rotated"
    ROTATION_ACTOR_KEY = "aether.io/rotated-by"
    OMS_RELOAD_KEY = "oms.aether.io/reload"

    def __init__(self, namespace: str) -> None:
        self._namespace = namespace
        self._client = client.CoreV1Api()

    @staticmethod
    def _secret_name(account_id: str) -> str:
        return f"kraken-keys-{account_id}"

    def upsert_secret(self, account_id: str, payload: Dict[str, str], actor: str) -> Dict[str, str]:
        secret_name = self._secret_name(account_id)
        now = datetime.now(timezone.utc).isoformat()
        serialized = json.dumps(payload).encode("utf-8")
        encrypted = CIPHER.encrypt(serialized, associated_data=account_id.encode("utf-8"))
        encoded = base64.b64encode(encrypted).decode("utf-8")

        body: Dict[str, Any] = {
            "metadata": {
                "name": secret_name,
                "annotations": {
                    self.LAST_ROTATED_KEY: now,
                    self.ROTATION_ACTOR_KEY: actor,
                    self.OMS_RELOAD_KEY: now,
                },
            },
            "type": "Opaque",
            "data": {self.SECRET_DATA_KEY: encoded},
        }

        try:
            LOGGER.info("Patching secret %s for account %s", secret_name, account_id)
            self._client.patch_namespaced_secret(
                name=secret_name,
                namespace=self._namespace,
                body=body,
            )
        except ApiException as exc:
            if exc.status == 404:
                LOGGER.info("Secret %s not found; creating new secret", secret_name)
                self._client.create_namespaced_secret(namespace=self._namespace, body=body)
            else:
                LOGGER.exception("Failed to upsert secret for account %s", account_id)
                raise

        return {"secret_name": secret_name, "last_rotated": now}

    def get_secret(self, account_id: str) -> client.V1Secret:
        secret_name = self._secret_name(account_id)
        try:
            return self._client.read_namespaced_secret(secret_name, self._namespace)
        except ApiException as exc:
            if exc.status == 404:
                raise HTTPException(
                    status_code=status.HTTP_404_NOT_FOUND,
                    detail=f"Secret for account {account_id} was not found",
                )
            LOGGER.exception("Failed to read secret for account %s", account_id)
            raise

    def get_status(self, account_id: str) -> Dict[str, str]:
        secret = self.get_secret(account_id)
        annotations = secret.metadata.annotations or {}
        last_rotated = annotations.get(self.LAST_ROTATED_KEY, "")
        return {
            "secret_name": secret.metadata.name,
            "last_rotated": last_rotated,
        }

    def get_decrypted_credentials(self, account_id: str) -> Dict[str, str]:
        secret = self.get_secret(account_id)
        data = secret.data or {}
        encoded = data.get(self.SECRET_DATA_KEY)
        if not encoded:
            raise HTTPException(
                status_code=status.HTTP_500_INTERNAL_SERVER_ERROR,
                detail="Secret payload missing credentials",
            )
        try:
            encrypted = base64.b64decode(encoded)
            decrypted = CIPHER.decrypt(encrypted, associated_data=account_id.encode("utf-8"))
            return json.loads(decrypted.decode("utf-8"))
        except Exception as exc:  # noqa: BLE001
            LOGGER.exception("Failed to decrypt credentials for account %s", account_id)
            raise HTTPException(
                status_code=status.HTTP_500_INTERNAL_SERVER_ERROR,
                detail="Unable to decrypt credentials",
            ) from exc


secret_manager = KrakenSecretManager(SETTINGS.kubernetes_namespace)


class KrakenSecretRequest(BaseModel):
    account_id: str = Field(..., min_length=1)
    api_key: str = Field(..., min_length=1)
    api_secret: str = Field(..., min_length=1)
    actor: str = Field(default="unknown")


class KrakenTestRequest(BaseModel):
    account_id: str = Field(..., min_length=1)


app = FastAPI(title="Kraken Secrets Service", version="1.0.0")


def redact_secret(value: str) -> str:
    if len(value) <= 4:
        return "***"
    return f"{value[:4]}***"


def log_rotation(account_id: str, actor: str, timestamp: str) -> None:
    SECRETS_LOGGER.info(
        "kraken secret rotated",
        extra={"account_id": account_id, "actor": actor, "ts": timestamp},
    )


def sign_kraken_request(path: str, data: Dict[str, Any], api_secret: str) -> Tuple[str, str]:
    import hashlib
    import hmac
    from urllib.parse import urlencode

    post_data = urlencode(data)
    encoded = (data["nonce"] + post_data).encode()
    message = hashlib.sha256(encoded).digest()
    mac = hmac.new(base64.b64decode(api_secret), path.encode() + message, hashlib.sha512)
    signature = base64.b64encode(mac.digest()).decode()
    return post_data, signature


async def kraken_get_balance(api_key: str, api_secret: str) -> Dict[str, Any]:
    nonce = str(int(time.time() * 1000))
    path = "/0/private/Balance"
    payload = {"nonce": nonce}
    body, signature = sign_kraken_request(path, payload, api_secret)

    headers = {
        "API-Key": api_key,
        "API-Sign": signature,
        "Content-Type": "application/x-www-form-urlencoded",
    }

    url = f"{SETTINGS.kraken_api_url}{path}"
    async with httpx.AsyncClient(timeout=10.0) as client_session:
        response = await client_session.post(url, data=body, headers=headers)
    response.raise_for_status()
    return response.json()


def get_secret_manager() -> KrakenSecretManager:
    return secret_manager


def authorize_request(
    authorization: Optional[str] = Header(default=None, alias="Authorization"),
    admin_id: Optional[str] = Header(default=None, alias="X-Admin-ID"),
) -> str:
    if admin_id:
        if admin_id in SETTINGS.authorized_admins:
            return admin_id
        raise HTTPException(
            status_code=status.HTTP_403_FORBIDDEN,
            detail="Admin identity is not authorized to manage Kraken secrets.",
        )

    if authorization:
        if not authorization.startswith("Bearer "):
            raise HTTPException(
                status_code=status.HTTP_401_UNAUTHORIZED,
                detail="Authorization header must use the Bearer scheme.",
            )
        token = authorization.partition(" ")[2].strip()
        if token and token in SETTINGS.service_tokens:
            return f"service:{token}"
        raise HTTPException(
            status_code=status.HTTP_403_FORBIDDEN,
            detail="Service token is not authorized to access Kraken secrets.",
        )

    raise HTTPException(
        status_code=status.HTTP_401_UNAUTHORIZED,
        detail="Authentication is required to access Kraken secrets.",
    )


@app.post("/secrets/kraken", status_code=status.HTTP_201_CREATED)
async def store_kraken_secret(
    payload: KrakenSecretRequest,
    request: Request,
<<<<<<< HEAD
    _: str = Depends(require_authorized_caller),
=======
    _: str = Depends(authorize_request),
>>>>>>> ef3950f1
    manager: KrakenSecretManager = Depends(get_secret_manager),
) -> JSONResponse:
    masked_key = redact_secret(payload.api_key)
    LOGGER.info(
        "Received request to rotate Kraken secret for account %s using key %s",
        payload.account_id,
        masked_key,
    )

    before_snapshot: Dict[str, Any] = {}
    if log_audit is not None:
        try:
            before_snapshot = manager.get_status(payload.account_id)
        except HTTPException as exc:
            if exc.status_code != status.HTTP_404_NOT_FOUND:
                raise
        except ApiException as exc:
            if exc.status != 404:
                raise

    try:
        result = manager.upsert_secret(
            account_id=payload.account_id,
            payload={"api_key": payload.api_key, "api_secret": payload.api_secret},
            actor=payload.actor,
        )
    except ApiException as exc:
        raise HTTPException(
            status_code=status.HTTP_502_BAD_GATEWAY,
            detail="Unable to update Kubernetes secret",
        ) from exc

    log_rotation(payload.account_id, payload.actor, result["last_rotated"])

    if log_audit is not None:
        try:
            audit_after = dict(result)
            audit_after["actor"] = payload.actor
            log_audit(
                actor=payload.actor,
                action="secret.kraken.rotate",
                entity=payload.account_id,
                before=before_snapshot,
                after=audit_after,
                ip_hash=hash_ip(request.client.host if request.client else None),
            )
        except Exception:  # pragma: no cover - defensive best effort
            LOGGER.exception(
                "Failed to record audit log for Kraken secret rotation for %s",
                payload.account_id,
            )

    return JSONResponse(status_code=status.HTTP_201_CREATED, content=result)


@app.get("/secrets/kraken/status")
async def kraken_secret_status(
    account_id: str = Query(..., min_length=1),
<<<<<<< HEAD
    _: str = Depends(require_authorized_caller),
=======
    _: str = Depends(authorize_request),
>>>>>>> ef3950f1
    manager: KrakenSecretManager = Depends(get_secret_manager),
) -> Dict[str, str]:
    LOGGER.info("Status requested for Kraken secret %s", account_id)
    status_payload = manager.get_status(account_id)
    return status_payload


@app.post("/secrets/kraken/test")
async def test_kraken_credentials(
    payload: KrakenTestRequest,
<<<<<<< HEAD
    _: str = Depends(require_authorized_caller),
=======
    _: str = Depends(authorize_request),
>>>>>>> ef3950f1
    manager: KrakenSecretManager = Depends(get_secret_manager),
) -> Dict[str, Any]:
    LOGGER.info("Testing Kraken credentials for account %s", payload.account_id)
    credentials = manager.get_decrypted_credentials(payload.account_id)

    try:
        response = await kraken_get_balance(
            api_key=credentials["api_key"],
            api_secret=credentials["api_secret"],
        )
    except httpx.HTTPStatusError as exc:
        LOGGER.warning(
            "Kraken API returned status %s for account %s", exc.response.status_code, payload.account_id
        )
        raise HTTPException(
            status_code=status.HTTP_502_BAD_GATEWAY,
            detail="Kraken API responded with an error",
        ) from exc
    except httpx.HTTPError as exc:
        LOGGER.exception("HTTP error during Kraken credential validation for account %s", payload.account_id)
        raise HTTPException(
            status_code=status.HTTP_503_SERVICE_UNAVAILABLE,
            detail="Failed to reach Kraken API",
        ) from exc

    if response.get("error"):
        LOGGER.warning(
            "Kraken API validation failed for account %s with masked key %s",
            payload.account_id,
            redact_secret(credentials.get("api_key", "")),
        )
        raise HTTPException(
            status_code=status.HTTP_401_UNAUTHORIZED,
            detail="Invalid Kraken credentials",
        )

    LOGGER.info("Kraken credentials validated for account %s", payload.account_id)
    return {"result": "success", "data": response.get("result", {})}


__all__ = ["app", "require_authorized_caller", "get_secret_manager"]
<|MERGE_RESOLUTION|>--- conflicted
+++ resolved
@@ -12,11 +12,9 @@
 from typing import Any, Dict, Optional, Set, Tuple
 
 import httpx
-<<<<<<< HEAD
+
 from fastapi import Depends, FastAPI, HTTPException, Query, Request, status, Header
-=======
-from fastapi import Depends, FastAPI, HTTPException, Header, Query, Request, status
->>>>>>> ef3950f1
+
 from fastapi.responses import JSONResponse
 from kubernetes import client, config
 from kubernetes.client import ApiException
@@ -56,18 +54,9 @@
     kraken_api_url: str = Field(
         default_factory=lambda: os.getenv("KRAKEN_API_URL", "https://api.kraken.com")
     )
-<<<<<<< HEAD
+
     authorized_tokens: Tuple[str, ...] = Field(..., alias="SECRETS_SERVICE_AUTH_TOKENS")
-=======
-    authorized_admins: Set[str] = Field(
-        default_factory=lambda: _csv_env(
-            "KRAKEN_SECRETS_ALLOWED_ADMINS", default=DEFAULT_ADMIN_ACCOUNTS
-        )
-    )
-    service_tokens: Set[str] = Field(
-        default_factory=lambda: _csv_env("KRAKEN_SECRETS_SERVICE_TOKENS")
-    )
->>>>>>> ef3950f1
+
 
     class Config:
         allow_population_by_field_name = True
@@ -373,11 +362,9 @@
 async def store_kraken_secret(
     payload: KrakenSecretRequest,
     request: Request,
-<<<<<<< HEAD
+
     _: str = Depends(require_authorized_caller),
-=======
-    _: str = Depends(authorize_request),
->>>>>>> ef3950f1
+
     manager: KrakenSecretManager = Depends(get_secret_manager),
 ) -> JSONResponse:
     masked_key = redact_secret(payload.api_key)
@@ -436,11 +423,9 @@
 @app.get("/secrets/kraken/status")
 async def kraken_secret_status(
     account_id: str = Query(..., min_length=1),
-<<<<<<< HEAD
+
     _: str = Depends(require_authorized_caller),
-=======
-    _: str = Depends(authorize_request),
->>>>>>> ef3950f1
+
     manager: KrakenSecretManager = Depends(get_secret_manager),
 ) -> Dict[str, str]:
     LOGGER.info("Status requested for Kraken secret %s", account_id)
@@ -451,11 +436,9 @@
 @app.post("/secrets/kraken/test")
 async def test_kraken_credentials(
     payload: KrakenTestRequest,
-<<<<<<< HEAD
+
     _: str = Depends(require_authorized_caller),
-=======
-    _: str = Depends(authorize_request),
->>>>>>> ef3950f1
+
     manager: KrakenSecretManager = Depends(get_secret_manager),
 ) -> Dict[str, Any]:
     LOGGER.info("Testing Kraken credentials for account %s", payload.account_id)
