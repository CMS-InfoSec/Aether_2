--- conflicted
+++ resolved
@@ -10,11 +10,7 @@
 import os
 import time
 from datetime import datetime, timezone
-<<<<<<< HEAD
 from typing import Any, Dict, Optional, Tuple
-=======
-from typing import Any, Callable, Dict, Optional, Tuple
->>>>>>> c05501bf
 
 import httpx
 
@@ -29,19 +25,9 @@
 from services.secrets.signing import sign_kraken_request
 from shared.audit_hooks import load_audit_hooks
 
-<<<<<<< HEAD
 _AUDIT_HOOKS = load_audit_hooks()
 log_audit = _AUDIT_HOOKS.log
 hash_ip = _AUDIT_HOOKS.hash_ip
-=======
-try:  # pragma: no cover - optional audit dependency
-    from common.utils.audit_logger import hash_ip, log_audit
-except Exception:  # pragma: no cover - degrade gracefully
-    log_audit: Callable[..., None] | None = None
-
-    def _hash_ip_passthrough(value: Optional[str]) -> Optional[str]:
-        return None
->>>>>>> c05501bf
 
     hash_ip = _hash_ip_passthrough
 
