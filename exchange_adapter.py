--- conflicted
+++ resolved
@@ -6,13 +6,10 @@
 import logging
 import os
 from abc import ABC, abstractmethod
-<<<<<<< HEAD
+
 from typing import Any, Callable, Dict, Iterable, List, Mapping, MutableMapping, Optional
 from uuid import uuid4
-=======
-from datetime import datetime, timezone
-from typing import Any, Callable, Dict, Iterable, List, Mapping, MutableMapping, Optional, Sequence
->>>>>>> 5e0d2366
+
 
 import httpx
 
