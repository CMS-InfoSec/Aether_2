# Aether_2 Remediation Task Board

The repository requires coordinated fixes across persistence, services, and tests before the system can be considered production-ready. The following backlog converts the audit findings into actionable work items, grouped by subsystem. Each task includes the failure signal that exposes the bug, the component to inspect, and the suggested remediation steps.

## Platform Capability Snapshot

- **Order management & simulation** – `SimBroker` enforces spot-only order flow, persists simulated executions, and mirrors Kafka/Timescale side effects so CI can exercise the OMS without live exchange access.【F:services/oms/sim_broker.py†L86-L160】
- **Risk & hedging controls** – The exit-rule engine guarantees stop-loss, take-profit, and trailing orders while the hedge service blends volatility and drawdown signals, persists operator overrides, and raises kill-switch recommendations.【F:services/risk/exit_rules.py†L42-L179】【F:services/hedge/hedge_service.py†L467-L620】
- **Data ingestion & model training** – Feature jobs compute rolling microstructure statistics with deterministic SQLite fallbacks, and the supervised trainers support LightGBM, XGBoost, and PyTorch sequence models for adaptive strategies.【F:data/ingest/feature_jobs.py†L90-L213】【F:ml/models/supervised.py†L70-L399】
- **Governance & observability** – Immutable audit logging, correlation IDs, and Prometheus-compatible metrics are available to every service, keeping sensitive changes and health data attributable even in dependency-light environments.【F:shared/audit.py†L1-L178】【F:metrics.py†L1-L152】
- **Deployment & security posture** – Helm templates enforce TLS-only ingress with hardened headers, aligning platform deployments with the production security baseline.【F:deploy/helm/aether-platform/templates/backend-ingresses.yaml†L1-L58】

## 1. Test Harness & Environment

| Priority | Task | Status | Notes |
| --- | --- | --- | --- |
| P0 | Provide deterministic Timescale substitutes for unit/integration tests | ✅ Completed | `get_timescale_session` provisions `.aether_state` SQLite fallbacks so services and tests keep running without Timescale credentials.【F:services/common/config.py†L181-L240】【F:tests/services/backtest/test_stress_engine_insecure_defaults.py†L1-L28】 |
| P0 | Add Redis test double with `Redis`-compatible interface | ✅ Completed | `common.utils.redis.create_redis_from_url` now returns an in-memory stub when the driver or server is unavailable, keeping caches operational in CI.【F:common/utils/redis.py†L29-L277】 |
| P1 | Normalize env var defaults for DSNs and API keys during tests | ✅ Completed | Configuration helpers populate deterministic Redis/Timescale DSNs and stub Kraken secrets under `.aether_state/`, preventing `KeyError`/`ValueError` during pytest bootstrap.【F:services/common/config.py†L82-L234】 |
| P0 | Prevent pytest stubs from shadowing shared adapters/security helpers | ✅ Completed | `services.common` now discards stub modules that lack `__file__`, and a bootstrap guard reloads the real packages whenever test mirrors replace them in `sys.modules`, so imports like `from services.common.adapters import TimescaleAdapter` and `services.test_*` fixtures coexist without breaking production helpers.【F:services/common/__init__.py†L25-L109】【F:shared/common_bootstrap.py†L77-L239】 |
| P0 | Restore `services.test_*` mirrors to the canonical namespace | ✅ Completed | `services.__getattr__` lazily imports submodules and registers the `services_real` alias so pytest mirrors resolve to the production implementations without clobbering runtime imports.【F:services/__init__.py†L1-L74】【F:tests/services/__init__.py†L12-L42】 |
| P0 | Run shared bootstrap during interpreter startup | ✅ Completed | `sitecustomize` invokes `ensure_common_helpers()` on import so the canonical `services.common.security` guards and `httpx` shim load before pytest collection, keeping `ADMIN_ACCOUNTS` and response helpers available even when suites register temporary stubs.【F:sitecustomize.py†L1-L66】【F:shared/common_bootstrap.py†L1-L120】 |

## 2. Order Management & Simulation

| Priority | Task | Status | Notes |
| --- | --- | --- | --- |
| P0 | Restore `services.oms` database adapters | ✅ Completed | `TimescaleAdapter` rebuilds the OMS persistence layer while falling back to buffered in-memory stores when Timescale is unavailable, restoring import stability.【F:services/common/adapters.py†L1507-L1719】 |
| P0 | Rewire SimBroker to use restored session helpers | ✅ Completed | `SimBroker` injects `TimescaleAdapter`/`get_timescale_session` so simulated orders persist to Timescale or durable `.aether_state` fallbacks.【F:services/oms/sim_broker.py†L90-L216】 |
| P1 | Ensure stop-loss / take-profit enforcement | ✅ Completed | The exit-rule engine now emits mandatory bracket orders and regression tests assert trailing-stop adjustments and cancellation flows.【F:services/risk/exit_rules.py†L41-L196】【F:tests/risk/test_exit_rules.py†L1-L64】 |

## 3. Market Data & Training Pipeline

| Priority | Task | Status | Notes |
| --- | --- | --- | --- |
| P0 | Fix CoinGecko historical backfill loader | ✅ Completed | The ingestion job guards optional dependencies, persists fallbacks to `.aether_state/coingecko/`, and normalises database DSNs so training data loads in CI environments.【F:data/ingest/coingecko_job.py†L86-L186】 |
| P0 | Provide local market data fallback for analytics | ✅ Completed | `TimescaleMarketDataAdapter` now detects `MARKET_DATA_USE_LOCAL_STORE` or missing SQLAlchemy, serving data from the deterministic in-memory store while the signal service bypasses DSN resolution and tests seed both market and cross-asset payloads.【F:services/analytics/market_data_store.py†L56-L309】【F:services/analytics/signal_service.py†L610-L660】【F:tests/services/analytics/test_market_data_services.py†L45-L305】 |
| P1 | Repair Kraken WebSocket listener auto-reconnect | ✅ Completed | `consume` now loops with exponential backoff via `_stream_websocket`, resubscribing after disconnects and exercising the path in new regression coverage.【F:data/ingest/kraken_ws.py†L360-L518】【F:tests/data/test_kraken_ws_reconnect.py†L1-L121】 |
| P1 | Re-enable incremental model retraining | ✅ Completed | Insecure-default fallbacks unblock HPO/retraining flows by persisting study state locally and providing deterministic trainer stubs during tests.【F:ml/hpo/optuna_runner.py†L1-L286】【F:tests/ml/test_hpo_insecure_defaults.py†L1-L33】 |

## 4. Hedging & Risk Controls

| Priority | Task | Status | Notes |
| --- | --- | --- | --- |
| P0 | Persist hedge override state across restarts | ✅ Completed | Hedge overrides now save to `.aether_state/hedge_service/override_state.json` via `HedgeOverrideStateStore`, and regression coverage reloads overrides and history across service instances.【F:services/hedge/hedge_service.py†L1-L420】【F:tests/services/hedge/test_hedge_override_persistence.py†L1-L45】 |
| P1 | Calibrate volatility-based hedge sizing | ✅ Completed | Hedge diagnostics now blend volatility and drawdown signals with configurable floors, and regression coverage asserts monotonic targets and guard behaviour.【F:services/hedge/hedge_service.py†L470-L707】【F:tests/services/hedge/test_hedge_auto_calibration.py†L21-L97】 |
| P1 | Add drawdown-aware kill switch | ✅ Completed | The hedge service now raises kill-switch recommendations with optional handlers, persists the signal in health metadata, and tests cover handler re-arming semantics.【F:services/hedge/hedge_service.py†L470-L707】【F:tests/services/hedge/test_hedge_auto_calibration.py†L99-L160】【F:tests/services/hedge/test_hedge_service_health.py†L17-L41】 |

## 5. Accounts, Auth, and Governance

| Priority | Task | Status | Notes |
| --- | --- | --- | --- |
| P0 | Reinstate account-scoped database models with `account_id` FKs | ✅ Completed | Shared `AccountId` helpers now declare foreign keys back to `accounts.account_id`, core services adopt the column across capital flows, allocators, risk/anomaly logs, and regression coverage exercises the type conversion. 【F:shared/account_scope.py†L1-L85】【F:capital_flow.py†L421-L476】【F:capital_allocator.py†L560-L575】【F:tests/common/test_account_scope.py†L1-L63】 |
| P0 | Audit governance logging coverage | ✅ Completed | Added regression tests that capture audit events for safe mode, kill switch, and manual override endpoints using temporary audit hook overrides.【F:tests/test_governance_audit_logging.py†L1-L225】 |
| P1 | Encrypt Kraken API keys at rest | ✅ Completed | Account service now provisions a deterministic Fernet key under `.aether_state/accounts/encryption.key` whenever insecure defaults are explicitly enabled, ensuring API credentials remain encrypted at rest without requiring manual secrets in test environments and verified through regression coverage.【F:services/account_crypto.py†L1-L102】【F:tests/services/test_account_crypto_insecure_defaults.py†L1-L53】 |

## 6. Reporting & Observability

| Priority | Task | Status | Notes |
| --- | --- | --- | --- |
| P0 | Fix `/reports/pnl/daily_pct` aggregation | ✅ Completed | The daily return endpoint now falls back to a local NAV store when Timescale tables or psycopg are unavailable, keeping `/reports/pnl/daily_pct` online under insecure defaults while still preferring the database path in production.【F:services/reports/report_service.py†L60-L231】【F:services/reports/report_service.py†L666-L768】【F:tests/reports/test_daily_return_insecure_defaults.py†L1-L38】 |
| P1 | Wire Prometheus / OpenTelemetry exporters | ✅ Completed | `metrics.configure_observability` starts the embedded Prometheus exporter and configures OTLP tracing whenever the relevant environment variables are set, keeping scrape and trace targets aligned across services.【F:metrics.py†L1-L352】【F:metrics.py†L828-L851】 |
| P0 | Restore Prometheus scrape endpoint without third-party client | ✅ Completed | The vendored Prometheus shim now starts a background HTTP server and serves generated metrics so `/metrics` endpoints remain available even when the upstream library is missing, preserving observability in dependency-light environments.【F:prometheus_client/__init__.py†L366-L404】 |
| P1 | Ensure Timescale continuous aggregates refreshed | ✅ Completed | `ops/refresh_continuous_aggregates.py` refreshes materialised views via psycopg when available and logs manual follow-ups when running against lightweight environments.【F:ops/refresh_continuous_aggregates.py†L1-L102】 |

## 7. Deployment & Ops

| Priority | Task | Status | Notes |
| --- | --- | --- | --- |
| P0 | Update Helm values with per-account Kraken secrets | ✅ Completed | Helm values expose projected secrets for company/director accounts with checksum-aware mounts and documented paths for every backend deployment.【F:deploy/helm/aether-platform/values.yaml†L1-L74】【F:deploy/helm/aether-platform/templates/backend-deployments.yaml†L1-L88】 |
| P0 | Enforce HTTPS and secure headers | ✅ Completed | Ingress templates now enable forced TLS redirects, HSTS, and hardened security headers through chart defaults while remaining overridable per service.【F:deploy/helm/aether-platform/templates/backend-ingresses.yaml†L1-L60】【F:deploy/helm/aether-platform/values.yaml†L5-L24】 |
| P1 | Document blue/green rollout process | ✅ Completed | Deployment playbook covers staging, observability bootstrapping, traffic flips, and rollback guidance for the hardened ingress environment.【F:docs/deployment/blue_green_rollout.md†L1-L66】 |

## 8. Documentation & Tooling

| Priority | Task | Status | Notes |
| --- | --- | --- | --- |
| P0 | Rewrite README with setup + testing workflow | ✅ Completed | README now documents environment setup, local state bootstrapping, insecure-default flags, and pytest execution paths for contributors.【F:README.md†L1-L88】 |
| P1 | Generate OpenAPI spec snapshot | ✅ Completed | `scripts/generate_openapi.py` emits a repository snapshot backed by the FastAPI stub and stores it under `docs/api/openapi.json` for audit review.【F:scripts/generate_openapi.py†L1-L63】【F:docs/api/openapi.json†L1-L200】 |
| P1 | Add CI pipeline for lint + tests | ✅ Completed | GitHub Actions workflow installs minimal test dependencies and runs the targeted regression suite under insecure defaults.【F:.github/workflows/ci.yaml†L1-L28】【F:requirements-ci.txt†L1-L1】 |

## Execution Guidance

1. **Stabilize the test environment first** so service modules import successfully (`pytest -k smoke`).
2. **Tackle P0 tasks by domain**—persistence, OMS, accounts—before moving to P1 items.
3. After each fix, **add or update tests** to cover the restored functionality.
4. Keep the task board updated as remediations land to ensure visibility across teams.

## Outstanding Fixes and Follow-Ups

- **Non-Kraken exchange adapters remain placeholders.** Binance and Coinbase integrations still raise `NotImplementedError`, so multi-exchange rollouts cannot proceed until real REST/WebSocket bindings ship.【F:exchange_adapter.py†L588-L664】
<<<<<<< HEAD
- **Metrics exporter still depends on the Prometheus stub.** The lightweight `start_http_server` merely logs a warning; production deployments must restore the official client to expose scrape endpoints again.【F:metrics.py†L137-L152】
=======
>>>>>>> 182e89c3
- **Load-testing harness relies on insecure-default stubs.** The bundled `locust` module only works when insecure defaults are enabled and exits in production, so the genuine Locust/Gevent stack must be reinstated before capacity testing.【F:locust/__init__.py†L18-L135】
- **Scientific stack needs the real NumPy/pandas toolchain.** Core ML and backtesting modules still gate their functionality behind dependency checks, leaving training and simulation unavailable until those libraries are installed.【F:ml/models/supervised.py†L46-L102】【F:backtest_engine.py†L18-L70】
- **Kafka connectivity is replaced by a no-op shim.** The vendored `aiokafka` package records payloads in-memory and never reaches an actual Kafka broker, preventing live ingestion and OMS fan-out until the real client library is restored.【F:aiokafka/__init__.py†L13-L58】
- **Human-in-the-loop approvals lose durability without SQLAlchemy.** When the ORM dependency is missing the HITL queue falls back to a process-local dictionary, so director decisions disappear across restarts and multiple replicas cannot coordinate until the persistent backend is reinstated.【F:hitl_service.py†L293-L355】
- **HTTP clients are running on an offline stub.** The in-repo `httpx` replacement refuses to perform network requests unless a custom transport is injected, so all REST integrations—including Kraken REST polling and Twitter sentiment fetches—remain inert until the real HTTPX library is restored.【F:httpx/__init__.py†L1-L37】【F:httpx/__init__.py†L292-L335】
- **Websocket streaming cannot reach external feeds.** The bundled `websockets` shim returns a placeholder protocol whose `send`/`recv` raise `WebSocketException`, so Kraken order-book streaming and ingest loops abort immediately until the real client library is restored.【F:websockets/__init__.py†L1-L42】【F:services/oms/main.py†L191-L203】
- **Backups cannot encrypt artifacts without cryptography.** The S3 backup job raises `RuntimeError` when `AESGCM` is missing, so database dumps and MLflow archives cannot be encrypted or uploaded until the genuine `cryptography` wheel ships with the deployment image.【F:ops/backup/backup_job.py†L69-L72】【F:ops/backup/backup_job.py†L365-L369】【F:ops/backup/backup_job.py†L507-L520】
- **Retention archiver cannot run without real HTTP and S3 clients.** `_build_s3_client()` raises as soon as `boto3` is missing and the metrics snapshotter logs a warning then skips whenever `requests` is unavailable, so nightly retention jobs in the current image never upload archives or request Prometheus downsampling until both dependencies are restored.【F:ops/logging/retention_archiver.py†L16-L271】【1b4454†L1-L6】【3c3e3e†L1-L7】
<<<<<<< HEAD
- **Model drift monitoring fails without the scientific stack.** The drift library hard-requires NumPy, pandas, and SciPy before it will compute PSI/KS statistics, and the FastAPI service turns those import failures into HTTP 503 responses, so production deployments have no automated drift detection or canary rollbacks until the real scientific dependencies ship.【F:ml/monitoring/drift.py†L1-L118】【F:ml/monitoring/drift_service.py†L330-L410】
=======
>>>>>>> 182e89c3

This task board should replace the previous narrative audit and serve as the single source of truth for outstanding engineering work.<|MERGE_RESOLUTION|>--- conflicted
+++ resolved
@@ -89,10 +89,7 @@
 ## Outstanding Fixes and Follow-Ups
 
 - **Non-Kraken exchange adapters remain placeholders.** Binance and Coinbase integrations still raise `NotImplementedError`, so multi-exchange rollouts cannot proceed until real REST/WebSocket bindings ship.【F:exchange_adapter.py†L588-L664】
-<<<<<<< HEAD
 - **Metrics exporter still depends on the Prometheus stub.** The lightweight `start_http_server` merely logs a warning; production deployments must restore the official client to expose scrape endpoints again.【F:metrics.py†L137-L152】
-=======
->>>>>>> 182e89c3
 - **Load-testing harness relies on insecure-default stubs.** The bundled `locust` module only works when insecure defaults are enabled and exits in production, so the genuine Locust/Gevent stack must be reinstated before capacity testing.【F:locust/__init__.py†L18-L135】
 - **Scientific stack needs the real NumPy/pandas toolchain.** Core ML and backtesting modules still gate their functionality behind dependency checks, leaving training and simulation unavailable until those libraries are installed.【F:ml/models/supervised.py†L46-L102】【F:backtest_engine.py†L18-L70】
 - **Kafka connectivity is replaced by a no-op shim.** The vendored `aiokafka` package records payloads in-memory and never reaches an actual Kafka broker, preventing live ingestion and OMS fan-out until the real client library is restored.【F:aiokafka/__init__.py†L13-L58】
@@ -101,9 +98,6 @@
 - **Websocket streaming cannot reach external feeds.** The bundled `websockets` shim returns a placeholder protocol whose `send`/`recv` raise `WebSocketException`, so Kraken order-book streaming and ingest loops abort immediately until the real client library is restored.【F:websockets/__init__.py†L1-L42】【F:services/oms/main.py†L191-L203】
 - **Backups cannot encrypt artifacts without cryptography.** The S3 backup job raises `RuntimeError` when `AESGCM` is missing, so database dumps and MLflow archives cannot be encrypted or uploaded until the genuine `cryptography` wheel ships with the deployment image.【F:ops/backup/backup_job.py†L69-L72】【F:ops/backup/backup_job.py†L365-L369】【F:ops/backup/backup_job.py†L507-L520】
 - **Retention archiver cannot run without real HTTP and S3 clients.** `_build_s3_client()` raises as soon as `boto3` is missing and the metrics snapshotter logs a warning then skips whenever `requests` is unavailable, so nightly retention jobs in the current image never upload archives or request Prometheus downsampling until both dependencies are restored.【F:ops/logging/retention_archiver.py†L16-L271】【1b4454†L1-L6】【3c3e3e†L1-L7】
-<<<<<<< HEAD
 - **Model drift monitoring fails without the scientific stack.** The drift library hard-requires NumPy, pandas, and SciPy before it will compute PSI/KS statistics, and the FastAPI service turns those import failures into HTTP 503 responses, so production deployments have no automated drift detection or canary rollbacks until the real scientific dependencies ship.【F:ml/monitoring/drift.py†L1-L118】【F:ml/monitoring/drift_service.py†L330-L410】
-=======
->>>>>>> 182e89c3
 
 This task board should replace the previous narrative audit and serve as the single source of truth for outstanding engineering work.