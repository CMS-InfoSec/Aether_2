--- conflicted
+++ resolved
@@ -105,11 +105,7 @@
 
 **Remediation Tasks**
 
-<<<<<<< HEAD
 * RMT-060 — Automated secret scanning active in CI. Files: `.github/workflows/pr-security-tests.yml`. Severity: Medium. Owner: Platform Security. Status: Mitigated.
-=======
-* RMT-050 — Automated monthly secrets rotation pipeline implemented. Files: `.github/workflows/secrets-service-key-rotation.yml`, `docs/runbooks/secrets-service-key-rotation.md`. Severity: Medium. Owner: Security Platform. Status: Mitigated.
->>>>>>> 19bc1f49
 
 ## Testing & Release Engineering
 
