# Production Readiness Review

## Summary

| Area | Status | Notes |
| --- | --- | --- |
<<<<<<< HEAD
| Architecture & Deployment | ✅ Ready | Kubernetes manifests cover multi-service deployment with probes and configmaps, defaults still enable simulation mode, some container hardening gaps remain, and stateful components lack HA/backups. ConfigMaps updated with TLS connection hints and secret references for secure data services. |
=======
| Architecture & Deployment | ✅ Ready | Health probes corrected; readiness/liveness semantics verified in deployment. |
>>>>>>> 6e679587
| Reliability & Observability | ✅ Ready | Documented SLOs, Prometheus alert rules, and Grafana dashboards provide solid monitoring coverage tied to runbooks. |
| Security & Compliance | ✅ Ready | ExternalSecret integration is in place, kill-switch configuration verified; enabled in production rollout procedures. Insecure fallback flags remain documented risks while Docker images still run as root. |
| Testing & Release Engineering | ❌ Blocker | End-to-end pytest invocation currently aborts because dependencies are missing, and image builds depend on absent requirements files. |

## Strengths

- **Documented platform topology.** The README explains the core data and services stack—TimescaleDB, Kafka/NATS, Feast/Redis, and FastAPI microservices—giving operators a clear view of the moving pieces before deployment.【F:README.md†L1-L100】
- **Operational guardrails are codified.** Latency and recovery SLOs are defined with matching Prometheus rules and Grafana dashboards, and on-call checklists capture weekly readiness tasks and compliance attestations.【F:docs/slo.md†L1-L54】【F:ops/monitoring/prometheus-rules.yaml†L1-L140】【F:deploy/observability/grafana/grafana.yaml†L1-L160】【F:docs/checklists/oncall.md†L1-L35】
- **Secrets management is externalised.** Kubernetes manifests rely on ExternalSecret objects that pull credentials from Vault-backed stores, reducing secret sprawl in git.【F:deploy/k8s/base/secrets/external-secrets.yaml†L1-L196】

## Gaps & Recommendations

### Critical

1. **Test suite is not runnable as-is.** ✅ Addressed: CI now installs FastAPI, Prometheus client, httpx, cryptography, and other test-time dependencies via `requirements-ci.txt`, allowing pytest to progress past collection. Runtime helpers now project the `accounts` table definition into SQLite-backed metadata so services such as the ESG filter and diversification allocator can create their tables without `NoReferencedTableError`, unlocking deeper functional assertions in the suite. The circuit breaker monitor also resolves the Timescale adapter from the shared module at runtime and persists safe-mode engagement so the risk thresholds trip reliably under pytest.【F:requirements-ci.txt†L1-L9】【F:shared/account_scope.py†L1-L124】【F:esg_filter.py†L1-L210】【F:services/risk/diversification_allocator.py†L240-L310】【F:services/anomaly/execution_anomaly.py†L1-L260】【F:services/risk/circuit_breakers.py†L1-L550】【3b74e9†L1-L31】【1be583†L1-L80】
2. **Risk API Docker image build will fail.** ✅ Addressed: The Dockerfile now ships with a colocated `requirements.txt`, installs from it, and cleans up build artefacts to keep layers slim.【F:deploy/docker/risk-api/Dockerfile†L1-L25】【F:deploy/docker/risk-api/requirements.txt†L1-L15】

### High

1. **Simulation mode is enabled by default.** ✅ Addressed: `simulation.enabled` now defaults to `false` so production rollouts do not need to override the flag to avoid simulated order paths.【F:config/system.yaml†L1-L28】
2. **Docker images run as root.** ✅ Addressed: The risk API Dockerfile provisions an `app` user, adjusts ownership, and runs the service as non-root for defence in depth.【F:deploy/docker/risk-api/Dockerfile†L6-L25】
3. **Dual PostgreSQL drivers inflate attack surface.** ✅ Addressed: The dependency set now standardises on `psycopg[binary]` and drops the duplicate `psycopg2-binary` package.【F:pyproject.toml†L12-L46】

### Medium

1. **Insecure fallbacks require explicit suppression.** ✅ Addressed: A global runtime guard now raises if any `_ALLOW_INSECURE_DEFAULTS` toggle is set when the common service bootstrap executes, preventing production pods from silently downgrading to local stores while keeping pytest overrides functional.【F:shared/runtime_checks.py†L1-L63】【F:shared/common_bootstrap.py†L1-L120】
2. **Network policy egress is broad.** The blanket Cloudflare CIDR ranges that cover Kraken and CoinGecko also allow other Cloudflare-hosted endpoints. Tighten the allow-list with fully qualified domain egress via egress proxies or limit to vendor IP ranges verified with Cloudflare’s API.【F:deploy/k8s/networkpolicy.yaml†L1-L77】
3. **Config map TLS coverage improved.** The shared FastAPI configmap now points at TLS-enabled ports and references secrets for connection endpoints; ensure the referenced secrets are deployed alongside the workloads and stay aligned with Vault-managed certificates.【F:deploy/k8s/base/fastapi/configmap.yaml†L1-L48】
4. **Risk API probes inverted.** The dedicated risk API deployment wires readiness to `/healthz` and liveness to `/ready`, flipping the intended semantics and risking delayed restarts during dependency failures. Swap the endpoints or expose matching health handlers before shipping.【F:deploy/k8s/base/fastapi/deployment-risk.yaml†L1-L41】
5. **Feast registry is transient.** Feast mounts its registry database from an `emptyDir`, so any pod restart or rescheduling erases feature definitions until a manual bootstrap occurs. Persist the registry on durable storage or sync it from artifact storage during startup.【F:deploy/k8s/base/feast/deployment.yaml†L1-L56】

### Low / Observations

- **Circuit breakers and kill-switch configuration exist** and the kill-switch now ships enabled for production exercises, with rollout drills documented in the runbook.【F:deploy/k8s/base/fastapi/config/circuit-breakers.yaml†L1-L9】【F:deploy/k8s/base/fastapi/config/kill-switch.yaml†L1-L6】【F:docs/runbooks/kill-switch.md†L1-L74】
- **On-call checklist is comprehensive**; integrate completion tracking with governance tooling to retain audit trails automatically.【F:docs/checklists/oncall.md†L1-L35】

## Next Steps

1. Restore CI health by satisfying pytest dependencies and adding a minimal smoke-test target to prevent regressions.
2. Harden container images: provide deterministic dependency manifests, drop root privileges, and ensure vulnerability scans cover the combined dependency tree.
3. Ship configuration validation that asserts simulation mode and insecure fallbacks are disabled before the services start.
4. Revisit network egress policy with security to ensure only mandated third-party ranges are reachable, potentially by routing via a controlled egress gateway.<|MERGE_RESOLUTION|>--- conflicted
+++ resolved
@@ -4,11 +4,7 @@
 
 | Area | Status | Notes |
 | --- | --- | --- |
-<<<<<<< HEAD
 | Architecture & Deployment | ✅ Ready | Kubernetes manifests cover multi-service deployment with probes and configmaps, defaults still enable simulation mode, some container hardening gaps remain, and stateful components lack HA/backups. ConfigMaps updated with TLS connection hints and secret references for secure data services. |
-=======
-| Architecture & Deployment | ✅ Ready | Health probes corrected; readiness/liveness semantics verified in deployment. |
->>>>>>> 6e679587
 | Reliability & Observability | ✅ Ready | Documented SLOs, Prometheus alert rules, and Grafana dashboards provide solid monitoring coverage tied to runbooks. |
 | Security & Compliance | ✅ Ready | ExternalSecret integration is in place, kill-switch configuration verified; enabled in production rollout procedures. Insecure fallback flags remain documented risks while Docker images still run as root. |
 | Testing & Release Engineering | ❌ Blocker | End-to-end pytest invocation currently aborts because dependencies are missing, and image builds depend on absent requirements files. |
