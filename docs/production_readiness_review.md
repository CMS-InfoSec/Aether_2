# Production Readiness Review (Validated)

| Area | Status | Notes |
| --- | --- | --- |
| Architecture & Deployment | ❌ Needs Fix | FastAPI TLS client secrets and the Secrets Service encryption key now reconcile from Vault-backed ExternalSecrets, unblocking the API rollouts, and Feast still targets the dedicated Redis master with complete credentials. The FastAPI settings now reference the plaintext cluster DNS endpoints for Kafka, NATS, TimescaleDB, Redis, and Feast so pods connect to the shipped ports, but service ingresses rely on certificates that remain partially manual, so promotion is still gated on aligning those endpoints. 【F:deploy/k8s/base/fastapi/deployments.yaml†L27-L114】【F:deploy/k8s/base/secrets/external-secrets.yaml†L1-L248】【F:deploy/k8s/base/secrets/fastapi-tls-external-secrets.yaml†L1-L140】【F:deploy/k8s/base/secrets/secrets-service-config-external-secret.yaml†L1-L16】【F:deploy/k8s/base/fastapi/configmap.yaml†L12-L34】【37778a†L1-L7】【F:deploy/k8s/base/feast/external-secret.yaml†L1-L18】【F:deploy/k8s/base/feast/deployment.yaml†L33-L86】【F:deploy/k8s/base/feast/configmap.yaml†L9-L21】【F:deploy/k8s/base/redis-feast/deployments.yaml†L1-L120】【F:deploy/k8s/base/aether-services/deployment-capital-allocator.yaml†L1-L85】 |
| Reliability & Observability | ✅ Ready | The drift service now emits the `model_canary_promotion_duration_minutes` histogram so SLO alerts and dashboards ingest live promotion durations alongside the OMS gateway, latency, and freshness metrics. Dedicated ServiceMonitors capture the risk, policy, secrets, and universe APIs across staging and production namespaces, satisfying the Prometheus `release=aether` selector and restoring `/metrics` exporter coverage. Centralized log rotation configured; disk exhaustion risk mitigated. 【F:deploy/observability/prometheus/servicemonitors.yaml†L1-L76】【F:deploy/observability/prometheus/prometheus.yaml†L1-L24】【F:deploy/observability/prometheus/configmap.yaml†L11-L48】【F:deploy/k8s/overlays/production/kustomization.yaml†L1-L18】【F:deploy/k8s/overlays/staging/kustomization.yaml†L1-L18】【F:metrics.py†L421-L457】【F:metrics.py†L688-L693】【F:metrics.py†L1302-L1403】【F:oms_service.py†L108-L176】【F:services/kraken_ws_ingest.py†L40-L216】【F:drift_service.py†L149-L229】【181bac†L1-L2】【F:kill_switch.py†L26-L175】【F:deploy/k8s/base/aether-services/deployment-risk.yaml†L1-L80】【F:deploy/k8s/base/aether-services/deployment-secrets.yaml†L1-L80】【F:deploy/k8s/base/kraken-ws-ingest/deployment.yaml†L1-L44】【F:deploy/k8s/base/kraken-ws-ingest/service.yaml†L1-L14】【F:docs/runbooks/kill_switch_activation.md†L1-L34】【F:docs/runbooks/websocket_desync.md†L1-L38】【6f6b28†L1-L2】【4ecd18†L1-L2】【a8ce36†L1-L2】【b12eb7†L1-L3】【F:deploy/observability/logging/fluent-bit-daemonset.yaml†L1-L76】 |
| Security & Compliance | ❌ Needs Fix | Network policies and Dockerfiles are hardened, and the Secrets Service key plus every Kraken API credential (`kraken-keys-*`) are now delivered from Vault through ExternalSecrets, so GitOps covers the high-risk credentials. The Kafka/Zookeeper stack still enables plaintext and anonymous access, leaving streaming data outside TLS protections until listeners are hardened. 【F:deploy/k8s/networkpolicy.yaml†L1-L112】【F:deploy/docker/risk-api/Dockerfile†L1-L26】【F:deploy/k8s/base/secrets/secrets-service-config-external-secret.yaml†L1-L16】【F:deploy/k8s/base/secrets/kraken-keys-external-secrets.yaml†L1-L44】【F:deploy/k8s/base/aether-services/deployment-oms.yaml†L92-L124】【F:deploy/k8s/base/kafka-nats/stack.yaml†L24-L182】【F:docs/runbooks/secrets-service-key-rotation.md†L1-L112】 |
| Testing & Release Engineering | ✅ Ready | pytest-asyncio added; async test suites execute successfully in CI. 【F:pyproject.toml†L58-L70】【F:requirements-ci.txt†L1-L12】【F:pytest.ini†L1-L2】 |
| Data Integrity & Backup | ✅ Ready | TimescaleDB and Redis retain their PVC-backed storage and nightly dump jobs, and Feast now ships a `feast-backup` CronJob that renders the repo config, installs the Feast CLI, exports the registry/Redis snapshots via `ops.backup.feast_backup`, and uploads encrypted artifacts to Linode Object Storage using committed credentials. Weekly restore drills now run via the staged `restore-drill` CronJob, executing `ops/backup/restore_drill.py` against the latest dump and verifying the `dr_log` row count to ensure the backups are recoverable. 【F:deploy/k8s/base/timescaledb/statefulset.yaml†L1-L140】【F:deploy/k8s/base/feast/backup-cronjob.yaml†L1-L145】【F:ops/backup/feast_backup.py†L1-L386】【F:deploy/k8s/base/secrets/external-secrets.yaml†L384-L439】【F:deploy/k8s/overlays/staging/restore-drill-cronjob.yaml†L1-L60】【F:ops/backup/restore_drill.py†L1-L257】 |
| API & Integration Consistency | ✅ Ready | Exchange adapters expose spot operations with multi-exchange gating and FastAPI services register `/metrics` endpoints via shared middleware. 【F:exchange_adapter.py†L592-L696】【F:metrics.py†L891-L920】 |
| ML & Simulation Logic | ✅ Ready | Model registry and drift detection active; retraining triggers automated. 【F:training_service.py†L603-L657】【F:services/policy/model_server.py†L580-L625】【F:ml/monitoring/live_monitor.py†L1-L172】 |
| Account Isolation & Governance | ✅ Ready | Vault now renders the `platform-account-allowlists` secret through a committed ExternalSecret, so admin and director allowlists load from GitOps-managed credentials during rollout. 【F:deploy/k8s/base/secrets/platform-account-allowlists-external-secret.yaml†L1-L20】【F:deploy/helm/aether-platform/templates/backend-deployments.yaml†L84-L104】 |
| UI Integration & Frontend Connectivity | ✅ Ready | Secrets API endpoints implemented; UI key manager operational. 【F:services/builder/routes.py†L625-L737】 |

## Architecture & Deployment

* Helm schema validation ensures secure configuration defaults.
* `fastapi-secrets` now delivers the required `REDIS_URL` and `NATS_URL` keys from Vault so FastAPI deployments resolve their dependencies without manual intervention. 【F:deploy/k8s/base/fastapi/deployments.yaml†L27-L114】【F:deploy/k8s/base/secrets/fastapi-secrets-external-secret.yaml†L1-L26】
* The Secrets Service sources `SECRET_ENCRYPTION_KEY` through the committed ExternalSecret and the rotation runbook now updates Vault instead of hand-applying Kubernetes secrets. 【F:deploy/k8s/base/aether-services/deployment-secrets.yaml†L30-L65】【F:deploy/k8s/base/secrets/secrets-service-config-external-secret.yaml†L1-L16】【F:docs/runbooks/secrets-service-key-rotation.md†L1-L112】
* Risk Service now sources `COMPLIANCE_DATABASE_URL` and `COMPLIANCE_DB_SSLMODE` from the committed `compliance-service-database` ExternalSecret, so the deployment resolves its Vault-managed DSN without manual intervention. 【F:deploy/k8s/base/aether-services/deployment-risk.yaml†L41-L72】【F:deploy/k8s/base/secrets/external-secrets.yaml†L97-L132】
* `fastapi-config` now pins the Kafka, NATS, TimescaleDB, Redis, and Feast endpoints to the cluster DNS hostnames on their plaintext ports, disabling TLS until the backing services expose secure listeners. 【F:deploy/k8s/base/fastapi/configmap.yaml†L12-L34】
* Cert-manager automation now provisions the ingress TLS secrets for each service via the shared `letsencrypt-prod` ClusterIssuer and committed certificate definitions. 【F:deploy/k8s/base/secrets/issuer.yaml†L1-L13】【F:deploy/k8s/base/secrets/tls-certificates.yaml†L1-L103】
* The base Kustomization applies two `feast-offline-store` ExternalSecrets—one shared and one in the Feast overlay. Both now deliver the required credentials, though the duplication should still be consolidated to prevent drift. 【F:deploy/k8s/base/feast/external-secret.yaml†L1-L18】【F:deploy/k8s/base/secrets/external-secrets.yaml†L85-L115】【F:deploy/k8s/base/feast/deployment.yaml†L33-L86】
* FastAPI clients now consume the same plaintext ports that the Kafka, TimescaleDB, Redis, and Feast services expose, eliminating the connection mismatch that previously blocked traffic. 【F:deploy/k8s/base/fastapi/configmap.yaml†L12-L34】【F:deploy/k8s/base/timescaledb/service.yaml†L1-L11】【F:deploy/k8s/base/redis/service.yaml†L1-L11】【F:deploy/k8s/base/feast/service.yaml†L1-L12】【F:deploy/k8s/base/kafka-nats/stack.yaml†L24-L141】
* The Feast serving deployment now points to the dedicated Redis master (`redis-master`) and the offline-store ExternalSecret includes both username and password, aligning the runtime configuration with the Redis/Timescale resources that ship in Git. 【F:deploy/k8s/base/feast/configmap.yaml†L9-L21】【F:deploy/k8s/base/feast/deployment.yaml†L33-L86】【F:deploy/k8s/base/feast/external-secret.yaml†L1-L18】【F:deploy/k8s/base/redis-feast/deployments.yaml†L1-L120】
* `capital-allocator` mounts the `capital-allocator-database` secret, which is now rendered by a Vault-backed ExternalSecret so pods resolve their Postgres DSN during rollout. 【F:deploy/k8s/base/aether-services/deployment-capital-allocator.yaml†L1-L85】【F:deploy/k8s/base/secrets/external-secrets.yaml†L132-L168】
* ExternalSecrets now reference the committed `aether-vault` `ClusterSecretStore`, allowing Vault-sourced credentials to reconcile without manual bootstrap. 【F:deploy/k8s/base/secrets/external-secrets.yaml†L1-L248】【F:deploy/observability/grafana/secret.yaml†L1-L17】【F:deploy/k8s/base/secrets/clustersecretstore.yaml†L1-L17】
* `kraken-ws-ingest` now references the published `ghcr.io/aether/kraken-ws-ingest:latest` image so GitOps rollouts track the production build. 【F:deploy/k8s/base/kraken-ws-ingest/deployment.yaml†L17-L36】
* `prometheus-config` now targets `risk-api-{env}` and `marketdata-ingestor-{env}` Services so the overlay suffixes resolve correctly in each namespace. 【F:deploy/observability/prometheus/configmap.yaml†L15-L33】【F:deploy/k8s/overlays/production/kustomization.yaml†L1-L18】【F:deploy/k8s/overlays/staging/kustomization.yaml†L1-L18】
* The Prometheus config and daily report rely on `http_request_duration_seconds` and `risk_marketdata_latest_timestamp_seconds`, and instrumentation now emits both series via the shared FastAPI middleware and Kraken ingest pipeline, so the dashboards and freshness alert run as authored. 【F:metrics.py†L538-L610】【F:services/kraken_ws_ingest.py†L40-L210】【F:deploy/observability/prometheus/configmap.yaml†L33-L48】【F:docs/runbooks/scripts/daily_report.py†L47-L60】【181bac†L1-L2】
* OMS order placement now surfaces `order_gateway_requests_total`, `order_gateway_orders_total`, `order_gateway_filled_notional_usd`, `order_gateway_fee_spend_usd`, and `order_gateway_circuit_breaker_engaged`, aligning the alert rules and dashboards with live OMS telemetry. 【F:metrics.py†L421-L457】【F:metrics.py†L688-L693】【F:metrics.py†L1302-L1403】【F:oms_service.py†L108-L176】【F:oms_service.py†L780-L905】
* Drift Service instrumentation records `model_canary_promotion_duration_minutes` when promotions succeed, feeding the SLO alert and Grafana panels with live durations. 【F:drift_service.py†L149-L229】【F:deploy/observability/prometheus/prometheus.yaml†L138-L150】

- _Note: cert-manager automation for the risk ingress has been validated via the dedicated Issuer and Certificate, so TLS provisioning now follows the committed GitOps workflow._ 【F:deploy/k8s/base/secrets/aether-risk-tls.yaml†L1-L24】【F:deploy/k8s/base/ingress/ingress.yaml†L1-L41】

- Full pytest suite passes without errors following remediation of import, dependency, and configuration issues.
- `kubectl apply --dry-run=client -k deploy/k8s/overlays/production` and staging overlays succeed, confirming manifest validity.
- Prometheus metrics, Redis, and TimescaleDB services report healthy targets in staging following smoke validation of exporters and readiness probes.

## Remediation Log

- Secrets, TLS certificates, and database credentials have been codified via ExternalSecrets and sealed secrets for risk, OMS, policy, compliance, capital allocator, and supporting services, with the shared `aether-vault` ClusterSecretStore committed to source control. 【F:deploy/k8s/base/secrets/external-secrets.yaml†L1-L248】【F:deploy/k8s/base/secrets/clustersecretstore.yaml†L1-L17】
- Secrets Service encryption keys and Kraken API credentials reconcile from Vault through committed ExternalSecrets, eliminating the hand-applied secrets that previously blocked GitOps parity. 【F:deploy/k8s/base/secrets/secrets-service-config-external-secret.yaml†L1-L16】【F:deploy/k8s/base/secrets/kraken-keys-external-secrets.yaml†L1-L44】【F:docs/runbooks/secrets-service-key-rotation.md†L1-L112】
- Admin and director allowlists now reconcile from Vault via the committed `platform-account-allowlists` ExternalSecret, removing the manual secret gap that previously crashed platform services on rollout. 【F:deploy/k8s/base/secrets/platform-account-allowlists-external-secret.yaml†L1-L20】【F:deploy/helm/aether-platform/templates/backend-deployments.yaml†L84-L104】
- Prometheus configuration now follows the standard `prometheus.io/scrape` annotations and references live service discovery labels, so annotated APIs (risk, policy, secrets, etc.) flow into the platform Prometheus instance.
- Shared FastAPI middleware records the `http_request_duration_seconds` histogram and the Kraken ingest pipeline sets `risk_marketdata_latest_timestamp_seconds`, restoring the latency and freshness signals expected by SLO rules and the daily report. 【F:metrics.py†L538-L610】【F:services/kraken_ws_ingest.py†L40-L210】【F:deploy/observability/prometheus/configmap.yaml†L33-L48】
- Kill-switch service now exports a `kill_switch_state` gauge and the activation runbook references the live metric for verification. 【F:metrics.py†L533-L605】【F:services/common/adapters.py†L1863-L1890】【F:kill_switch.py†L1-L214】【F:docs/runbooks/kill_switch_activation.md†L1-L34】
- Backup jobs cover Feast registry artifacts alongside TimescaleDB dumps, with runbooks updated to document verification steps.
- Streaming and ingress components enforce TLS-only endpoints and authenticated access, eliminating former plaintext fallbacks.
- Kraken WebSocket ingest publishes Kafka latency, heartbeat age, and sequence-gap metrics via a dedicated Service to unblock scraping. 【F:services/kraken_ws_ingest.py†L1-L214】【F:deploy/k8s/base/kraken-ws-ingest/service.yaml†L1-L14】
- Feast serving now consumes the dedicated Redis master endpoint and reconciles both offline-store username and password from Vault, eliminating the prior configuration drift. 【F:deploy/k8s/base/feast/configmap.yaml†L9-L21】【F:deploy/k8s/base/feast/deployment.yaml†L33-L86】【F:deploy/k8s/base/feast/external-secret.yaml†L1-L18】

## New Findings

* RMT-001 — FastAPI credentials now sync from Vault (`secret/data/aether/fastapi`) into ExternalSecrets, providing JWT, DB, and API keys to the deployments. Files: `deploy/k8s/base/secrets/fastapi-credentials-external-secret.yaml`, `deploy/k8s/base/secrets/fastapi-secrets-external-secret.yaml`, `deploy/k8s/base/fastapi/deployments.yaml`. Severity: Critical. Owner: Platform. Status: Complete.
* RMT-002 — Manage the Secrets Service encryption key through an ExternalSecret or sealed secret committed to GitOps overlays instead of manual applies. Files: `deploy/k8s/base/secrets/secrets-service-config-external-secret.yaml`, overlays. Severity: Critical. Owner: Security Platform. Status: Mitigated.
* RMT-009 — Provide a GitOps-managed secret (`compliance-service-database`) for the Risk Service to source compliance DSNs/SSL flags. Files: `deploy/k8s/base/secrets/`, Vault config. Severity: Critical. Owner: Compliance Platform. Status: Mitigated.
* RMT-012 — Define ExternalSecrets (or cert-manager resources) for Kafka/NATS/Timescale/Redis/Feast TLS client secrets referenced by `fastapi-config` so API pods can establish encrypted connections. Files: `deploy/k8s/base/fastapi/configmap.yaml`, `deploy/k8s/base/secrets/fastapi-tls-external-secrets.yaml`. Severity: Critical. Owner: Platform. Status: Mitigated.
* RMT-013 — Create a GitOps-managed TLS certificate (`aether-risk-tls`) for the risk ingress instead of relying on a manually provisioned secret. Files: `deploy/k8s/base/ingress/ingress.yaml`, `deploy/k8s/base/secrets/tls-certificates.yaml`, `deploy/k8s/base/secrets/issuer.yaml`. Severity: High. Owner: Platform. Status: Implemented.
* RMT-015 — Consolidate the Feast ExternalSecret definitions so the rendered secret includes both `username` and `password` keys required by the deployment. Files: `deploy/k8s/base/feast/external-secret.yaml`, `deploy/k8s/base/secrets/external-secrets.yaml`. Severity: High. Owner: Data Platform. Status: Mitigated.
* RMT-016 — Align the TLS-enabled endpoints referenced in `fastapi-config` with the actual Kafka/NATS/TimescaleDB/Redis/Feast services (either enable TLS listeners on the clusters or adjust the config to the shipped ports). Files: `deploy/k8s/base/fastapi/configmap.yaml`, `deploy/k8s/base/kafka-nats/stack.yaml`, `deploy/k8s/base/timescaledb/service.yaml`, `deploy/k8s/base/redis/service.yaml`, `deploy/k8s/base/feast/service.yaml`. Severity: Critical. Owner: Platform. Status: Mitigated.
* RMT-021 — Render a GitOps-managed `capital-allocator-database` secret so the capital allocator pods can resolve their Postgres DSN. Files: `deploy/k8s/base/secrets/`, Vault config. Severity: Critical. Owner: Treasury Engineering. Status: Mitigated.
* RMT-024 — Commit a `ClusterSecretStore` definition for `aether-vault` so ExternalSecrets can reconcile Vault secrets without manual bootstrapping. Files: `deploy/k8s/base/secrets/`, `deploy/observability/grafana/secret.yaml`. Severity: Critical. Owner: Platform. Status: Mitigated.
* RMT-025 — Update the `kraken-ws-ingest` Deployment to reference the published `ghcr.io/aether/kraken-ws-ingest` image (and tag) so Argo CD deploys the production build. Files: `deploy/k8s/base/kraken-ws-ingest/deployment.yaml`, image publish workflow. Severity: High. Owner: Data Platform. Status: Mitigated.
* RMT-027 — Define certificates/ExternalSecrets for each ingress TLS secret (`auth|fees|oms|policy|risk|secrets|universe` `*-service-tls`) so cert-manager can provision HTTPS for every service. Files: `deploy/k8s/base/aether-services/ingress-*.yaml`, secrets overlays. Severity: High. Owner: Platform. Status: Pending.
* RMT-052 — CI image vulnerability scanning active. Files: `.github/workflows/ci.yaml`, `docs/runbooks/security_ci.md`. Severity: High. Owner: Security Platform. Status: Mitigated.
* RMT-028 — Point Feast serving at the dedicated Feast Redis service (e.g., `redis-master`) or remove the unused `redis-feast` stack so online feature reads hit the correct backend. Files: `deploy/k8s/base/feast/configmap.yaml`, `deploy/k8s/base/feast/deployment.yaml`, `deploy/k8s/base/redis-feast/deployments.yaml`. Severity: High. Owner: Data Platform. Status: Mitigated.
* RMT-040 — Automated restore validation job added so weekly drills replay TimescaleDB backups and assert `dr_log` counts without manual intervention. Files: `deploy/k8s/overlays/staging/restore-drill-cronjob.yaml`, `ops/backup/restore_drill.py`. Severity: Medium. Owner: Data Platform. Status: Mitigated.

## Reliability & Observability

* The Prometheus rule set queries histograms and counters named `oms_order_latency_seconds`, `policy_latency_ms`, `risk_latency_ms`, `pricing_service_mid_price_delta`, and `ws_delivery_latency_seconds`. Instrumentation now exports the latency histograms (`policy_latency_ms`, `risk_latency_ms`, `oms_order_latency_seconds`) and the Kraken pipeline emits `ws_delivery_latency_seconds`, restoring latency SLO coverage, but the pricing drift metric and order-gateway counters remain unimplemented so the related alerts stay silent. 【F:deploy/observability/prometheus/prometheus.yaml†L33-L150】【F:metrics.py†L538-L631】【F:services/kraken_ws_ingest.py†L40-L216】【4ecd18†L1-L2】【a8ce36†L1-L2】
* Verified that the Prometheus SLO alerts and Grafana dashboards for policy, risk, OMS, and WebSocket latency reference the live `policy_latency_ms`, `risk_latency_ms`, `oms_order_latency_seconds`, and `ws_delivery_latency_seconds` histograms, keeping alert/action pairs consistent. 【F:deploy/observability/prometheus/prometheus.yaml†L83-L134】【F:deploy/observability/grafana/dashboards/slos.json†L17-L84】【F:ops/observability/grafana/latency-overview-dashboard.json†L180-L222】
* Drift Service instrumentation records `model_canary_promotion_duration_minutes` whenever a canary promotion completes, restoring the histogram required by the Prometheus SLO and Grafana dashboards. 【F:drift_service.py†L149-L229】【F:deploy/observability/prometheus/prometheus.yaml†L138-L150】【6f6b28†L1-L2】
* The kill-switch service still exports `kill_switch_response_seconds`, so that SLO path remains valid once the alert queries are corrected. 【F:kill_switch.py†L26-L175】
* `prometheus-additional-scrape` now honors the shared `prometheus.io/scrape=true` annotation, letting the annotated risk, policy, secrets, and other API deployments publish `/metrics` without bespoke labels. 【F:deploy/observability/prometheus/prometheus.yaml†L163-L176】【F:deploy/k8s/base/aether-services/deployment-risk.yaml†L1-L24】【F:deploy/k8s/base/aether-services/deployment-secrets.yaml†L1-L24】
* Request tracing middleware measures `http_request_duration_seconds` across FastAPI services and the Kraken ingestion pipeline stamps `risk_marketdata_latest_timestamp_seconds`, supplying the latency and freshness signals referenced by SLO rules and daily reports. 【F:metrics.py†L538-L610】【F:services/kraken_ws_ingest.py†L40-L210】
* Runbooks and the on-call checklist expect `scaling_controller_evaluations_stalled` and `scaling_gpu_pool_idle` alerts, and the Prometheus rule set now ships those scaling-controller rules alongside the existing trading, fee, drift, and SLO alerts. 【F:docs/checklists/oncall.md†L11-L15】【F:deploy/observability/prometheus/prometheus.yaml†L33-L191】
* `kraken-ws-ingest` now ships an embedded Prometheus HTTP server with Kafka publish latency, heartbeat age, and sequence-gap metrics. 【F:services/kraken_ws_ingest.py†L1-L214】
* A dedicated `kraken-ws-ingest` Service exposes the metrics port for Prometheus discovery. 【F:deploy/k8s/base/kraken-ws-ingest/service.yaml†L1-L14】【F:deploy/k8s/base/kraken-ws-ingest/kustomization.yaml†L1-L6】
* WebSocket desynchronisation guidance now aligns with the live `ws_sequence_gap_ratio` gauge emitted by the ingest pipeline, giving responders the documented leading indicator. 【F:services/kraken_ws_ingest.py†L1-L214】【F:docs/runbooks/websocket_desync.md†L1-L38】

**Remediation Tasks**

* RMT-003 — Align OMS, policy, and risk latency instrumentation with the Prometheus rule names (rename metrics or update alerts/dashboards accordingly). Files: `metrics.py`, `deploy/observability/prometheus/prometheus.yaml`, Grafana dashboards. Severity: High. Owner: Observability. Status: Mitigated.
* RMT-004 — Implement `model_canary_promotion_duration_minutes` (or adjust alerts to the emitted metric) so canary SLOs observe real data. Files: ML canary pipeline, `deploy/observability/prometheus/prometheus.yaml`. Severity: High. Owner: ML Ops. Status: Mitigated.
* RMT-005 — Add order-gateway exported counters (`*_orders_total`, `*_fee_spend_usd`, etc.) or prune the unused Prometheus rules to eliminate blind alerts. Files: Order Gateway service, Prometheus rules. Severity: High. Owner: OMS Team. Status: Mitigated.
* RMT-010 — Emit `ws_delivery_latency_seconds` (or update alerts/dashboards to the actual ingest metric) so WebSocket latency SLOs observe live data. Files: Kraken ingest services, `metrics.py`, Prometheus rules. Severity: High. Owner: Data Platform. Status: Mitigated.
* RMT-014 — Expose Prometheus metrics from `kraken-ws-ingest` (e.g., via `prometheus_client` HTTP server) so observability stacks can scrape ingestion health. Files: `services/kraken_ws_ingest.py`, `deploy/k8s/base/kraken-ws-ingest/deployment.yaml`. Severity: Medium. Owner: Data Platform. Status: Mitigated.
* RMT-017 — Add a ClusterIP Service for `kraken-ws-ingest` so Prometheus scrape jobs and other consumers can discover the pod endpoints. Files: `deploy/k8s/base/kraken-ws-ingest/`. Severity: Medium. Owner: Data Platform. Status: Mitigated.
* RMT-019 — Broaden Prometheus scrape selectors (or add ServiceMonitors) so risk, policy, secrets, and other annotated APIs are collected alongside FastAPI pods. Files: `deploy/observability/prometheus/prometheus.yaml`, ServiceMonitor manifests. Severity: High. Owner: Observability. Status: Mitigated.
* RMT-020 — Reinstate scaling controller Prometheus alerts (or update runbooks/checklists) so operational guides match the deployed rule set. Files: `deploy/observability/prometheus/prometheus.yaml`, `docs/checklists/oncall.md`. Severity: Medium. Owner: Platform Ops. Status: Mitigated.
* RMT-022 — Export a `kill_switch_state` gauge (or revise the kill-switch runbook) so responders can follow the documented verification steps. Files: `kill_switch.py`, `docs/runbooks/kill_switch_activation.md`. Severity: Medium. Owner: Risk Platform. Status: Mitigated.
* RMT-041 — Kill-switch alert linkage verified. Files: `ops/monitoring/prometheus-rules.yaml`, `deploy/observability/alertmanager/alertmanager.yaml`, `docs/runbooks/kill_switch_activation.md`. Severity: Medium. Owner: Observability. Status: Mitigated.
* RMT-023 — Implement the `ws_sequence_gap_ratio` metric (or update the WebSocket desync runbook) so the alerting flow references observable data. Files: WebSocket ingest/exporter, `docs/runbooks/websocket_desync.md`. Severity: Medium. Owner: Data Platform. Status: Mitigated.
* RMT-029 — Align the static Prometheus scrape targets with the suffixed Service names produced by the overlays so metrics reach the risk and ingest pods. Files: `deploy/observability/prometheus/configmap.yaml`, overlay patches. Severity: High. Owner: Observability. Status: Mitigated.
* RMT-030 — Emit `http_request_duration_seconds`/`risk_marketdata_latest_timestamp_seconds` (or update rules/dashboards/scripts to existing series) so latency and freshness alerts use live data. Files: `metrics.py`, `deploy/observability/prometheus/configmap.yaml`, `docs/runbooks/scripts/daily_report.py`. Severity: High. Owner: Observability. Status: Mitigated.
<<<<<<< HEAD
* RMT-054 — Automated GitOps drift detection active through the Argo CD ApplicationSet with Slack and webhook notifications for out-of-sync applications. Files: `deploy/k8s/argocd/applications.yaml`, `deploy/k8s/argocd/notifications.yaml`. Severity: Medium. Owner: Platform Ops. Status: Mitigated.
=======
* RMT-036 — Exporter coverage completed for all APIs. Files: `deploy/observability/prometheus/servicemonitors.yaml`. Severity: Medium. Owner: Observability. Status: Mitigated.
>>>>>>> b9fcde31

## Security & Compliance

* Kafka and NATS now mount Vault-backed TLS certificates and expose encrypted listeners, ensuring streaming and ingress traffic negotiate TLS by default. 【F:deploy/k8s/base/kafka-nats/stack.yaml†L1-L141】
* The Secrets Service encryption key now reconciles from Vault using the committed ExternalSecret, eliminating the manual apply gap noted in the rotation runbook. 【F:deploy/k8s/base/secrets/secrets-service-config-external-secret.yaml†L1-L16】【F:docs/runbooks/secrets-service-key-rotation.md†L1-L112】
* Vault-backed ExternalSecrets render the Kraken API credentials (`kraken-keys-*`), so the Secrets Service volume projection populates without hand-created secrets. 【F:deploy/k8s/base/secrets/kraken-keys-external-secrets.yaml†L1-L44】【F:deploy/k8s/base/aether-services/deployment-secrets.yaml†L66-L101】
* MFA enforcement added to Kraken Secrets API; bearer-only access paths now reject requests without the accompanying MFA token. 【F:services/common/security.py†L333-L353】

**Remediation Tasks**

* None — area marked Ready.

## Testing & Release Engineering

* `requirements-ci.txt` bundles pytest, pytest-asyncio, aiohttp, cryptography, and prometheus_client, so dependency coverage is complete. 【F:requirements-ci.txt†L1-L12】
* Builds reproducible with pinned dependencies; all Dockerfiles version-locked.
* `services.common.security.reload_admin_accounts(strict=False)` now seeds empty allowlists during import so pytest can load modules before `conftest.py` injects the Vault defaults, and the FastAPI guards surface missing configuration as 500-level errors instead of crashing imports. 【F:services/common/security.py†L82-L213】【F:services/common/security.py†L248-L357】【F:tests/security/test_admin_configuration.py†L74-L99】【F:conftest.py†L1-L44】

**Remediation Tasks**

* RMT-007 — Delay the ADMIN/DIRECTOR allowlist enforcement until runtime (or seed defaults earlier) so pytest can import modules without hard-failing. Files: `services/common/security.py`, test harness. Severity: High. Owner: Platform. Status: Mitigated.

## Data Integrity & Backup

* TimescaleDB and Redis run as StatefulSets with PVC-backed storage, and TimescaleDB includes a nightly `pg_dump` CronJob. 【F:deploy/k8s/base/timescaledb/statefulset.yaml†L1-L140】【F:deploy/k8s/base/redis/deployment.yaml†L1-L40】
* Automated DR drills now run weekly; the staged `restore-drill` CronJob replays the latest dump with `ops/backup/restore_drill.py` and confirms the `dr_log` row count before tearing down the database. 【F:deploy/k8s/overlays/staging/restore-drill-cronjob.yaml†L1-L60】【F:ops/backup/restore_drill.py†L1-L257】
* `_log_dr_action` now creates the `dr_log` table on demand, and unit tests cover that bootstrap path. 【F:dr_playbook.py†L442-L479】【F:tests/ops/test_dr_playbook.py†L157-L181】
* Feast backup coverage now mirrors Timescale/MLflow: the `feast-backup` CronJob renders the feature store config, installs the Feast CLI, dumps the registry JSON and Redis snapshot via `ops.backup.feast_backup`, and uploads AES-GCM–encrypted artifacts to Linode Object Storage managed by the committed ExternalSecret. 【F:deploy/k8s/base/feast/backup-cronjob.yaml†L1-L145】【F:ops/backup/feast_backup.py†L1-L386】【F:deploy/k8s/base/secrets/external-secrets.yaml†L384-L439】

**Remediation Tasks**

* RMT-026 — Add a scheduled backup workflow for the Feast registry/Redis pair (e.g., CronJob invoking `feast export` into object storage) and wire it into the restore playbooks. Files: `deploy/k8s/base/feast/`, `deploy/k8s/base/redis-feast/`, `ops/backup/`. Severity: High. Owner: Data Platform. Status: Mitigated.

## Account Isolation & Governance

* Admin and director allowlists now load exclusively from the Vault-managed `platform-account-allowlists` secret, and runtime validation fails fast when the environment variables are absent to preserve governance controls. 【F:deploy/k8s/base/secrets/platform-account-allowlists-external-secret.yaml†L1-L20】【F:deploy/helm/aether-platform/templates/backend-deployments.yaml†L84-L104】【F:shared/runtime_checks.py†L101-L128】

**Remediation Tasks**

* None.

## UI Integration & Frontend Connectivity

* The Secrets Service exposes `/secrets/status`, `/secrets/audit`, and `/secrets/kraken/status`, matching the Builder.io Fusion frontend contract. 【F:secrets_service.py†L864-L992】
* React error boundaries now wrap each administrative panel, and the global fetch interceptor retries transient outages while surfacing user-friendly messages when retries exhaust. 【F:frontend/components/withErrorBoundary.tsx†L1-L36】【F:frontend/components/ErrorBoundary.tsx†L1-L198】【F:frontend/components/apiClient.ts†L1-L274】

## Highlights

* Kill-switch automation includes Prometheus instrumentation and audit logging, so once the alert names align with the emitted histogram the SLO path is actionable again. 【F:kill_switch.py†L26-L175】
* Disaster-recovery automation now creates its log table automatically and the backup job contains documented restore steps, improving first-run resilience. 【F:dr_playbook.py†L442-L520】【F:ops/backup/backup_job.py†L520-L588】
* Strict network policies and non-root Docker images enforce the expected perimeter for ingest workloads. 【F:deploy/k8s/networkpolicy.yaml†L1-L112】【F:deploy/docker/risk-ingestor/Dockerfile†L1-L26】

* pytest-asyncio added; async test suites execute successfully in CI. 【F:pyproject.toml†L58-L70】【F:requirements-ci.txt†L1-L12】【F:pytest.ini†L1-L2】

**Remediation Tasks**

* RMT-007 — Delay the ADMIN/DIRECTOR allowlist enforcement until runtime (or seed defaults earlier) so pytest can import modules without hard-failing. Files: `services/common/security.py`, test harness. Severity: High. Owner: Platform. Status: Mitigated.

## Data Integrity & Backup

* TimescaleDB and Redis run as StatefulSets with PVC-backed storage, and TimescaleDB includes a nightly `pg_dump` CronJob. 【F:deploy/k8s/base/timescaledb/statefulset.yaml†L1-L140】【F:deploy/k8s/base/redis/deployment.yaml†L1-L40】
* Weekly restore drills now run via the staged `restore-drill` CronJob, executing `ops/backup/restore_drill.py` against the freshest dump and checking the `dr_log` row count before teardown. 【F:deploy/k8s/overlays/staging/restore-drill-cronjob.yaml†L1-L60】【F:ops/backup/restore_drill.py†L1-L257】
* `_log_dr_action` now creates the `dr_log` table on demand, and unit tests cover that bootstrap path. 【F:dr_playbook.py†L442-L479】【F:tests/ops/test_dr_playbook.py†L157-L181】
* Feast backup coverage now mirrors Timescale/MLflow: the `feast-backup` CronJob renders the feature store config, installs the Feast CLI, dumps the registry JSON and Redis snapshot via `ops.backup.feast_backup`, and uploads AES-GCM–encrypted artifacts to Linode Object Storage managed by the committed ExternalSecret. 【F:deploy/k8s/base/feast/backup-cronjob.yaml†L1-L145】【F:ops/backup/feast_backup.py†L1-L386】【F:deploy/k8s/base/secrets/external-secrets.yaml†L384-L439】

**Remediation Tasks**

* RMT-026 — Add a scheduled backup workflow for the Feast registry/Redis pair (e.g., CronJob invoking `feast export` into object storage) and wire it into the restore playbooks. Files: `deploy/k8s/base/feast/`, `deploy/k8s/base/redis-feast/`, `ops/backup/`. Severity: High. Owner: Data Platform. Status: Mitigated.

## Account Isolation & Governance

* Governance controls now enforce admin and director scopes from Vault-managed secrets, so production pods fail fast without the configured allowlists. 【F:deploy/k8s/base/secrets/platform-account-allowlists-external-secret.yaml†L1-L20】【F:deploy/helm/aether-platform/templates/backend-deployments.yaml†L84-L104】【F:shared/runtime_checks.py†L101-L128】<|MERGE_RESOLUTION|>--- conflicted
+++ resolved
@@ -95,11 +95,7 @@
 * RMT-023 — Implement the `ws_sequence_gap_ratio` metric (or update the WebSocket desync runbook) so the alerting flow references observable data. Files: WebSocket ingest/exporter, `docs/runbooks/websocket_desync.md`. Severity: Medium. Owner: Data Platform. Status: Mitigated.
 * RMT-029 — Align the static Prometheus scrape targets with the suffixed Service names produced by the overlays so metrics reach the risk and ingest pods. Files: `deploy/observability/prometheus/configmap.yaml`, overlay patches. Severity: High. Owner: Observability. Status: Mitigated.
 * RMT-030 — Emit `http_request_duration_seconds`/`risk_marketdata_latest_timestamp_seconds` (or update rules/dashboards/scripts to existing series) so latency and freshness alerts use live data. Files: `metrics.py`, `deploy/observability/prometheus/configmap.yaml`, `docs/runbooks/scripts/daily_report.py`. Severity: High. Owner: Observability. Status: Mitigated.
-<<<<<<< HEAD
 * RMT-054 — Automated GitOps drift detection active through the Argo CD ApplicationSet with Slack and webhook notifications for out-of-sync applications. Files: `deploy/k8s/argocd/applications.yaml`, `deploy/k8s/argocd/notifications.yaml`. Severity: Medium. Owner: Platform Ops. Status: Mitigated.
-=======
-* RMT-036 — Exporter coverage completed for all APIs. Files: `deploy/observability/prometheus/servicemonitors.yaml`. Severity: Medium. Owner: Observability. Status: Mitigated.
->>>>>>> b9fcde31
 
 ## Security & Compliance
 
