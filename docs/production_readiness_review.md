--- conflicted
+++ resolved
@@ -67,12 +67,8 @@
 | Architecture & Deployment | ❌ | FastAPI deployments reference `fastapi-credentials`/`fastapi-secrets` secrets that are not defined, so pods will crash on startup. |
 | Reliability & Observability | ✅ Ready | kill_switch_response_seconds exported and alert rules verified. |
 | Security & Compliance | ❌ | Kraken secrets API authorizes solely on bearer tokens and ignores the MFA context expected by clients. |
-<<<<<<< HEAD
 | Testing & Release Engineering | ✅ Ready | pytest-asyncio added; async test suites pass in CI environment. |
 | Data Integrity & Backup | ❌ | Disaster-recovery tooling logs every action but never provisions the target table, so the very first snapshot/restore aborts with an undefined-table error. |
-=======
-| Testing & Release Engineering | ❌ | The CI requirements set omits `pytest-asyncio`, causing async test suites marked with `@pytest.mark.asyncio` to error in minimal installs. |
->>>>>>> a9141f9d
 | API & Integration Consistency | ⚠️ | Binance and Coinbase adapters are stubs that raise `NotImplementedError`, blocking multi-exchange routing until completed. |
 | ML & Simulation Logic | ⚠️ | Exposure forecaster and supervised ML trainer interfaces are unimplemented, leaving forecasting/simulation pathways incomplete. |
 | Account Isolation & Governance | ❌ | Default admin allowlists fall back to hard-coded accounts when environment variables are unset, weakening least-privilege enforcement. |
@@ -82,12 +78,8 @@
 
 - Missing Kubernetes secret manifests (`fastapi-credentials`, `fastapi-secrets`) referenced by FastAPI deployments cause configuration load failures during pod startup.
 - Kraken secrets API bypasses MFA context headers, relying solely on bearer tokens contrary to frontend expectations and security design.
-<<<<<<< HEAD
 - Async CI installs now include `pytest-asyncio`, unblocking `@pytest.mark.asyncio` test suites in minimal environments.
 - Disaster recovery playbook writes to a `dr_log` table without ever creating it, preventing the first snapshot/restore from completing.
-=======
-- `requirements-ci.txt` excludes `pytest-asyncio`, so async tests fail in minimal CI environments where only the CI requirements are installed.
->>>>>>> a9141f9d
 - Exchange adapters for Binance and Coinbase raise `NotImplementedError`, leaving those integrations non-functional.
 - Exposure forecasting and supervised ML trainer abstractions remain abstract-only, blocking downstream simulation workflows.
 - Admin/Director allowlists silently default to baked-in identities (`company`, `director-1`, `director-2`) when env overrides are missing, undermining account isolation.
