# Production Readiness Review

## Summary

| Area | Status | Notes |
| --- | --- | --- |
| Architecture & Deployment | ✅ Ready | TimescaleDB now runs with replicas and scheduled backups; production data redundancy achieved. |
| Reliability & Observability | ✅ Ready | Documented SLOs, Prometheus alert rules, and Grafana dashboards provide solid monitoring coverage tied to runbooks. |
<<<<<<< HEAD
| Security & Compliance | ✅ Ready | Docker image runs as non-root user with restricted filesystem permissions. |
=======
| Security & Compliance | ✅ Ready | Egress policy restricted to verified Kraken and CoinGecko endpoints only. |
>>>>>>> eff5547c
| Testing & Release Engineering | ❌ Blocker | End-to-end pytest invocation currently aborts because dependencies are missing, and image builds depend on absent requirements files. |

## Strengths

- **Documented platform topology.** The README explains the core data and services stack—TimescaleDB, Kafka/NATS, Feast/Redis, and FastAPI microservices—giving operators a clear view of the moving pieces before deployment.【F:README.md†L1-L100】
- **Operational guardrails are codified.** Latency and recovery SLOs are defined with matching Prometheus rules and Grafana dashboards, and on-call checklists capture weekly readiness tasks and compliance attestations.【F:docs/slo.md†L1-L54】【F:ops/monitoring/prometheus-rules.yaml†L1-L140】【F:deploy/observability/grafana/grafana.yaml†L1-L160】【F:docs/checklists/oncall.md†L1-L35】
- **Secrets management is externalised.** Kubernetes manifests rely on ExternalSecret objects that pull credentials from Vault-backed stores, reducing secret sprawl in git.【F:deploy/k8s/base/secrets/external-secrets.yaml†L1-L196】

## Gaps & Recommendations

### Critical

1. **Test suite is not runnable as-is.** `pytest -q` aborts before collecting tests because `prometheus_client` is missing, which makes CI/CD verification impossible. Ensure runtime dependencies are installed (for example via the `test` extra) or stub the optional import in tests so the suite can execute in isolated environments.【5e8c9b†L1-L74】
2. **Risk API Docker image build will fail.** The Dockerfile expects a `requirements.txt` in its build context, but that file is absent under `deploy/docker/risk-api/`, so `COPY requirements.txt ./` will error. Either add the requirements file alongside the Dockerfile or adjust the build context/paths to reference the repository root.【F:deploy/docker/risk-api/Dockerfile†L1-L22】
3. **Primary database resilience tracked.** The updated TimescaleDB StatefulSet ships with three replicas, persistent volumes, and a nightly `pg_dumpall` CronJob stored on dedicated backup storage. Continue monitoring restore drills to ensure the process stays rehearsed.【F:deploy/k8s/base/timescaledb/statefulset.yaml†L1-L84】

### High

1. **Simulation mode is enabled by default.** ✅ Addressed: `simulation.enabled` now defaults to `false` so production rollouts do not need to override the flag to avoid simulated order paths.【F:config/system.yaml†L1-L28】
2. **Docker images run as root.** ✅ Addressed: The risk API Dockerfile provisions an `app` user, adjusts ownership, and runs the service as non-root for defence in depth.【F:deploy/docker/risk-api/Dockerfile†L6-L25】
3. **Dual PostgreSQL drivers inflate attack surface.** ✅ Addressed: The dependency set now standardises on `psycopg[binary]` and drops the duplicate `psycopg2-binary` package.【F:pyproject.toml†L12-L46】

### Medium

1. **Insecure fallbacks require explicit suppression.** Multiple services (e.g., watchdog, secrets service) silently generate SQLite stores or default secrets when their `_ALLOW_INSECURE_DEFAULTS` flags are toggled. Confirm production deployments never set these flags and add runtime assertions or configuration validation in Helm values to prevent accidental enablement.【F:watchdog.py†L60-L126】【F:secrets_service.py†L141-L195】
2. **Network policy egress tightened.** Updated egress restrictions now enforce traversal through the outbound proxy and Cloudflare’s verified ranges dedicated to Kraken and CoinGecko APIs, removing the previous blanket access.【F:deploy/k8s/networkpolicy.yaml†L1-L116】
3. **Config map embeds connection targets without TLS hints.** The shared FastAPI configmap encodes TimescaleDB, Redis, and Feast endpoints but omits TLS/port annotations or secrets references, which could lead to plain-text connections unless overridden. Document TLS expectations or move these values to secrets to avoid drift.【F:deploy/k8s/base/fastapi/configmap.yaml†L1-L34】
4. **Risk API probes inverted.** The dedicated risk API deployment wires readiness to `/healthz` and liveness to `/ready`, flipping the intended semantics and risking delayed restarts during dependency failures. Swap the endpoints or expose matching health handlers before shipping.【F:deploy/k8s/base/fastapi/deployment-risk.yaml†L1-L41】
5. **Feast registry is transient.** Feast mounts its registry database from an `emptyDir`, so any pod restart or rescheduling erases feature definitions until a manual bootstrap occurs. Persist the registry on durable storage or sync it from artifact storage during startup.【F:deploy/k8s/base/feast/deployment.yaml†L1-L56】

### Low / Observations

- **Circuit breakers and kill-switch configuration exist** and the kill-switch now ships enabled for production exercises, with rollout drills documented in the runbook.【F:deploy/k8s/base/fastapi/config/circuit-breakers.yaml†L1-L9】【F:deploy/k8s/base/fastapi/config/kill-switch.yaml†L1-L6】【F:docs/runbooks/kill-switch.md†L1-L74】
- **On-call checklist is comprehensive**; integrate completion tracking with governance tooling to retain audit trails automatically.【F:docs/checklists/oncall.md†L1-L35】

## Next Steps

1. Restore CI health by satisfying pytest dependencies and adding a minimal smoke-test target to prevent regressions.
2. Harden container images: provide deterministic dependency manifests, drop root privileges, and ensure vulnerability scans cover the combined dependency tree.
3. Ship configuration validation that asserts simulation mode and insecure fallbacks are disabled before the services start.
4. Revisit network egress policy with security to ensure only mandated third-party ranges are reachable, potentially by routing via a controlled egress gateway.<|MERGE_RESOLUTION|>--- conflicted
+++ resolved
@@ -6,11 +6,7 @@
 | --- | --- | --- |
 | Architecture & Deployment | ✅ Ready | TimescaleDB now runs with replicas and scheduled backups; production data redundancy achieved. |
 | Reliability & Observability | ✅ Ready | Documented SLOs, Prometheus alert rules, and Grafana dashboards provide solid monitoring coverage tied to runbooks. |
-<<<<<<< HEAD
 | Security & Compliance | ✅ Ready | Docker image runs as non-root user with restricted filesystem permissions. |
-=======
-| Security & Compliance | ✅ Ready | Egress policy restricted to verified Kraken and CoinGecko endpoints only. |
->>>>>>> eff5547c
 | Testing & Release Engineering | ❌ Blocker | End-to-end pytest invocation currently aborts because dependencies are missing, and image builds depend on absent requirements files. |
 
 ## Strengths
