--- conflicted
+++ resolved
@@ -4,11 +4,7 @@
 
 | Area | Status | Notes |
 | --- | --- | --- |
-<<<<<<< HEAD
 | Architecture & Deployment | ✅ Ready | Kubernetes manifests cover multi-service deployment with probes and configmaps, container hardening gaps remain, and stateful components lack HA/backups. Simulation mode now defaults to false and cannot be enabled in production deployments. |
-=======
-| Architecture & Deployment | ✅ Ready | TimescaleDB now runs with replicas and scheduled backups; production data redundancy achieved. |
->>>>>>> a65d1f0c
 | Reliability & Observability | ✅ Ready | Documented SLOs, Prometheus alert rules, and Grafana dashboards provide solid monitoring coverage tied to runbooks. |
 | Security & Compliance | ✅ Ready | Docker image runs as non-root user with restricted filesystem permissions. |
 | Testing & Release Engineering | ❌ Blocker | End-to-end pytest invocation currently aborts because dependencies are missing, and image builds depend on absent requirements files. |
@@ -29,16 +25,10 @@
 
 ### High
 
-<<<<<<< HEAD
 1. **Simulation mode is enabled by default.** ✅ Addressed: `simulation.enabled` now defaults to `false`, and runtime checks prevent enabling it when `ENV=production`, eliminating the risk of live orders hitting simulated paths.【F:config/system.yaml†L28-L31】【F:shared/runtime_checks.py†L69-L105】
 2. **Docker images run as root.** The risk API Dockerfile never drops privileges, exposing the container to escalation if the service is compromised. Introduce a non-root user and minimal filesystem permissions.【F:deploy/docker/risk-api/Dockerfile†L1-L22】
 3. **Redis cache is ephemeral.** The Redis deployment runs with a single replica and no persistent volume claims, so any restart wipes feature caches and session state. Provision Redis with persistence (or managed Redis) and high-availability to avoid cascading incidents.【F:deploy/k8s/base/redis/deployment.yaml†L1-L38】
 4. **Dual PostgreSQL drivers inflate attack surface.** Both `psycopg[binary]` and `psycopg2-binary` ship in the base dependency set, growing image size and expanding the patching surface. Standardise on a single driver (`psycopg` v3) for production images.【F:pyproject.toml†L5-L53】
-=======
-1. **Simulation mode is enabled by default.** ✅ Addressed: `simulation.enabled` now defaults to `false` so production rollouts do not need to override the flag to avoid simulated order paths.【F:config/system.yaml†L1-L28】
-2. **Docker images run as root.** ✅ Addressed: The risk API Dockerfile provisions an `app` user, adjusts ownership, and runs the service as non-root for defence in depth.【F:deploy/docker/risk-api/Dockerfile†L6-L25】
-3. **Dual PostgreSQL drivers inflate attack surface.** ✅ Addressed: The dependency set now standardises on `psycopg[binary]` and drops the duplicate `psycopg2-binary` package.【F:pyproject.toml†L12-L46】
->>>>>>> a65d1f0c
 
 ### Medium
 
