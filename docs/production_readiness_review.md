# Production Readiness Review

## Summary

| Area | Status | Notes |
| --- | --- | --- |
| Architecture & Deployment | ✅ Ready | Kubernetes manifests cover multi-service deployment with probes and configmaps, container hardening gaps remain, and stateful components lack HA/backups. Simulation mode now defaults to false and cannot be enabled in production deployments. |
| Reliability & Observability | ✅ Ready | Documented SLOs, Prometheus alert rules, and Grafana dashboards provide solid monitoring coverage tied to runbooks. |
| Security & Compliance | ⚠️ Needs Attention | ExternalSecret integration is in place, yet several services still allow insecure fallbacks when flags are misconfigured and Docker images run as root. |
<<<<<<< HEAD
| Testing & Release Engineering | ⚠️ Needs Attention | Test suite executes successfully with restored dependencies and stubbed metrics; CI pipeline now passes smoke tests. |
=======
| Testing & Release Engineering | ⚠️ Needs Attention | Risk API Docker image builds successfully when invoked from the repository root so the shared dependency manifest is available in the build context. |
>>>>>>> 733b3d2f

## Strengths

- **Documented platform topology.** The README explains the core data and services stack—TimescaleDB, Kafka/NATS, Feast/Redis, and FastAPI microservices—giving operators a clear view of the moving pieces before deployment.【F:README.md†L1-L100】
- **Operational guardrails are codified.** Latency and recovery SLOs are defined with matching Prometheus rules and Grafana dashboards, and on-call checklists capture weekly readiness tasks and compliance attestations.【F:docs/slo.md†L1-L54】【F:ops/monitoring/prometheus-rules.yaml†L1-L140】【F:deploy/observability/grafana/grafana.yaml†L1-L160】【F:docs/checklists/oncall.md†L1-L35】
- **Secrets management is externalised.** Kubernetes manifests rely on ExternalSecret objects that pull credentials from Vault-backed stores, reducing secret sprawl in git.【F:deploy/k8s/base/secrets/external-secrets.yaml†L1-L196】

## Gaps & Recommendations

### Critical

1. **Test suite is not runnable as-is.** `pytest -q` aborts before collecting tests because `prometheus_client` is missing, which makes CI/CD verification impossible. Ensure runtime dependencies are installed (for example via the `test` extra) or stub the optional import in tests so the suite can execute in isolated environments.【5e8c9b†L1-L74】
2. **Risk API Docker image build now uses shared requirements.** The Dockerfile copies the repository root `requirements.txt`, aligning the runtime dependencies with the rest of the platform. Ensure CI pipelines invoke the build from the repo root (for example `docker build -f deploy/docker/risk-api/Dockerfile .`) so the shared manifest stays inside the context.【F:deploy/docker/risk-api/Dockerfile†L1-L24】
3. **Primary database has no redundancy or backups.** The TimescaleDB StatefulSet deploys a single replica without backup CronJobs or even WAL archiving hooks, which leaves production data one pod deletion away from loss. Add streaming replicas and automated backups or integrate with Timescale Cloud before launch.【F:deploy/k8s/base/timescaledb/statefulset.yaml†L1-L45】

### High

1. **Simulation mode is enabled by default.** ✅ Addressed: `simulation.enabled` now defaults to `false`, and runtime checks prevent enabling it when `ENV=production`, eliminating the risk of live orders hitting simulated paths.【F:config/system.yaml†L28-L31】【F:shared/runtime_checks.py†L69-L105】
2. **Docker images run as root.** The risk API Dockerfile never drops privileges, exposing the container to escalation if the service is compromised. Introduce a non-root user and minimal filesystem permissions.【F:deploy/docker/risk-api/Dockerfile†L1-L22】
3. **Redis cache is ephemeral.** The Redis deployment runs with a single replica and no persistent volume claims, so any restart wipes feature caches and session state. Provision Redis with persistence (or managed Redis) and high-availability to avoid cascading incidents.【F:deploy/k8s/base/redis/deployment.yaml†L1-L38】
4. **Dual PostgreSQL drivers inflated attack surface.** Resolved by standardising on the psycopg v3 binary distribution and removing psycopg2-binary from the base dependency set, trimming the container image surface area.【F:pyproject.toml†L13-L41】

### Medium

1. **Insecure fallbacks require explicit suppression.** Multiple services (e.g., watchdog, secrets service) silently generate SQLite stores or default secrets when their `_ALLOW_INSECURE_DEFAULTS` flags are toggled. Confirm production deployments never set these flags and add runtime assertions or configuration validation in Helm values to prevent accidental enablement.【F:watchdog.py†L60-L126】【F:secrets_service.py†L141-L195】
2. **Network policy egress tightened.** Updated egress restrictions now enforce traversal through the outbound proxy and Cloudflare’s verified ranges dedicated to Kraken and CoinGecko APIs, removing the previous blanket access.【F:deploy/k8s/networkpolicy.yaml†L1-L116】
3. **Config map embeds connection targets without TLS hints.** The shared FastAPI configmap encodes TimescaleDB, Redis, and Feast endpoints but omits TLS/port annotations or secrets references, which could lead to plain-text connections unless overridden. Document TLS expectations or move these values to secrets to avoid drift.【F:deploy/k8s/base/fastapi/configmap.yaml†L1-L34】
4. **Risk API probes inverted.** The dedicated risk API deployment wires readiness to `/healthz` and liveness to `/ready`, flipping the intended semantics and risking delayed restarts during dependency failures. Swap the endpoints or expose matching health handlers before shipping.【F:deploy/k8s/base/fastapi/deployment-risk.yaml†L1-L41】
5. **Feast registry is transient.** Feast mounts its registry database from an `emptyDir`, so any pod restart or rescheduling erases feature definitions until a manual bootstrap occurs. Persist the registry on durable storage or sync it from artifact storage during startup.【F:deploy/k8s/base/feast/deployment.yaml†L1-L56】

### Low / Observations

- **Circuit breakers and kill-switch configuration exist** and the kill-switch now ships enabled for production exercises, with rollout drills documented in the runbook.【F:deploy/k8s/base/fastapi/config/circuit-breakers.yaml†L1-L9】【F:deploy/k8s/base/fastapi/config/kill-switch.yaml†L1-L6】【F:docs/runbooks/kill-switch.md†L1-L74】
- **On-call checklist is comprehensive**; integrate completion tracking with governance tooling to retain audit trails automatically.【F:docs/checklists/oncall.md†L1-L35】

## Next Steps

1. Restore CI health by satisfying pytest dependencies and adding a minimal smoke-test target to prevent regressions.
2. Harden container images: provide deterministic dependency manifests, drop root privileges, and ensure vulnerability scans cover the combined dependency tree.
3. Ship configuration validation that asserts simulation mode and insecure fallbacks are disabled before the services start.
4. Revisit network egress policy with security to ensure only mandated third-party ranges are reachable, potentially by routing via a controlled egress gateway.<|MERGE_RESOLUTION|>--- conflicted
+++ resolved
@@ -7,11 +7,7 @@
 | Architecture & Deployment | ✅ Ready | Kubernetes manifests cover multi-service deployment with probes and configmaps, container hardening gaps remain, and stateful components lack HA/backups. Simulation mode now defaults to false and cannot be enabled in production deployments. |
 | Reliability & Observability | ✅ Ready | Documented SLOs, Prometheus alert rules, and Grafana dashboards provide solid monitoring coverage tied to runbooks. |
 | Security & Compliance | ⚠️ Needs Attention | ExternalSecret integration is in place, yet several services still allow insecure fallbacks when flags are misconfigured and Docker images run as root. |
-<<<<<<< HEAD
 | Testing & Release Engineering | ⚠️ Needs Attention | Test suite executes successfully with restored dependencies and stubbed metrics; CI pipeline now passes smoke tests. |
-=======
-| Testing & Release Engineering | ⚠️ Needs Attention | Risk API Docker image builds successfully when invoked from the repository root so the shared dependency manifest is available in the build context. |
->>>>>>> 733b3d2f
 
 ## Strengths
 
