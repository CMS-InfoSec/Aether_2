[build-system]
requires = ["setuptools>=64", "wheel"]
build-backend = "setuptools.build_meta"

[project]
name = "aether"
version = "0.1.0"
description = "Admin authentication and accounts services"
authors = [{name = "Aether", email = "admin@example.com"}]
requires-python = ">=3.10"
dependencies = [
    "fastapi>=0.110",
    "uvicorn[standard]>=0.30",
    "pydantic>=2.7",
    "sqlalchemy>=2.0",
    "psycopg[binary]>=3.1",
    "psycopg2-binary>=2.9",
    "timescale-vector>=0.2.5",
    "aiokafka>=0.10",
    "nats-py>=2.6",
    "redis>=5.0",
    "feast>=0.34",
    "mlflow>=2.9",
    "torch>=2.2",
    "pyotp>=2.9.0",
    "email-validator>=2.1",
    "prometheus-client>=0.20",
]

[project.optional-dependencies]
test = [
    "pytest>=8.0",
    "pytest-asyncio>=0.23",
    "httpx>=0.27",
<<<<<<< HEAD
    "pytest-asyncio>=0.23",
=======
    "hypothesis>=6.0",
>>>>>>> 4bea87ab
]
dev = [
    "aether[test]",
    "black>=24.3",
    "isort>=5.13",
    "mypy>=1.10",
    "ruff>=0.4",
]

[tool.setuptools]
package-dir = {"" = "src"}

[tool.setuptools.packages.find]
where = ["src"]
namespaces = false

[tool.pytest.ini_options]
minversion = "7.0"
addopts = "-ra"
testpaths = ["tests"]
<<<<<<< HEAD
asyncio_mode = "auto"
markers = [
    "unit: unit test suite",
    "integration: integration test suite",
]
=======

[tool.black]
line-length = 100
target-version = ["py310"]

[tool.isort]
profile = "black"
line_length = 100
src_paths = ["src", "tests"]

[tool.ruff]
line-length = 100
target-version = "py310"
src = ["src", "tests"]

[tool.ruff.lint]
select = ["E", "F", "I", "UP", "B", "Q"]
extend-exclude = ["build", "dist"]

[tool.ruff.lint.isort]
known-first-party = ["aether"]

[tool.mypy]
python_version = "3.10"
plugins = []
strict = true
ignore_missing_imports = true
packages = ["aether"]
exclude = ["build", "dist"]
>>>>>>> 4bea87ab
<|MERGE_RESOLUTION|>--- conflicted
+++ resolved
@@ -32,11 +32,9 @@
     "pytest>=8.0",
     "pytest-asyncio>=0.23",
     "httpx>=0.27",
-<<<<<<< HEAD
+
     "pytest-asyncio>=0.23",
-=======
-    "hypothesis>=6.0",
->>>>>>> 4bea87ab
+
 ]
 dev = [
     "aether[test]",
@@ -57,40 +55,9 @@
 minversion = "7.0"
 addopts = "-ra"
 testpaths = ["tests"]
-<<<<<<< HEAD
+
 asyncio_mode = "auto"
 markers = [
     "unit: unit test suite",
     "integration: integration test suite",
 ]
-=======
-
-[tool.black]
-line-length = 100
-target-version = ["py310"]
-
-[tool.isort]
-profile = "black"
-line_length = 100
-src_paths = ["src", "tests"]
-
-[tool.ruff]
-line-length = 100
-target-version = "py310"
-src = ["src", "tests"]
-
-[tool.ruff.lint]
-select = ["E", "F", "I", "UP", "B", "Q"]
-extend-exclude = ["build", "dist"]
-
-[tool.ruff.lint.isort]
-known-first-party = ["aether"]
-
-[tool.mypy]
-python_version = "3.10"
-plugins = []
-strict = true
-ignore_missing_imports = true
-packages = ["aether"]
-exclude = ["build", "dist"]
->>>>>>> 4bea87ab
