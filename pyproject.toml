--- conflicted
+++ resolved
@@ -13,13 +13,11 @@
     "pyotp>=2.9.0",
     "email-validator>=2.1",
     "prometheus-client>=0.20",
-<<<<<<< HEAD
+
     "httpx>=0.27",
     "SQLAlchemy>=2.0.25",
     "asyncpg>=0.29.0",
-=======
-    "watchdog>=3.0",
->>>>>>> 51695c32
+
 ]
 
 [project.optional-dependencies]
