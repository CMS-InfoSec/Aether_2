--- conflicted
+++ resolved
@@ -15,15 +15,9 @@
     "sqlalchemy>=2.0",
     "email-validator>=2.1",
     "prometheus-client>=0.20",
-<<<<<<< HEAD
+
     "psycopg2-binary>=2.9",
-=======
 
-
-    "aiokafka>=0.10",
-
-
->>>>>>> 95c879d3
 ]
 
 [project.optional-dependencies]
