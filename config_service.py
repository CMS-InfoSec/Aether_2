--- conflicted
+++ resolved
@@ -60,10 +60,6 @@
     def sessionmaker(**_: object) -> Callable[[], Any]:  # type: ignore[override]
         raise RuntimeError("SQLAlchemy sessionmaker is unavailable in this environment")
 
-<<<<<<< HEAD
-=======
-from shared.audit_hooks import AuditEvent, load_audit_hooks
->>>>>>> 8761338d
 from shared.postgres import normalize_sqlalchemy_dsn
 
 ROOT = Path(__file__).resolve().parent
