--- conflicted
+++ resolved
@@ -9,12 +9,8 @@
 from dataclasses import dataclass
 from datetime import datetime, timezone
 from pathlib import Path
-<<<<<<< HEAD
 from typing import Any, Callable, Dict, Generator, Iterable, List, Optional, Set, Tuple
 from types import SimpleNamespace
-=======
-from typing import Any, Dict, Generator, Iterable, List, Mapping, Optional, Set, Tuple, cast
->>>>>>> 41ed2b97
 
 from fastapi import Depends, FastAPI, HTTPException, Query, Request, status
 from fastapi.responses import JSONResponse
@@ -97,7 +93,6 @@
 _SQLITE_FALLBACK_FLAG = "CONFIG_ALLOW_SQLITE_FOR_TESTS"
 
 
-<<<<<<< HEAD
 if not _SQLALCHEMY_AVAILABLE:
 
     @dataclass
@@ -231,35 +226,6 @@
             return _InMemorySession(store)
 
         return factory
-=======
-def _log_config_audit(
-    *,
-    actor: str,
-    action: str,
-    entity: str,
-    before: Mapping[str, Any],
-    after: Mapping[str, Any],
-    client_ip: Optional[str],
-    failure_message: str,
-) -> None:
-    """Emit a config service audit entry while handling optional fallbacks."""
-
-    hooks = load_audit_hooks()
-    event = AuditEvent(
-        actor=actor,
-        action=action,
-        entity=entity,
-        before=before,
-        after=after,
-        ip_address=client_ip,
-    )
-    event.log_with_fallback(
-        hooks,
-        LOGGER,
-        failure_message=failure_message,
-        disabled_message=f"Audit logging disabled; skipping {action} for {entity}",
-    )
->>>>>>> 41ed2b97
 
 
 def _require_database_url() -> str:
