--- conflicted
+++ resolved
@@ -633,25 +633,13 @@
             ack_latency_ms,
         )
 
-<<<<<<< HEAD
+
         try:
             _ensure_ack_success(ack, transport)
         except HTTPException as exc:
             increment_trade_rejection(account_id, request.instrument)
             raise
-=======
-    ack_latency_ms = (time.perf_counter() - start_time) * 1000.0
-    transport = str(ack.get("transport", "websocket") or "websocket")
-    record_ws_latency(
-        account_id, request.instrument, ack_latency_ms, transport=transport
-    )
-    record_oms_submit_ack(
-        account_id,
-        request.instrument,
-        ack_latency_ms,
-        transport=transport,
-    )
->>>>>>> 2ee43c0f
+
 
         open_orders = await _fetch_open_orders(
             clients.ws_client,
@@ -678,49 +666,12 @@
     kafka.publish(topic="oms.acks", payload=ack_payload)
 
     status_value = str(ack_payload.get("status", "")).lower()
-<<<<<<< HEAD
+
     if status_value and status_value not in _SUCCESS_STATUSES:
         increment_trade_rejection(account_id, request.instrument)
 
     trades_snapshot = {"trades": trades}
-=======
-    accepted = status_value in {"ok", "accepted", "open"}
-    if status_value and not accepted:
-        increment_trade_rejection(account_id, request.instrument)
-
-    if not accepted:
-        error_messages: List[str] = []
-        for key in ("error", "errors", "errorMessage", "error_message", "reason", "message"):
-            value = ack.get(key) or ack_payload.get(key)
-            if not value:
-                continue
-            if isinstance(value, str):
-                text = value.strip()
-                if text:
-                    error_messages.append(text)
-            elif isinstance(value, (list, tuple, set)):
-                for item in value:
-                    if not item:
-                        continue
-                    text = str(item).strip()
-                    if text:
-                        error_messages.append(text)
-            else:
-                text = str(value).strip()
-                if text:
-                    error_messages.append(text)
-
-        reason = "; ".join(dict.fromkeys(error_messages))
-        if not reason:
-            reason = "Order rejected by Kraken"
-            if status_value:
-                reason += f" (status: {status_value})"
-        raise HTTPException(
-            status_code=status.HTTP_400_BAD_REQUEST,
-            detail=reason,
-        )
-
->>>>>>> 2ee43c0f
+
     for trade in trades_snapshot.get("trades", []):
         fill_payload = {
             "order_id": request.order_id,
