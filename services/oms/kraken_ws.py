from __future__ import annotations

import asyncio
import contextlib
import json
import logging
import random
from dataclasses import dataclass
<<<<<<< HEAD
from typing import Any, Awaitable, Callable, Dict, List, Optional
from uuid import uuid4
=======
from typing import TYPE_CHECKING, Any, Awaitable, Callable, Dict, List, Optional
>>>>>>> 5e0d2366

import websockets
from websockets import WebSocketClientProtocol
from websockets.exceptions import WebSocketException


from metrics import get_request_id

logger = logging.getLogger(__name__)

KRAKEN_WS_URL = "wss://ws-auth.kraken.com/v2"


class KrakenWSError(RuntimeError):
    """Generic websocket failure."""


class KrakenWSTimeout(asyncio.TimeoutError):
    """Raised when a websocket operation exceeds its deadline."""


@dataclass(slots=True)
class OrderAck:
    exchange_order_id: Optional[str]
    status: Optional[str]
    filled_qty: Optional[float]
    avg_price: Optional[float]
    errors: Optional[List[str]]


@dataclass(slots=True)
class OrderState:
    client_order_id: Optional[str]
    exchange_order_id: Optional[str]
    status: str
    filled_qty: Optional[float]
    avg_price: Optional[float]
    errors: Optional[List[str]]
    transport: str = "websocket"


class _JitterBackoff:
    def __init__(self, base: float = 0.5, factor: float = 2.0, maximum: float = 20.0) -> None:
        self._base = base
        self._factor = factor
        self._maximum = maximum
        self._current = base

    def next(self) -> float:
        jitter = random.random() * self._current
        delay = min(self._current + jitter, self._maximum)
        self._current = min(self._current * self._factor, self._maximum)
        return delay

    def reset(self) -> None:
        self._current = self._base


class _WebsocketTransport:
    """Adapter around websockets for dependency injection."""

    def __init__(self, protocol: WebSocketClientProtocol) -> None:
        self._protocol = protocol

    @property
    def closed(self) -> bool:
        return self._protocol.closed

    async def send_json(self, payload: Dict[str, Any]) -> None:
        await self._protocol.send(json.dumps(payload))

    async def recv_json(self) -> Dict[str, Any]:
        raw = await self._protocol.recv()
        if isinstance(raw, bytes):
            raw = raw.decode()
        try:
            return json.loads(raw)
        except json.JSONDecodeError as exc:  # pragma: no cover - defensive
            raise KrakenWSError(f"invalid json payload: {raw}") from exc

    async def close(self) -> None:
        await self._protocol.close()


<<<<<<< HEAD
def _log_extra(*, request_id: Optional[str] = None, **extra: Any) -> Dict[str, Any]:
    """Return logging extras enriched with the active request identifier."""

    resolved = dict(extra)
    current_id = request_id or get_request_id()
    if current_id:
        resolved.setdefault("request_id", current_id)
    return resolved
=======
if TYPE_CHECKING:
    from services.oms.kraken_rest import KrakenRESTClient
>>>>>>> 5e0d2366


class KrakenWSClient:
    """High level async client for Kraken WebSocket v2 private API."""

    def __init__(
        self,
        *,
        credential_getter: Callable[[], Awaitable[Dict[str, Any]]],
        url: str = KRAKEN_WS_URL,
        transport_factory: Optional[
            Callable[..., Awaitable[_WebsocketTransport]]
        ] = None,
        stream_update_cb: Optional[Callable[[OrderState], Awaitable[None]]] = None,
        rest_client: Optional["KrakenRESTClient"] = None,
        request_timeout: float = 5.0,
    ) -> None:
        self._credential_getter = credential_getter
        self._url = url
        self._transport_factory = transport_factory or self._default_transport
        self._stream_update_cb = stream_update_cb
        self._request_timeout = request_timeout
        self._rest_client = rest_client

        self._transport: Optional[_WebsocketTransport] = None
        self._receiver_task: Optional[asyncio.Task[None]] = None
        self._pending: Dict[int, asyncio.Future[Dict[str, Any]]] = {}
        self._open_orders: Dict[str, Dict[str, Any]] = {}
        self._own_trades: Dict[str, Dict[str, Any]] = {}
        self._queue: asyncio.Queue[OrderState] = asyncio.Queue()
        self._lock = asyncio.Lock()
        self._reqid = 1
        self._backoff = _JitterBackoff()
        self._subscriptions: List[List[str]] = []
        self._last_private_heartbeat: Optional[float] = None

    async def _default_transport(
        self, url: str, *, headers: Optional[Dict[str, str]] = None
    ) -> _WebsocketTransport:
        protocol = await websockets.connect(
            url, ping_interval=None, extra_headers=headers
        )
        return _WebsocketTransport(protocol)

    def set_rest_client(self, rest_client: "KrakenRESTClient") -> None:
        """Attach a REST client used for obtaining websocket tokens."""

        self._rest_client = rest_client

    async def ensure_connected(self) -> None:
        async with self._lock:
            if self._transport and not self._transport.closed:
                return
            await self._connect_locked()

    async def _connect_locked(self) -> None:
        request_id = get_request_id() or str(uuid4())
        headers = {"X-Request-ID": request_id}
        while True:
            try:
                logger.info(
                    "Connecting to Kraken websocket at %s",
                    self._url,
                    extra=_log_extra(request_id=request_id, url=self._url),
                )
                transport = await self._transport_factory(
                    self._url, headers=headers
                )
                self._transport = transport
                if self._receiver_task is None or self._receiver_task.done():
                    self._receiver_task = asyncio.create_task(
                        self._receiver_loop(), name="kraken-ws-recv"
                    )
                    self._receiver_task.add_done_callback(self._on_receiver_done)
                self._backoff.reset()
                for channels in self._subscriptions:
                    await self._send_subscribe(channels)
                return
            except (OSError, WebSocketException) as exc:
                delay = self._backoff.next()
                logger.warning(
                    "Websocket connection failed: %s. retrying in %.2fs",
                    exc,
                    delay,
                    extra=_log_extra(request_id=request_id, delay=delay),
                )
                await asyncio.sleep(delay)

    async def close(self) -> None:
        if self._receiver_task:
            self._receiver_task.cancel()
            with contextlib.suppress(asyncio.CancelledError):
                await self._receiver_task
            self._receiver_task = None
        if self._transport:
            await self._transport.close()
            self._transport = None

    def _on_receiver_done(self, task: asyncio.Task[None]) -> None:
        if task.cancelled():
            return
        try:
            exc = task.exception()
        except Exception:  # pragma: no cover - defensive
            exc = None
        if exc:
            logger.warning(
                "Kraken websocket receiver terminated: %s",
                exc,
                extra=_log_extra(),
            )
        self._receiver_task = None

    async def subscribe_private(self, channels: List[str]) -> None:
        await self._send_subscribe(channels)
        if channels not in self._subscriptions:
            self._subscriptions.append(channels)

    async def _send_subscribe(self, channels: List[str]) -> None:
        payload = {
            "event": "subscribe",
            "subscription": {
                "name": "private",
                "token": await self._sign_auth(),
                "channels": channels,
            },
        }
        await self._send(payload)

    async def add_order(self, payload: Dict[str, Any]) -> OrderAck:
        response = await self._request("add_order", payload)
        return self._ack_from_payload(response)

    async def cancel_order(self, payload: Dict[str, Any]) -> OrderAck:
        response = await self._request("cancel_order", payload)
        return self._ack_from_payload(response)

    async def _request(self, channel: str, payload: Dict[str, Any]) -> Dict[str, Any]:
        await self.ensure_connected()
        reqid = self._next_reqid()
        message = {
            "method": channel,
            "params": payload,
            "req_id": reqid,
            "token": await self._sign_auth(),
        }
        future: asyncio.Future[Dict[str, Any]] = asyncio.get_event_loop().create_future()
        self._pending[reqid] = future
        try:
            await self._transport.send_json(message)  # type: ignore[union-attr]
        except Exception as exc:
            self._pending.pop(reqid, None)
            raise KrakenWSError(str(exc)) from exc

        try:
            return await asyncio.wait_for(future, timeout=self._request_timeout)
        except asyncio.TimeoutError as exc:
            self._pending.pop(reqid, None)
            raise KrakenWSTimeout("websocket request timed out") from exc

    async def _send(self, payload: Dict[str, Any]) -> None:
        await self.ensure_connected()
        try:
            await self._transport.send_json(payload)  # type: ignore[union-attr]
        except Exception as exc:  # pragma: no cover - network failure
            raise KrakenWSError(str(exc)) from exc

    async def fetch_open_orders_snapshot(self) -> List[Dict[str, Any]]:
        await self.ensure_connected()

        methods = ["open_orders", "openOrders", "openOrdersStatus", "open_orders_status"]
        last_error: Exception | None = None
        for method in methods:
            try:
                payload = await self._request(method, {})
            except (KrakenWSError, KrakenWSTimeout) as exc:
                last_error = exc
                continue
            orders = self._parse_open_orders(payload)
            if orders is not None:
                return orders
        if last_error is not None:
            raise last_error
        return list(self._open_orders.values())

    async def fetch_own_trades_snapshot(self) -> List[Dict[str, Any]]:
        await self.ensure_connected()

        methods = ["own_trades", "ownTrades", "ownTradesStatus", "own_trades_status"]
        last_error: Exception | None = None
        for method in methods:
            try:
                payload = await self._request(method, {})
            except (KrakenWSError, KrakenWSTimeout) as exc:
                last_error = exc
                continue
            trades = self._parse_own_trades(payload)
            if trades is not None:
                return trades
        if last_error is not None:
            raise last_error
        return list(self._own_trades.values())

    def _parse_open_orders(self, payload: Dict[str, Any] | None) -> List[Dict[str, Any]] | None:
        if not isinstance(payload, dict):
            return None

        candidates: List[Any] = []
        data = payload.get("data")
        if isinstance(data, list):
            candidates.extend(data)

        open_section = payload.get("open")
        if isinstance(open_section, list):
            candidates.extend(open_section)
        elif isinstance(open_section, dict):
            candidates.extend(open_section.values())

        result = payload.get("result")
        if isinstance(result, dict):
            open_result = result.get("open")
            if isinstance(open_result, list):
                candidates.extend(open_result)
            elif isinstance(open_result, dict):
                candidates.extend(open_result.values())

        orders: List[Dict[str, Any]] = []
        for entry in candidates:
            if isinstance(entry, dict):
                orders.append(entry)

        if orders:
            self._open_orders.clear()
            for order in orders:
                txid = order.get("order_id") or order.get("txid") or order.get("id")
                if txid is not None:
                    self._open_orders[str(txid)] = order
        return orders

    def _parse_own_trades(self, payload: Dict[str, Any] | None) -> List[Dict[str, Any]] | None:
        if not isinstance(payload, dict):
            return None

        candidates: List[Any] = []
        data = payload.get("data")
        if isinstance(data, list):
            candidates.extend(data)

        trades_section = payload.get("trades")
        if isinstance(trades_section, list):
            candidates.extend(trades_section)
        elif isinstance(trades_section, dict):
            candidates.extend(trades_section.values())

        result = payload.get("result")
        if isinstance(result, dict):
            trades_result = result.get("trades")
            if isinstance(trades_result, list):
                candidates.extend(trades_result)
            elif isinstance(trades_result, dict):
                candidates.extend(trades_result.values())

        trades: List[Dict[str, Any]] = []
        for entry in candidates:
            if isinstance(entry, dict):
                trades.append(entry)

        if trades:
            self._own_trades.clear()
            for trade in trades:
                txid = trade.get("order_id") or trade.get("ordertxid") or trade.get("txid")
                if txid is not None:
                    self._own_trades[str(txid)] = trade
        return trades

    async def stream_handler(self) -> None:
        while True:
            state = await self._queue.get()
            if self._stream_update_cb:
                await self._stream_update_cb(state)

    async def _receiver_loop(self) -> None:
        while True:
            try:
                payload = await self._transport.recv_json()  # type: ignore[union-attr]
            except asyncio.CancelledError:  # pragma: no cover - cancellation path
                raise
            except Exception as exc:
                logger.warning(
                    "Websocket receiver stopped: %s",
                    exc,
                    extra=_log_extra(),
                )
                if self._transport:
                    with contextlib.suppress(Exception):
                        await self._transport.close()
                    self._transport = None
                self._fail_pending(KrakenWSError(str(exc)))
                await self.ensure_connected()
                continue
            await self._handle_payload(payload)

    def _fail_pending(self, exc: Exception) -> None:
        for future in list(self._pending.values()):
            if not future.done():
                future.set_exception(exc)
        self._pending.clear()

    async def _handle_payload(self, payload: Dict[str, Any]) -> None:
        req_id = payload.get("req_id") or payload.get("reqid")
        if req_id and req_id in self._pending:
            future = self._pending.pop(req_id)
            if not future.done():
                future.set_result(payload)
            return

        channel = payload.get("channel") or payload.get("subscription", {}).get("name")
        if channel == "openOrders":
            await self._handle_open_orders(payload)
        elif channel == "ownTrades":
            await self._handle_own_trades(payload)
        elif channel == "heartbeat":
            self._last_private_heartbeat = time.time()
            return
        else:
            logger.debug(
                "Unhandled websocket payload: %s",
                payload,
                extra=_log_extra(),
            )

    async def _handle_open_orders(self, payload: Dict[str, Any]) -> None:
        data = payload.get("data") or payload.get("open") or []
        if isinstance(data, list):
            for order in data:
                txid = order.get("order_id") or order.get("txid")
                self._open_orders[str(txid)] = order
                await self._publish_state(order)

    async def _handle_own_trades(self, payload: Dict[str, Any]) -> None:
        trades = payload.get("data") or payload.get("trades") or []
        if isinstance(trades, list):
            for trade in trades:
                txid = trade.get("order_id") or trade.get("ordertxid")
                self._own_trades[str(txid)] = trade
                await self._publish_state(trade)

    async def _publish_state(self, data: Dict[str, Any]) -> None:
        if not isinstance(data, dict):
            return

        client = data.get("clientOrderId") or data.get("userref")
        exchange = data.get("order_id") or data.get("txid") or data.get("ordertxid")
        state = OrderState(
            client_order_id=str(client) if client is not None else None,
            exchange_order_id=str(exchange) if exchange is not None else None,
            status=str(data.get("status", "open")),
            filled_qty=_to_float(data.get("filled") or data.get("vol_exec")),
            avg_price=_to_float(data.get("avg_price") or data.get("price")),
            errors=None,
        )
        await self._queue.put(state)

    async def _sign_auth(self) -> str:
        credentials = await self._credential_getter()
        token = credentials.get("ws_token")
        if token:
            return str(token)

        rest_client = self._rest_client
        if rest_client is None:
            raise KrakenWSError("ws_token missing and REST client unavailable")

        try:
            token = await rest_client.websocket_token()
        except Exception as exc:
            logger.error("Failed to obtain Kraken websocket token: %s", exc)
            raise KrakenWSError("failed to obtain websocket token") from exc

        if not token:
            raise KrakenWSError("Kraken REST token response missing token")

        return str(token)

    def _ack_from_payload(self, payload: Dict[str, Any]) -> OrderAck:
        status = payload.get("status") or payload.get("result", {}).get("status")
        txid = payload.get("txid") or payload.get("result", {}).get("txid")
        result = payload.get("result") or {}
        filled = _to_float(result.get("filled"))
        price = _to_float(result.get("avg_price"))
        errors = payload.get("error") or result.get("error")
        if isinstance(errors, str):
            errors = [errors]
        return OrderAck(
            exchange_order_id=str(txid) if txid else None,
            status=status,
            filled_qty=filled,
            avg_price=price,
            errors=errors,
        )

    def _next_reqid(self) -> int:
        self._reqid += 1
        return self._reqid

    def heartbeat_age(self) -> Optional[float]:
        if self._last_private_heartbeat is None:
            return None
        return max(time.time() - self._last_private_heartbeat, 0.0)


def _to_float(value: Any) -> Optional[float]:
    if value is None:
        return None
    try:
        return float(value)
    except (TypeError, ValueError):  # pragma: no cover - defensive
        return None
<|MERGE_RESOLUTION|>--- conflicted
+++ resolved
@@ -6,12 +6,10 @@
 import logging
 import random
 from dataclasses import dataclass
-<<<<<<< HEAD
+
 from typing import Any, Awaitable, Callable, Dict, List, Optional
 from uuid import uuid4
-=======
-from typing import TYPE_CHECKING, Any, Awaitable, Callable, Dict, List, Optional
->>>>>>> 5e0d2366
+
 
 import websockets
 from websockets import WebSocketClientProtocol
@@ -96,7 +94,7 @@
         await self._protocol.close()
 
 
-<<<<<<< HEAD
+
 def _log_extra(*, request_id: Optional[str] = None, **extra: Any) -> Dict[str, Any]:
     """Return logging extras enriched with the active request identifier."""
 
@@ -105,10 +103,7 @@
     if current_id:
         resolved.setdefault("request_id", current_id)
     return resolved
-=======
-if TYPE_CHECKING:
-    from services.oms.kraken_rest import KrakenRESTClient
->>>>>>> 5e0d2366
+
 
 
 class KrakenWSClient:
