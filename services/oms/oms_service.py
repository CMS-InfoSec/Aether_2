--- conflicted
+++ resolved
@@ -1,6 +1,6 @@
 from __future__ import annotations
 
-<<<<<<< HEAD
+
 import asyncio
 import contextlib
 import json
@@ -23,21 +23,7 @@
     OrderState,
 )
 
-=======
-import time
-import uuid
-from typing import Dict, List, Optional
-
-from fastapi import FastAPI, HTTPException
-from pydantic import BaseModel, Field, field_validator
-
-from metrics import record_oms_submit_ack, record_ws_latency, setup_metrics
-from services.oms.kraken_client import KrakenWSClient, KrakenWebsocketError
-
-
-app = FastAPI(title="Kraken OMS Service")
-setup_metrics(app)
->>>>>>> 59cff595
+
 
 logger = logging.getLogger(__name__)
 
@@ -625,26 +611,7 @@
     result = await account.place_order(payload)
     return result
 
-<<<<<<< HEAD
-=======
-    payload = _build_order_payload(request)
-    client = KrakenWSClient(account_id=request.account_id)
-    ack: Dict[str, object]
-    exchange_order_id: str
-    open_snapshot: Dict[str, object]
-    trades_snapshot: Dict[str, object]
-    transport = "websocket"
-    latency_start = time.perf_counter()
-    try:
-        try:
-            ack = client.add_order(payload, timeout=2.0)
-        except KrakenWebsocketError:
-            ws_latency_ms = (time.perf_counter() - latency_start) * 1000.0
-            record_ws_latency(request.account_id, request.symbol, ws_latency_ms)
-            transport = "rest"
-            latency_start = time.perf_counter()
-            ack = client.rest_add_order(payload)
->>>>>>> 59cff595
+
 
 @app.post("/oms/cancel", response_model=OMSOrderStatusResponse)
 async def cancel_order(
@@ -659,7 +626,7 @@
     return result
 
 
-<<<<<<< HEAD
+
 @app.get("/oms/status", response_model=OMSOrderStatusResponse)
 async def get_status(
     account_id: str,
@@ -674,14 +641,4 @@
     if not record:
         raise HTTPException(status_code=status.HTTP_404_NOT_FOUND, detail="Unknown order")
     return record.result
-=======
-    ack_latency_ms = (time.perf_counter() - latency_start) * 1000.0
-    if transport == "websocket":
-        record_ws_latency(request.account_id, request.symbol, ack_latency_ms)
-    record_oms_submit_ack(request.account_id, request.symbol, ack_latency_ms)
-
-    status = _derive_status(open_snapshot, trades_snapshot)
-    if isinstance(ack.get("status"), str) and ack["status"]:
-        status = str(ack["status"])
-    return OMSPlaceResponse(exchange_order_id=exchange_order_id, status=status)
->>>>>>> 59cff595
+
