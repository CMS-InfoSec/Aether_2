from __future__ import annotations


import asyncio
import contextlib
import json
import logging
import os
<<<<<<< HEAD
from dataclasses import dataclass
from datetime import datetime, timezone
=======
from dataclasses import dataclass, field
>>>>>>> 7a3a9cca
from decimal import Decimal, ROUND_HALF_EVEN
from pathlib import Path
from typing import Any, Awaitable, Dict, Iterable, List, Optional, Tuple

from fastapi import Depends, FastAPI, HTTPException, Request, status
from pydantic import BaseModel, Field, field_validator

from services.oms.impact_store import ImpactAnalyticsStore, impact_store
from services.oms.kraken_rest import KrakenRESTClient, KrakenRESTError
from services.oms.kraken_ws import (
    KrakenWSError,
    KrakenWSTimeout,
    KrakenWSClient,
    OrderAck,
    OrderState,
)



logger = logging.getLogger(__name__)


app = FastAPI(title="Kraken OMS Async Service")


class OMSPlaceRequest(BaseModel):
    account_id: str = Field(..., description="Account identifier for credential lookup")
    client_id: str = Field(..., description="Client supplied idempotency key")
    symbol: str = Field(..., description="Trading symbol (e.g. BTC/USD)")
    side: str = Field(..., description="BUY or SELL")
    order_type: str = Field(..., alias="type", description="Order type (limit, market, stop-limit, etc)")
    qty: Decimal = Field(..., gt=0, description="Base quantity to trade")
    limit_px: Optional[Decimal] = Field(
        default=None,
        gt=Decimal("0"),
        description="Limit price when applicable",
    )
    tif: Optional[str] = Field(
        default=None,
        description="Explicit time-in-force (GTC, IOC, FOK)",
    )
    flags: List[str] = Field(default_factory=list, description="Additional Kraken oflags")
    post_only: bool = Field(False, description="Convenience flag for post-only")
    reduce_only: bool = Field(False, description="Convenience flag for reduce-only")
    take_profit: Optional[Decimal] = Field(
        default=None,
        gt=Decimal("0"),
        description="Exchange-native take-profit trigger",
    )
    stop_loss: Optional[Decimal] = Field(
        default=None,
        gt=Decimal("0"),
        description="Exchange-native stop-loss trigger",
    )
    trailing_offset: Optional[Decimal] = Field(
        default=None,
        gt=Decimal("0"),
        description="Trailing stop offset",
    )
<<<<<<< HEAD
    pre_trade_mid_px: Optional[Decimal] = Field(
        default=None,
        gt=Decimal("0"),
        description="Observed mid price immediately before order placement",
=======
    shadow: bool = Field(
        default=False,
        description="When true, the order is mirrored for paper trading and not routed to the venue",
>>>>>>> 7a3a9cca
    )

    @field_validator("side")
    @classmethod
    def _validate_side(cls, value: str) -> str:
        normalized = value.lower()
        if normalized not in {"buy", "sell"}:
            raise ValueError("side must be BUY or SELL")
        return normalized

    @field_validator("tif")
    @classmethod
    def _validate_tif(cls, value: Optional[str]) -> Optional[str]:
        if value is None:
            return value
        normalized = value.lower()
        if normalized not in {"gtc", "ioc", "fok"}:
            raise ValueError("tif must be one of GTC, IOC, FOK")
        return normalized

    @field_validator("flags", mode="before")
    @classmethod
    def _normalize_flags(cls, value: Any) -> List[str]:
        if value is None:
            return []
        if isinstance(value, str):
            return [value]
        if isinstance(value, Iterable):
            return list(value)
        raise ValueError("flags must be a list or string")


class OMSCancelRequest(BaseModel):
    account_id: str = Field(..., description="Account identifier")
    client_id: str = Field(..., description="Idempotent client identifier")
    exchange_order_id: Optional[str] = Field(
        default=None,
        description="Exchange provided txid (preferred). When omitted the last placed order for the client_id is cancelled.",
    )


class OMSOrderStatusResponse(BaseModel):
    exchange_order_id: str
    status: str
    filled_qty: Decimal = Field(default=Decimal("0"))
    avg_price: Decimal = Field(default=Decimal("0"))
    errors: Optional[List[str]] = None


class OMSPlaceResponse(OMSOrderStatusResponse):
    transport: str = Field(default="websocket")
    reused: bool = Field(
        default=False, description="True when the idempotency cache satisfied the request"
    )
    shadow: bool = Field(default=False, description="True when the order executed in shadow mode")


class ImpactCurvePoint(BaseModel):
    size: float
    impact_bps: float


class ImpactCurveResponse(BaseModel):
    symbol: str
    points: List[ImpactCurvePoint]
    as_of: datetime


class _IdempotencyStore:
    """Cooperative idempotency cache used per-account."""

    def __init__(self) -> None:
        self._lock = asyncio.Lock()
        self._entries: Dict[str, asyncio.Future[OMSOrderStatusResponse]] = {}

    async def get_or_create(
        self, key: str, factory: Awaitable[OMSOrderStatusResponse]
    ) -> Tuple[OMSOrderStatusResponse, bool]:
        async with self._lock:
            future = self._entries.get(key)
            if future is None:
                loop = asyncio.get_event_loop()
                future = loop.create_future()
                self._entries[key] = future
                create_future = True
            else:
                create_future = False

        if create_future:
            try:
                result = await factory
            except Exception as exc:  # pragma: no cover - propagate to awaiting callers
                future.set_exception(exc)
                raise
            else:
                future.set_result(result)
                return result, False

        return await future, True


@dataclass
class OrderRecord:
    client_id: str
    result: OMSOrderStatusResponse
    transport: str
    symbol: str
    side: str
<<<<<<< HEAD
    pre_trade_mid: Optional[Decimal]
    recorded_qty: Decimal = Decimal("0")
=======
    shadow: bool = False
    recorded_fill_qty: Decimal = field(default_factory=lambda: Decimal("0"))


class _PnLLedger:
    """Tracks realized PnL and open positions for a single execution lane."""

    def __init__(self) -> None:
        self._positions: Dict[str, Decimal] = {}
        self._avg_price: Dict[str, Decimal] = {}
        self._realized: Decimal = Decimal("0")
        self._fills: List[Dict[str, object]] = []

    def record_trade(self, symbol: str, side: str, quantity: Decimal, price: Decimal) -> None:
        if quantity <= 0 or price <= 0:
            return

        normalized_side = side.lower()
        if normalized_side not in {"buy", "sell"}:
            return

        qty = quantity
        px = price
        position = self._positions.get(symbol, Decimal("0"))
        avg_price = self._avg_price.get(symbol, Decimal("0"))
        signed_qty = qty if normalized_side == "buy" else -qty

        if position == 0 or position * signed_qty > 0:
            new_position = position + signed_qty
            if new_position > 0:
                total_cost = (avg_price * position if position > 0 else Decimal("0")) + (px * qty)
                self._positions[symbol] = new_position
                self._avg_price[symbol] = total_cost / new_position
            elif new_position < 0:
                total_cost = (avg_price * (-position) if position < 0 else Decimal("0")) + (px * qty)
                self._positions[symbol] = new_position
                self._avg_price[symbol] = total_cost / (-new_position)
            else:
                self._positions.pop(symbol, None)
                self._avg_price.pop(symbol, None)
        else:
            if position > 0:
                closing_qty = min(position, -signed_qty)
                self._realized += (px - avg_price) * closing_qty
                new_position = position + signed_qty
                if new_position > 0:
                    self._positions[symbol] = new_position
                elif new_position < 0:
                    self._positions[symbol] = new_position
                    self._avg_price[symbol] = px
                else:
                    self._positions.pop(symbol, None)
                    self._avg_price.pop(symbol, None)
            else:  # position < 0
                closing_qty = min(-position, signed_qty)
                self._realized += (avg_price - px) * closing_qty
                new_position = position + signed_qty
                if new_position < 0:
                    self._positions[symbol] = new_position
                elif new_position > 0:
                    self._positions[symbol] = new_position
                    self._avg_price[symbol] = px
                else:
                    self._positions.pop(symbol, None)
                    self._avg_price.pop(symbol, None)

        self._fills.append(
            {
                "symbol": symbol,
                "side": normalized_side,
                "quantity": qty,
                "price": px,
            }
        )

    def snapshot(self) -> Dict[str, Any]:
        positions = {
            symbol: {
                "quantity": qty,
                "avg_price": self._avg_price.get(symbol, Decimal("0")),
            }
            for symbol, qty in self._positions.items()
        }
        return {
            "realized_pnl": self._realized,
            "positions": positions,
            "fills": list(self._fills),
        }


class _ShadowPnLTracker:
    """Maintains independent ledgers for real and paper executions."""

    def __init__(self) -> None:
        self._real = _PnLLedger()
        self._shadow = _PnLLedger()

    def record_fill(
        self,
        *,
        symbol: str,
        side: str,
        quantity: Decimal,
        price: Decimal,
        shadow: bool,
    ) -> None:
        ledger = self._shadow if shadow else self._real
        ledger.record_trade(symbol, side, quantity, price)

    def snapshot(self) -> Dict[str, Any]:
        real_state = self._real.snapshot()
        shadow_state = self._shadow.snapshot()
        delta = shadow_state["realized_pnl"] - real_state["realized_pnl"]
        return {
            "real": self._serialize(real_state),
            "shadow": self._serialize(shadow_state),
            "delta": {"realized_pnl": float(delta)},
        }

    @staticmethod
    def _serialize(state: Dict[str, Any]) -> Dict[str, Any]:
        return {
            "realized_pnl": float(state["realized_pnl"]),
            "positions": {
                symbol: {
                    "quantity": float(data["quantity"]),
                    "avg_price": float(data["avg_price"]),
                }
                for symbol, data in state["positions"].items()
            },
            "fills": [
                {
                    "symbol": entry["symbol"],
                    "side": entry["side"],
                    "quantity": float(entry["quantity"]),
                    "price": float(entry["price"]),
                }
                for entry in state["fills"]
            ],
        }
>>>>>>> 7a3a9cca


class _PrecisionValidator:
    """Validates order precision using metadata from Kraken asset pairs."""

    @staticmethod
    def _snap(value: Decimal, step: Decimal | None) -> Decimal:
        if step is None or step <= 0:
            return value
        quant = step if isinstance(step, Decimal) else Decimal(str(step))
        operand = value if isinstance(value, Decimal) else Decimal(str(value))
        # quantize using bankers rounding
        snapped = (operand / quant).to_integral_value(rounding=ROUND_HALF_EVEN) * quant
        return snapped

    @classmethod
    def validate(
        cls,
        symbol: str,
        qty: Decimal,
        price: Optional[Decimal],
        metadata: Dict[str, Any] | None,
    ) -> Tuple[Decimal, Optional[Decimal]]:
        if not metadata:
            return qty, price

        pair_meta = metadata.get(symbol) if isinstance(metadata, dict) else None
        if not isinstance(pair_meta, dict):
            return qty, price

        qty_step = cls._step(pair_meta, ["lot_step", "lot_decimals", "step_size"])
        px_step = cls._step(pair_meta, ["price_increment", "pair_decimals", "tick_size"])

        snapped_qty = cls._snap(qty, qty_step) if qty_step else qty
        snapped_px = cls._snap(price, px_step) if price is not None else None

        min_qty = cls._maybe_decimal(pair_meta.get("ordermin"), pair_meta.get("min_qty"))
        if min_qty is not None and snapped_qty < min_qty:
            raise HTTPException(
                status_code=status.HTTP_400_BAD_REQUEST,
                detail=f"Quantity {snapped_qty} below exchange minimum {min_qty}",
            )

        min_price = cls._maybe_decimal(pair_meta.get("min_price"))
        if min_price is not None and snapped_px is not None and snapped_px < min_price:
            raise HTTPException(
                status_code=status.HTTP_400_BAD_REQUEST,
                detail=f"Price {snapped_px} below exchange minimum {min_price}",
            )

        return snapped_qty, snapped_px

    @staticmethod
    def _maybe_decimal(*values: Any) -> Optional[Decimal]:
        for value in values:
            if value is None:
                continue
            if isinstance(value, Decimal):
                return value
            try:
                return Decimal(str(value))
            except Exception:  # pragma: no cover - defensive
                continue
        return None

    @classmethod
    def _step(cls, metadata: Dict[str, Any], keys: List[str]) -> Optional[Decimal]:
        for key in keys:
            if key not in metadata:
                continue
            value = metadata[key]
            if value is None:
                continue
            if key.endswith("decimals"):
                try:
                    decimals = int(value)
                except (TypeError, ValueError):
                    continue
                return Decimal("1") / (Decimal("10") ** decimals)
            try:
                return Decimal(str(value))
            except Exception:  # pragma: no cover - defensive
                continue
        return None


class CredentialWatcher:
    """Watches Kubernetes mounted secrets for key rotation."""

    _instances: Dict[str, "CredentialWatcher"] = {}
    _base_path = Path(os.environ.get("KRAKEN_SECRETS_BASE", "/var/run/secrets/kraken"))

    def __init__(self, account_id: str) -> None:
        self.account_id = account_id
        self._secret_path = self._resolve_secret_path(account_id)
        self._lock = asyncio.Lock()
        self._condition = asyncio.Condition()
        self._credentials: Dict[str, Any] = {}
        self._metadata: Dict[str, Any] | None = None
        self._version = 0
        self._last_mtime: float | None = None
        self._task: Optional[asyncio.Task[None]] = None
        self._poll_interval = float(os.environ.get("KRAKEN_SECRET_POLL", "5"))

    @classmethod
    def instance(cls, account_id: str) -> "CredentialWatcher":
        if account_id not in cls._instances:
            cls._instances[account_id] = cls(account_id)
        return cls._instances[account_id]

    @classmethod
    def _resolve_secret_path(cls, account_id: str) -> Path:
        directory = cls._base_path / account_id
        file_path = directory / "credentials.json"
        if file_path.exists():
            return file_path
        # fallback to single file per account
        fallback = cls._base_path / f"{account_id}.json"
        return fallback

    async def start(self) -> None:
        if self._task is None:
            await self._load()
            self._task = asyncio.create_task(self._watch(), name=f"{self.account_id}-credential-watch")

    async def _watch(self) -> None:
        while True:
            try:
                await asyncio.sleep(self._poll_interval)
                await self._maybe_reload()
            except asyncio.CancelledError:  # pragma: no cover - cancellation path
                raise
            except Exception as exc:  # pragma: no cover - log and continue
                logger.exception("Credential watcher error for %s: %s", self.account_id, exc)

    async def stop(self) -> None:
        if self._task is not None:
            self._task.cancel()
            with contextlib.suppress(asyncio.CancelledError):
                await self._task
        self._task = None

    async def _maybe_reload(self) -> None:
        try:
            mtime = self._secret_path.stat().st_mtime
        except FileNotFoundError:
            logger.warning("Credentials not found for account %s at %s", self.account_id, self._secret_path)
            return

        if self._last_mtime is None or mtime > self._last_mtime:
            await self._load()
            async with self._condition:
                self._condition.notify_all()

    async def _load(self) -> None:
        try:
            raw = self._secret_path.read_text()
        except FileNotFoundError:
            logger.warning("Credential file missing for account %s", self.account_id)
            return

        try:
            data = json.loads(raw)
        except json.JSONDecodeError as exc:
            logger.error("Invalid credential payload for %s: %s", self.account_id, exc)
            return
        credentials = {
            "api_key": data.get("api_key") or data.get("key"),
            "api_secret": data.get("api_secret") or data.get("secret"),
        }
        metadata = data.get("asset_pairs") or data.get("metadata")

        async with self._lock:
            self._credentials = credentials
            self._metadata = metadata
            self._version += 1
            self._last_mtime = self._secret_path.stat().st_mtime
        logger.info("Loaded credentials for account %s (version=%s)", self.account_id, self._version)

    async def get_credentials(self) -> Dict[str, Any]:
        async with self._lock:
            return dict(self._credentials)

    async def get_metadata(self) -> Dict[str, Any] | None:
        async with self._lock:
            return self._metadata.copy() if isinstance(self._metadata, dict) else None


class AccountContext:
    def __init__(self, account_id: str) -> None:
        self.account_id = account_id
        self.credentials = CredentialWatcher.instance(account_id)
        self.ws_client: Optional[KrakenWSClient] = None
        self.rest_client: Optional[KrakenRESTClient] = None
        self.idempotency = _IdempotencyStore()
        self._orders: Dict[str, OrderRecord] = {}
        self._orders_lock = asyncio.Lock()
        self._startup_lock = asyncio.Lock()
        self._stream_task: Optional[asyncio.Task[None]] = None
<<<<<<< HEAD
        self._impact_store: ImpactAnalyticsStore = impact_store
=======
        self._pnl_tracker = _ShadowPnLTracker()
>>>>>>> 7a3a9cca

    async def start(self) -> None:
        async with self._startup_lock:
            await self.credentials.start()
            if self.ws_client is None:
                self.ws_client = KrakenWSClient(
                    credential_getter=self.credentials.get_credentials,
                    stream_update_cb=self._apply_stream_state,
                )
                self._stream_task = asyncio.create_task(self.ws_client.stream_handler())
            if self.rest_client is None:
                self.rest_client = KrakenRESTClient(credential_getter=self.credentials.get_credentials)

            await self.ws_client.ensure_connected()
            await self.ws_client.subscribe_private(["openOrders", "ownTrades"])

    async def close(self) -> None:
        if self.ws_client is not None:
            await self.ws_client.close()
        if self._stream_task is not None:
            self._stream_task.cancel()
            with contextlib.suppress(asyncio.CancelledError):
                await self._stream_task
            self._stream_task = None
        if self.rest_client is not None:
            await self.rest_client.close()

    async def _apply_stream_state(self, state: OrderState) -> None:
        if not state.client_order_id:
            return
        key = state.client_order_id
        result = OMSOrderStatusResponse(
            exchange_order_id=state.exchange_order_id or state.client_order_id,
            status=state.status,
            filled_qty=Decimal(str(state.filled_qty or 0)),
            avg_price=Decimal(str(state.avg_price or 0)),
            errors=state.errors or None,
        )
        async with self._orders_lock:
<<<<<<< HEAD
            existing = self._orders.get(key)
            if existing:
                record = OrderRecord(
                    client_id=key,
                    result=result,
                    transport=existing.transport,
                    symbol=existing.symbol,
                    side=existing.side,
                    pre_trade_mid=existing.pre_trade_mid,
                    recorded_qty=existing.recorded_qty,
                )
            else:
=======
            record = self._orders.get(key)
            if record is None:
>>>>>>> 7a3a9cca
                record = OrderRecord(
                    client_id=key,
                    result=result,
                    transport=state.transport,
                    symbol="",
<<<<<<< HEAD
                    side="",
                    pre_trade_mid=None,
                )
=======
                    side="buy",
                )
            else:
                record.transport = state.transport or record.transport
                record.result = result
            self._record_fill_locked(record, result)
>>>>>>> 7a3a9cca
            self._orders[key] = record
        await self._record_trade_impact(record)

    async def place_order(self, request: OMSPlaceRequest) -> OMSPlaceResponse:
        await self.start()

        async def _execute() -> OMSOrderStatusResponse:
            if request.shadow:
                filled_qty = request.qty
                avg_price = request.limit_px or Decimal("0")
                result = OMSOrderStatusResponse(
                    exchange_order_id=f"{request.client_id}-shadow",
                    status="filled",
                    filled_qty=filled_qty,
                    avg_price=avg_price,
                    errors=None,
                )
                transport = "shadow"
            else:
                assert self.ws_client is not None
                assert self.rest_client is not None

                metadata = await self.credentials.get_metadata()
                qty, px = _PrecisionValidator.validate(
                    request.symbol,
                    request.qty,
                    request.limit_px,
                    metadata,
                )

                payload = self._build_payload(request, qty, px)
                try:
                    ack = await self.ws_client.add_order(payload)
                    transport = "websocket"
                except (KrakenWSTimeout, KrakenWSError) as exc:
                    logger.warning(
                        "Websocket add_order failed for account %s: %s",
                        self.account_id,
                        exc,
                    )
                    try:
                        ack = await self.rest_client.add_order(payload)
                    except KrakenRESTError as rest_exc:
                        raise HTTPException(
                            status_code=status.HTTP_502_BAD_GATEWAY,
                            detail=str(rest_exc),
                        ) from rest_exc
                    transport = "rest"

                result = self._order_result_from_ack(request, ack)
            async with self._orders_lock:
<<<<<<< HEAD
                self._orders[request.client_id] = OrderRecord(
                    client_id=request.client_id,
                    result=result,
                    transport=transport,
                    symbol=request.symbol,
                    side=request.side,
                    pre_trade_mid=request.pre_trade_mid_px,
                )
=======
                record = self._orders.get(request.client_id)
                if record is None:
                    record = OrderRecord(
                        client_id=request.client_id,
                        result=result,
                        transport=transport,
                        symbol=request.symbol,
                        side=request.side,
                        shadow=request.shadow,
                    )
                    self._orders[request.client_id] = record
                else:
                    record.result = result
                    record.transport = transport
                    record.symbol = request.symbol
                    record.side = request.side
                    record.shadow = request.shadow
                self._record_fill_locked(record, result)
>>>>>>> 7a3a9cca
            return result

        cache_key = f"place:{request.client_id}"
        result, reused = await self.idempotency.get_or_create(cache_key, _execute())
        async with self._orders_lock:
            record = self._orders.get(request.client_id)
        transport = record.transport if record else "websocket"
        if record is not None:
            await self._record_trade_impact(record)
        return OMSPlaceResponse(
            exchange_order_id=result.exchange_order_id,
            status=result.status,
            filled_qty=result.filled_qty,
            avg_price=result.avg_price,
            errors=result.errors,
            transport=transport,
            reused=reused,
            shadow=request.shadow,
        )

    async def cancel_order(self, request: OMSCancelRequest) -> OMSOrderStatusResponse:
        await self.start()

        async def _execute_cancel() -> OMSOrderStatusResponse:
            assert self.ws_client is not None
            assert self.rest_client is not None

            txid = request.exchange_order_id
            if txid is None:
                async with self._orders_lock:
                    record = self._orders.get(request.client_id)
                if record is None:
                    raise HTTPException(
                        status_code=status.HTTP_404_NOT_FOUND,
                        detail="Unknown order for cancellation",
                    )
                txid = record.result.exchange_order_id

            try:
                ack = await self.ws_client.cancel_order({"txid": txid})
                transport = "websocket"
            except (KrakenWSTimeout, KrakenWSError) as exc:
                logger.warning(
                    "Websocket cancel failed for account %s: %s", self.account_id, exc
                )
                try:
                    ack = await self.rest_client.cancel_order({"txid": txid})
                except KrakenRESTError as rest_exc:
                    raise HTTPException(
                        status_code=status.HTTP_502_BAD_GATEWAY,
                        detail=str(rest_exc),
                    ) from rest_exc
                transport = "rest"

            status_value = ack.status or ("rejected" if ack.errors else "canceled")
            result = OMSOrderStatusResponse(
                exchange_order_id=ack.exchange_order_id or txid,
                status=status_value,
                filled_qty=Decimal(str(ack.filled_qty or 0)),
                avg_price=Decimal(str(ack.avg_price or 0)),
                errors=ack.errors or None,
            )
            async with self._orders_lock:
<<<<<<< HEAD
                existing = self._orders.get(request.client_id)
                self._orders[request.client_id] = OrderRecord(
                    client_id=request.client_id,
                    result=result,
                    transport=transport,
                    symbol=existing.symbol if existing else "",
                    side=existing.side if existing else "",
                    pre_trade_mid=existing.pre_trade_mid if existing else None,
                    recorded_qty=existing.recorded_qty if existing else Decimal("0"),
                )
=======
                record = self._orders.get(request.client_id)
                if record is None:
                    record = OrderRecord(
                        client_id=request.client_id,
                        result=result,
                        transport=transport,
                        symbol="",
                        side="buy",
                    )
                    self._orders[request.client_id] = record
                else:
                    record.transport = transport
                    record.result = result
>>>>>>> 7a3a9cca
            return result

        cache_key = f"cancel:{request.client_id}"
        result, _ = await self.idempotency.get_or_create(cache_key, _execute_cancel())
        return result

    def _build_payload(
        self,
        request: OMSPlaceRequest,
        qty: Decimal,
        price: Optional[Decimal],
    ) -> Dict[str, Any]:
        payload: Dict[str, Any] = {
            "clientOrderId": request.client_id,
            "pair": request.symbol.replace("-", "/").replace("_", "/"),
            "type": request.side,
            "ordertype": request.order_type.lower(),
            "volume": str(qty),
        }
        if price is not None:
            payload["price"] = str(price)

        oflags = set(flag.lower() for flag in request.flags)
        if request.post_only:
            oflags.add("post")
        if request.reduce_only:
            oflags.add("reduce_only")
        if oflags:
            payload["oflags"] = ",".join(sorted(oflags))

        if request.tif:
            payload["timeInForce"] = request.tif.upper()
        if request.take_profit is not None:
            payload["takeProfit"] = str(request.take_profit)
        if request.stop_loss is not None:
            payload["stopLoss"] = str(request.stop_loss)
        if request.trailing_offset is not None:
            payload["trailingStopOffset"] = str(request.trailing_offset)

        return payload

    def _order_result_from_ack(
        self,
        request: OMSPlaceRequest,
        ack: OrderAck,
    ) -> OMSOrderStatusResponse:
        status_value = ack.status or ("rejected" if ack.errors else "accepted")
        filled = Decimal(str(ack.filled_qty or 0))
        avg_price = Decimal(str(ack.avg_price or 0))
        return OMSOrderStatusResponse(
            exchange_order_id=ack.exchange_order_id or request.client_id,
            status=status_value,
            filled_qty=filled,
            avg_price=avg_price,
            errors=ack.errors or None,
        )

    async def lookup(self, client_id: str) -> OrderRecord | None:
        async with self._orders_lock:
            return self._orders.get(client_id)

<<<<<<< HEAD
    async def _record_trade_impact(self, record: OrderRecord) -> None:
        if record.pre_trade_mid is None:
            return
        if record.result.filled_qty <= 0:
            return
        if record.result.avg_price <= 0:
            return
        if record.recorded_qty >= record.result.filled_qty:
            return
        if not record.symbol:
            return

        filled_qty = record.result.filled_qty
        avg_price = record.result.avg_price
        mid_px = record.pre_trade_mid
        if mid_px is None or mid_px <= 0:
            return

        normalized_side = record.side.lower()
        if normalized_side not in {"buy", "sell"}:
            return

        direction = Decimal("1") if normalized_side == "buy" else Decimal("-1")
        impact_ratio = (avg_price - mid_px) / mid_px
        impact_bps = float((impact_ratio * direction * Decimal("10000")))

        await self._impact_store.record_fill(
            account_id=self.account_id,
            client_order_id=record.client_id,
            symbol=record.symbol,
            side=record.side,
            filled_qty=float(filled_qty),
            avg_price=float(avg_price),
            pre_trade_mid=float(mid_px),
            impact_bps=impact_bps,
            recorded_at=datetime.now(timezone.utc),
        )

        async with self._orders_lock:
            current = self._orders.get(record.client_id)
            if current:
                current.recorded_qty = filled_qty
=======
    def shadow_snapshot(self) -> Dict[str, Any]:
        return self._pnl_tracker.snapshot()

    def _record_fill_locked(
        self, record: OrderRecord, result: OMSOrderStatusResponse
    ) -> None:
        if result.filled_qty is None or result.filled_qty <= 0:
            return
        delta = result.filled_qty - record.recorded_fill_qty
        if delta <= 0:
            return
        price = result.avg_price
        if price is None or price <= 0:
            return
        if not record.symbol:
            return
        self._pnl_tracker.record_fill(
            symbol=record.symbol,
            side=record.side,
            quantity=delta,
            price=price,
            shadow=record.shadow,
        )
        record.recorded_fill_qty += delta
>>>>>>> 7a3a9cca


class OMSManager:
    def __init__(self) -> None:
        self._accounts: Dict[str, AccountContext] = {}
        self._lock = asyncio.Lock()

    async def get_account(self, account_id: str) -> AccountContext:
        async with self._lock:
            ctx = self._accounts.get(account_id)
            if ctx is None:
                ctx = AccountContext(account_id)
                self._accounts[account_id] = ctx
        await ctx.start()
        return ctx

    async def shutdown(self) -> None:
        async with self._lock:
            accounts = list(self._accounts.values())
        await asyncio.gather(*(account.close() for account in accounts), return_exceptions=True)


manager = OMSManager()


async def require_account_id(request: Request) -> str:
    header = request.headers.get("X-Account-ID")
    if not header:
        raise HTTPException(status_code=status.HTTP_401_UNAUTHORIZED, detail="Missing X-Account-ID header")
    return header


@app.on_event("shutdown")
async def _shutdown() -> None:
    await manager.shutdown()


@app.post("/oms/place", response_model=OMSPlaceResponse)
async def place_order(
    payload: OMSPlaceRequest,
    account_id: str = Depends(require_account_id),
) -> OMSPlaceResponse:
    if payload.account_id != account_id:
        raise HTTPException(status_code=status.HTTP_403_FORBIDDEN, detail="Account mismatch")

    if payload.order_type.lower() == "limit" and payload.limit_px is None:
        raise HTTPException(status_code=status.HTTP_400_BAD_REQUEST, detail="limit_px required for limit orders")

    account = await manager.get_account(payload.account_id)
    result = await account.place_order(payload)
    return result



@app.post("/oms/cancel", response_model=OMSOrderStatusResponse)
async def cancel_order(
    payload: OMSCancelRequest,
    account_id: str = Depends(require_account_id),
) -> OMSOrderStatusResponse:
    if payload.account_id != account_id:
        raise HTTPException(status_code=status.HTTP_403_FORBIDDEN, detail="Account mismatch")

    account = await manager.get_account(payload.account_id)
    result = await account.cancel_order(payload)
    return result



@app.get("/oms/status", response_model=OMSOrderStatusResponse)
async def get_status(
    account_id: str,
    client_id: str,
    header_account: str = Depends(require_account_id),
) -> OMSOrderStatusResponse:
    if account_id != header_account:
        raise HTTPException(status_code=status.HTTP_403_FORBIDDEN, detail="Account mismatch")

    account = await manager.get_account(account_id)
    record = await account.lookup(client_id)
    if not record:
        raise HTTPException(status_code=status.HTTP_404_NOT_FOUND, detail="Unknown order")
    return record.result


<<<<<<< HEAD
@app.get("/oms/impact_curve", response_model=ImpactCurveResponse)
async def get_impact_curve(
    symbol: str,
    account_id: str = Depends(require_account_id),
) -> ImpactCurveResponse:
    points_raw = await impact_store.impact_curve(account_id=account_id, symbol=symbol)
    points = [
        ImpactCurvePoint(size=point["size"], impact_bps=point["impact_bps"])
        for point in points_raw
    ]
    return ImpactCurveResponse(symbol=symbol, points=points, as_of=datetime.now(timezone.utc))
=======
@app.get("/oms/shadow_pnl")
async def get_shadow_pnl(
    account_id: str,
    header_account: str = Depends(require_account_id),
) -> Dict[str, Any]:
    if account_id != header_account:
        raise HTTPException(status_code=status.HTTP_403_FORBIDDEN, detail="Account mismatch")

    account = await manager.get_account(account_id)
    snapshot = account.shadow_snapshot()
    snapshot["account_id"] = account_id
    return snapshot
>>>>>>> 7a3a9cca

<|MERGE_RESOLUTION|>--- conflicted
+++ resolved
@@ -6,12 +6,10 @@
 import json
 import logging
 import os
-<<<<<<< HEAD
+
 from dataclasses import dataclass
 from datetime import datetime, timezone
-=======
-from dataclasses import dataclass, field
->>>>>>> 7a3a9cca
+
 from decimal import Decimal, ROUND_HALF_EVEN
 from pathlib import Path
 from typing import Any, Awaitable, Dict, Iterable, List, Optional, Tuple
@@ -71,16 +69,12 @@
         gt=Decimal("0"),
         description="Trailing stop offset",
     )
-<<<<<<< HEAD
+
     pre_trade_mid_px: Optional[Decimal] = Field(
         default=None,
         gt=Decimal("0"),
         description="Observed mid price immediately before order placement",
-=======
-    shadow: bool = Field(
-        default=False,
-        description="When true, the order is mirrored for paper trading and not routed to the venue",
->>>>>>> 7a3a9cca
+
     )
 
     @field_validator("side")
@@ -189,151 +183,10 @@
     transport: str
     symbol: str
     side: str
-<<<<<<< HEAD
+
     pre_trade_mid: Optional[Decimal]
     recorded_qty: Decimal = Decimal("0")
-=======
-    shadow: bool = False
-    recorded_fill_qty: Decimal = field(default_factory=lambda: Decimal("0"))
-
-
-class _PnLLedger:
-    """Tracks realized PnL and open positions for a single execution lane."""
-
-    def __init__(self) -> None:
-        self._positions: Dict[str, Decimal] = {}
-        self._avg_price: Dict[str, Decimal] = {}
-        self._realized: Decimal = Decimal("0")
-        self._fills: List[Dict[str, object]] = []
-
-    def record_trade(self, symbol: str, side: str, quantity: Decimal, price: Decimal) -> None:
-        if quantity <= 0 or price <= 0:
-            return
-
-        normalized_side = side.lower()
-        if normalized_side not in {"buy", "sell"}:
-            return
-
-        qty = quantity
-        px = price
-        position = self._positions.get(symbol, Decimal("0"))
-        avg_price = self._avg_price.get(symbol, Decimal("0"))
-        signed_qty = qty if normalized_side == "buy" else -qty
-
-        if position == 0 or position * signed_qty > 0:
-            new_position = position + signed_qty
-            if new_position > 0:
-                total_cost = (avg_price * position if position > 0 else Decimal("0")) + (px * qty)
-                self._positions[symbol] = new_position
-                self._avg_price[symbol] = total_cost / new_position
-            elif new_position < 0:
-                total_cost = (avg_price * (-position) if position < 0 else Decimal("0")) + (px * qty)
-                self._positions[symbol] = new_position
-                self._avg_price[symbol] = total_cost / (-new_position)
-            else:
-                self._positions.pop(symbol, None)
-                self._avg_price.pop(symbol, None)
-        else:
-            if position > 0:
-                closing_qty = min(position, -signed_qty)
-                self._realized += (px - avg_price) * closing_qty
-                new_position = position + signed_qty
-                if new_position > 0:
-                    self._positions[symbol] = new_position
-                elif new_position < 0:
-                    self._positions[symbol] = new_position
-                    self._avg_price[symbol] = px
-                else:
-                    self._positions.pop(symbol, None)
-                    self._avg_price.pop(symbol, None)
-            else:  # position < 0
-                closing_qty = min(-position, signed_qty)
-                self._realized += (avg_price - px) * closing_qty
-                new_position = position + signed_qty
-                if new_position < 0:
-                    self._positions[symbol] = new_position
-                elif new_position > 0:
-                    self._positions[symbol] = new_position
-                    self._avg_price[symbol] = px
-                else:
-                    self._positions.pop(symbol, None)
-                    self._avg_price.pop(symbol, None)
-
-        self._fills.append(
-            {
-                "symbol": symbol,
-                "side": normalized_side,
-                "quantity": qty,
-                "price": px,
-            }
-        )
-
-    def snapshot(self) -> Dict[str, Any]:
-        positions = {
-            symbol: {
-                "quantity": qty,
-                "avg_price": self._avg_price.get(symbol, Decimal("0")),
-            }
-            for symbol, qty in self._positions.items()
-        }
-        return {
-            "realized_pnl": self._realized,
-            "positions": positions,
-            "fills": list(self._fills),
-        }
-
-
-class _ShadowPnLTracker:
-    """Maintains independent ledgers for real and paper executions."""
-
-    def __init__(self) -> None:
-        self._real = _PnLLedger()
-        self._shadow = _PnLLedger()
-
-    def record_fill(
-        self,
-        *,
-        symbol: str,
-        side: str,
-        quantity: Decimal,
-        price: Decimal,
-        shadow: bool,
-    ) -> None:
-        ledger = self._shadow if shadow else self._real
-        ledger.record_trade(symbol, side, quantity, price)
-
-    def snapshot(self) -> Dict[str, Any]:
-        real_state = self._real.snapshot()
-        shadow_state = self._shadow.snapshot()
-        delta = shadow_state["realized_pnl"] - real_state["realized_pnl"]
-        return {
-            "real": self._serialize(real_state),
-            "shadow": self._serialize(shadow_state),
-            "delta": {"realized_pnl": float(delta)},
-        }
-
-    @staticmethod
-    def _serialize(state: Dict[str, Any]) -> Dict[str, Any]:
-        return {
-            "realized_pnl": float(state["realized_pnl"]),
-            "positions": {
-                symbol: {
-                    "quantity": float(data["quantity"]),
-                    "avg_price": float(data["avg_price"]),
-                }
-                for symbol, data in state["positions"].items()
-            },
-            "fills": [
-                {
-                    "symbol": entry["symbol"],
-                    "side": entry["side"],
-                    "quantity": float(entry["quantity"]),
-                    "price": float(entry["price"]),
-                }
-                for entry in state["fills"]
-            ],
-        }
->>>>>>> 7a3a9cca
+
 
 
 class _PrecisionValidator:
@@ -533,11 +386,9 @@
         self._orders_lock = asyncio.Lock()
         self._startup_lock = asyncio.Lock()
         self._stream_task: Optional[asyncio.Task[None]] = None
-<<<<<<< HEAD
+
         self._impact_store: ImpactAnalyticsStore = impact_store
-=======
-        self._pnl_tracker = _ShadowPnLTracker()
->>>>>>> 7a3a9cca
+
 
     async def start(self) -> None:
         async with self._startup_lock:
@@ -577,7 +428,7 @@
             errors=state.errors or None,
         )
         async with self._orders_lock:
-<<<<<<< HEAD
+
             existing = self._orders.get(key)
             if existing:
                 record = OrderRecord(
@@ -590,27 +441,17 @@
                     recorded_qty=existing.recorded_qty,
                 )
             else:
-=======
-            record = self._orders.get(key)
-            if record is None:
->>>>>>> 7a3a9cca
+
                 record = OrderRecord(
                     client_id=key,
                     result=result,
                     transport=state.transport,
                     symbol="",
-<<<<<<< HEAD
+
                     side="",
                     pre_trade_mid=None,
                 )
-=======
-                    side="buy",
-                )
-            else:
-                record.transport = state.transport or record.transport
-                record.result = result
-            self._record_fill_locked(record, result)
->>>>>>> 7a3a9cca
+
             self._orders[key] = record
         await self._record_trade_impact(record)
 
@@ -662,7 +503,7 @@
 
                 result = self._order_result_from_ack(request, ack)
             async with self._orders_lock:
-<<<<<<< HEAD
+
                 self._orders[request.client_id] = OrderRecord(
                     client_id=request.client_id,
                     result=result,
@@ -671,26 +512,7 @@
                     side=request.side,
                     pre_trade_mid=request.pre_trade_mid_px,
                 )
-=======
-                record = self._orders.get(request.client_id)
-                if record is None:
-                    record = OrderRecord(
-                        client_id=request.client_id,
-                        result=result,
-                        transport=transport,
-                        symbol=request.symbol,
-                        side=request.side,
-                        shadow=request.shadow,
-                    )
-                    self._orders[request.client_id] = record
-                else:
-                    record.result = result
-                    record.transport = transport
-                    record.symbol = request.symbol
-                    record.side = request.side
-                    record.shadow = request.shadow
-                self._record_fill_locked(record, result)
->>>>>>> 7a3a9cca
+
             return result
 
         cache_key = f"place:{request.client_id}"
@@ -754,7 +576,7 @@
                 errors=ack.errors or None,
             )
             async with self._orders_lock:
-<<<<<<< HEAD
+
                 existing = self._orders.get(request.client_id)
                 self._orders[request.client_id] = OrderRecord(
                     client_id=request.client_id,
@@ -765,21 +587,7 @@
                     pre_trade_mid=existing.pre_trade_mid if existing else None,
                     recorded_qty=existing.recorded_qty if existing else Decimal("0"),
                 )
-=======
-                record = self._orders.get(request.client_id)
-                if record is None:
-                    record = OrderRecord(
-                        client_id=request.client_id,
-                        result=result,
-                        transport=transport,
-                        symbol="",
-                        side="buy",
-                    )
-                    self._orders[request.client_id] = record
-                else:
-                    record.transport = transport
-                    record.result = result
->>>>>>> 7a3a9cca
+
             return result
 
         cache_key = f"cancel:{request.client_id}"
@@ -841,7 +649,7 @@
         async with self._orders_lock:
             return self._orders.get(client_id)
 
-<<<<<<< HEAD
+
     async def _record_trade_impact(self, record: OrderRecord) -> None:
         if record.pre_trade_mid is None:
             return
@@ -884,32 +692,7 @@
             current = self._orders.get(record.client_id)
             if current:
                 current.recorded_qty = filled_qty
-=======
-    def shadow_snapshot(self) -> Dict[str, Any]:
-        return self._pnl_tracker.snapshot()
-
-    def _record_fill_locked(
-        self, record: OrderRecord, result: OMSOrderStatusResponse
-    ) -> None:
-        if result.filled_qty is None or result.filled_qty <= 0:
-            return
-        delta = result.filled_qty - record.recorded_fill_qty
-        if delta <= 0:
-            return
-        price = result.avg_price
-        if price is None or price <= 0:
-            return
-        if not record.symbol:
-            return
-        self._pnl_tracker.record_fill(
-            symbol=record.symbol,
-            side=record.side,
-            quantity=delta,
-            price=price,
-            shadow=record.shadow,
-        )
-        record.recorded_fill_qty += delta
->>>>>>> 7a3a9cca
+
 
 
 class OMSManager:
@@ -994,7 +777,7 @@
     return record.result
 
 
-<<<<<<< HEAD
+
 @app.get("/oms/impact_curve", response_model=ImpactCurveResponse)
 async def get_impact_curve(
     symbol: str,
@@ -1006,18 +789,5 @@
         for point in points_raw
     ]
     return ImpactCurveResponse(symbol=symbol, points=points, as_of=datetime.now(timezone.utc))
-=======
-@app.get("/oms/shadow_pnl")
-async def get_shadow_pnl(
-    account_id: str,
-    header_account: str = Depends(require_account_id),
-) -> Dict[str, Any]:
-    if account_id != header_account:
-        raise HTTPException(status_code=status.HTTP_403_FORBIDDEN, detail="Account mismatch")
-
-    account = await manager.get_account(account_id)
-    snapshot = account.shadow_snapshot()
-    snapshot["account_id"] = account_id
-    return snapshot
->>>>>>> 7a3a9cca
-
+
+
