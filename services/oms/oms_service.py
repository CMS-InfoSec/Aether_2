from __future__ import annotations


import asyncio
import contextlib
import json
import logging
import os
<<<<<<< HEAD
import time
import uuid
from collections import deque
from dataclasses import dataclass
from decimal import Decimal, ROUND_FLOOR, ROUND_HALF_EVEN, ROUND_UP
=======

from dataclasses import dataclass
from datetime import datetime, timezone

from decimal import Decimal, ROUND_HALF_EVEN
>>>>>>> f7559f2a
from pathlib import Path
from typing import Any, Awaitable, Deque, Dict, Iterable, List, Optional, Set, Tuple

from fastapi import Depends, FastAPI, HTTPException, Request, status
from pydantic import BaseModel, Field, field_validator

from services.oms.impact_store import ImpactAnalyticsStore, impact_store
from services.oms.kraken_rest import KrakenRESTClient, KrakenRESTError
from services.oms.kraken_ws import (
    KrakenWSError,
    KrakenWSTimeout,
    KrakenWSClient,
    OrderAck,
    OrderState,
)

import websockets

from metrics import (
    increment_oms_child_orders_total,
    increment_oms_error_count,
    record_oms_latency,
    setup_metrics,
)



logger = logging.getLogger(__name__)


app = FastAPI(title="Kraken OMS Async Service")
setup_metrics(app)


class OMSPlaceRequest(BaseModel):
    account_id: str = Field(..., description="Account identifier for credential lookup")
    client_id: str = Field(..., description="Client supplied idempotency key")
    symbol: str = Field(..., description="Trading symbol (e.g. BTC/USD)")
    side: str = Field(..., description="BUY or SELL")
    order_type: str = Field(..., alias="type", description="Order type (limit, market, stop-limit, etc)")
    qty: Decimal = Field(..., gt=0, description="Base quantity to trade")
    limit_px: Optional[Decimal] = Field(
        default=None,
        gt=Decimal("0"),
        description="Limit price when applicable",
    )
    tif: Optional[str] = Field(
        default=None,
        description="Explicit time-in-force (GTC, IOC, FOK)",
    )
    flags: List[str] = Field(default_factory=list, description="Additional Kraken oflags")
    post_only: bool = Field(False, description="Convenience flag for post-only")
    reduce_only: bool = Field(False, description="Convenience flag for reduce-only")
    take_profit: Optional[Decimal] = Field(
        default=None,
        gt=Decimal("0"),
        description="Exchange-native take-profit trigger",
    )
    stop_loss: Optional[Decimal] = Field(
        default=None,
        gt=Decimal("0"),
        description="Exchange-native stop-loss trigger",
    )
    trailing_offset: Optional[Decimal] = Field(
        default=None,
        gt=Decimal("0"),
        description="Trailing stop offset",
    )

    pre_trade_mid_px: Optional[Decimal] = Field(
        default=None,
        gt=Decimal("0"),
        description="Observed mid price immediately before order placement",

    )

    @field_validator("side")
    @classmethod
    def _validate_side(cls, value: str) -> str:
        normalized = value.lower()
        if normalized not in {"buy", "sell"}:
            raise ValueError("side must be BUY or SELL")
        return normalized

    @field_validator("tif")
    @classmethod
    def _validate_tif(cls, value: Optional[str]) -> Optional[str]:
        if value is None:
            return value
        normalized = value.lower()
        if normalized not in {"gtc", "ioc", "fok"}:
            raise ValueError("tif must be one of GTC, IOC, FOK")
        return normalized

    @field_validator("flags", mode="before")
    @classmethod
    def _normalize_flags(cls, value: Any) -> List[str]:
        if value is None:
            return []
        if isinstance(value, str):
            return [value]
        if isinstance(value, Iterable):
            return list(value)
        raise ValueError("flags must be a list or string")


class OMSCancelRequest(BaseModel):
    account_id: str = Field(..., description="Account identifier")
    client_id: str = Field(..., description="Idempotent client identifier")
    exchange_order_id: Optional[str] = Field(
        default=None,
        description="Exchange provided txid (preferred). When omitted the last placed order for the client_id is cancelled.",
    )


class OMSOrderStatusResponse(BaseModel):
    exchange_order_id: str
    status: str
    filled_qty: Decimal = Field(default=Decimal("0"))
    avg_price: Decimal = Field(default=Decimal("0"))
    errors: Optional[List[str]] = None


class OMSPlaceResponse(OMSOrderStatusResponse):
    transport: str = Field(default="websocket")
    reused: bool = Field(
        default=False, description="True when the idempotency cache satisfied the request"
    )
    shadow: bool = Field(default=False, description="True when the order executed in shadow mode")


class ImpactCurvePoint(BaseModel):
    size: float
    impact_bps: float


class ImpactCurveResponse(BaseModel):
    symbol: str
    points: List[ImpactCurvePoint]
    as_of: datetime


class _IdempotencyStore:
    """Cooperative idempotency cache used per-account."""

    def __init__(self) -> None:
        self._lock = asyncio.Lock()
        self._entries: Dict[str, asyncio.Future[OMSOrderStatusResponse]] = {}

    async def get_or_create(
        self, key: str, factory: Awaitable[OMSOrderStatusResponse]
    ) -> Tuple[OMSOrderStatusResponse, bool]:
        async with self._lock:
            future = self._entries.get(key)
            if future is None:
                loop = asyncio.get_event_loop()
                future = loop.create_future()
                self._entries[key] = future
                create_future = True
            else:
                create_future = False

        if create_future:
            try:
                result = await factory
            except Exception as exc:  # pragma: no cover - propagate to awaiting callers
                future.set_exception(exc)
                raise
            else:
                future.set_result(result)
                return result, False

        return await future, True


@dataclass
class OrderRecord:
    client_id: str
    result: OMSOrderStatusResponse
    transport: str
<<<<<<< HEAD
    children: List["ChildOrderRecord"] | None = None


@dataclass
class ChildOrderRecord:
    client_id: str
    exchange_order_id: str
    transport: str
=======
    symbol: str
    side: str

    pre_trade_mid: Optional[Decimal]
    recorded_qty: Decimal = Decimal("0")

>>>>>>> f7559f2a


class _PrecisionValidator:
    """Validates order precision using metadata from Kraken asset pairs."""

    @staticmethod
    def _snap(value: Decimal, step: Decimal | None) -> Decimal:
        if step is None or step <= 0:
            return value
        quant = step if isinstance(step, Decimal) else Decimal(str(step))
        operand = value if isinstance(value, Decimal) else Decimal(str(value))
        # quantize using bankers rounding
        snapped = (operand / quant).to_integral_value(rounding=ROUND_HALF_EVEN) * quant
        return snapped

    @classmethod
    def validate(
        cls,
        symbol: str,
        qty: Decimal,
        price: Optional[Decimal],
        metadata: Dict[str, Any] | None,
    ) -> Tuple[Decimal, Optional[Decimal]]:
        if not metadata:
            return qty, price

        pair_meta = metadata.get(symbol) if isinstance(metadata, dict) else None
        if not isinstance(pair_meta, dict):
            return qty, price

        qty_step = cls._step(pair_meta, ["lot_step", "lot_decimals", "step_size"])
        px_step = cls._step(pair_meta, ["price_increment", "pair_decimals", "tick_size"])

        snapped_qty = cls._snap(qty, qty_step) if qty_step else qty
        snapped_px = cls._snap(price, px_step) if price is not None else None

        min_qty = cls._maybe_decimal(pair_meta.get("ordermin"), pair_meta.get("min_qty"))
        if min_qty is not None and snapped_qty < min_qty:
            raise HTTPException(
                status_code=status.HTTP_400_BAD_REQUEST,
                detail=f"Quantity {snapped_qty} below exchange minimum {min_qty}",
            )

        min_price = cls._maybe_decimal(pair_meta.get("min_price"))
        if min_price is not None and snapped_px is not None and snapped_px < min_price:
            raise HTTPException(
                status_code=status.HTTP_400_BAD_REQUEST,
                detail=f"Price {snapped_px} below exchange minimum {min_price}",
            )

        return snapped_qty, snapped_px

    @staticmethod
    def _maybe_decimal(*values: Any) -> Optional[Decimal]:
        for value in values:
            if value is None:
                continue
            if isinstance(value, Decimal):
                return value
            try:
                return Decimal(str(value))
            except Exception:  # pragma: no cover - defensive
                continue
        return None

    @classmethod
    def _step(cls, metadata: Dict[str, Any], keys: List[str]) -> Optional[Decimal]:
        for key in keys:
            if key not in metadata:
                continue
            value = metadata[key]
            if value is None:
                continue
            if key.endswith("decimals"):
                try:
                    decimals = int(value)
                except (TypeError, ValueError):
                    continue
                return Decimal("1") / (Decimal("10") ** decimals)
            try:
                return Decimal(str(value))
            except Exception:  # pragma: no cover - defensive
                continue
        return None


def _normalize_symbol(symbol: str) -> str:
    return symbol.replace("-", "/").replace("_", "/").upper()


def _resolve_pair_metadata(symbol: str, metadata: Dict[str, Any] | None) -> Dict[str, Any] | None:
    if not metadata:
        return None

    normalized = _normalize_symbol(symbol)
    candidates = [symbol, normalized, normalized.replace("/", ""), symbol.replace("/", "")]
    for candidate in candidates:
        value = metadata.get(candidate)
        if isinstance(value, dict):
            return value

    for value in metadata.values():
        if isinstance(value, dict):
            wsname = str(value.get("wsname") or "")
            altname = str(value.get("altname") or "")
            if wsname == normalized or altname == normalized.replace("/", ""):
                return value
    return None


def _resolve_book_symbol(symbol: str, metadata: Dict[str, Any] | None) -> str:
    pair_meta = _resolve_pair_metadata(symbol, metadata)
    if pair_meta:
        for key in ("wsname", "altname"):
            value = pair_meta.get(key)
            if value:
                return str(value)
    return _normalize_symbol(symbol)


class _PublicOrderBookState:
    def __init__(self, symbol: str, depth: int = 10) -> None:
        self.symbol = symbol
        self._depth = depth
        self._bids: Dict[Decimal, Decimal] = {}
        self._asks: Dict[Decimal, Decimal] = {}
        self._ordered_bids: List[Tuple[Decimal, Decimal]] = []
        self._ordered_asks: List[Tuple[Decimal, Decimal]] = []
        self._lock = asyncio.Lock()
        self._ready = asyncio.Event()
        self._last_ts: float | None = None

    async def apply(self, payload: Dict[str, Any]) -> None:
        bids_snapshot = payload.get("bs") or payload.get("bids")
        asks_snapshot = payload.get("as") or payload.get("asks")
        bids_update = payload.get("b") or []
        asks_update = payload.get("a") or []

        async with self._lock:
            if bids_snapshot or asks_snapshot:
                if isinstance(bids_snapshot, list):
                    self._update_side(self._bids, bids_snapshot, is_bid=True, replace=True)
                if isinstance(asks_snapshot, list):
                    self._update_side(self._asks, asks_snapshot, is_bid=False, replace=True)
            if bids_update:
                self._update_side(self._bids, bids_update, is_bid=True)
            if asks_update:
                self._update_side(self._asks, asks_update, is_bid=False)
            self._ordered_bids = self._sorted_levels(self._bids, is_bid=True)
            self._ordered_asks = self._sorted_levels(self._asks, is_bid=False)
            self._last_ts = time.time()
            if self._ordered_bids or self._ordered_asks:
                self._ready.set()

    def _update_side(
        self,
        book: Dict[Decimal, Decimal],
        updates: Iterable[Iterable[Any]],
        *,
        is_bid: bool,
        replace: bool = False,
    ) -> None:
        if replace:
            book.clear()
        for level in updates:
            try:
                price_value = level[0]
                size_value = level[1]
            except IndexError:
                continue
            try:
                price = Decimal(str(price_value))
                size = Decimal(str(size_value))
            except Exception:
                continue
            if size <= 0:
                book.pop(price, None)
            else:
                book[price] = size

    def _sorted_levels(
        self, book: Dict[Decimal, Decimal], *, is_bid: bool
    ) -> List[Tuple[Decimal, Decimal]]:
        ordered = sorted(book.items(), key=lambda item: item[0], reverse=is_bid)
        return ordered[: self._depth]

    async def depth(self, side: str, levels: int = 10) -> Optional[Decimal]:
        if not self._ready.is_set():
            return None
        async with self._lock:
            if side.lower() == "buy":
                book = self._ordered_asks
            else:
                book = self._ordered_bids
            relevant = book[:levels]
            depth = sum(size for _, size in relevant)
        return depth if depth > 0 else None

    async def last_update(self) -> Optional[float]:
        async with self._lock:
            return self._last_ts


class KrakenOrderBookStore:
    def __init__(self, depth: int = 10) -> None:
        self._depth = depth
        self._books: Dict[str, _PublicOrderBookState] = {}
        self._tasks: Dict[str, asyncio.Task[None]] = {}
        self._lock = asyncio.Lock()
        self._url = os.environ.get("KRAKEN_PUBLIC_WS_URL", "wss://ws.kraken.com")

    async def ensure_book(self, symbol: str) -> _PublicOrderBookState:
        normalized = _normalize_symbol(symbol)
        async with self._lock:
            book = self._books.get(normalized)
            if book is None:
                book = _PublicOrderBookState(normalized, depth=self._depth)
                self._books[normalized] = book
                task = asyncio.create_task(
                    self._run_stream(book), name=f"kraken-public-{normalized}"
                )
                self._tasks[normalized] = task
        return book

    async def _run_stream(self, book: _PublicOrderBookState) -> None:
        subscription = {
            "event": "subscribe",
            "pair": [book.symbol],
            "subscription": {"name": "book", "depth": max(self._depth, 10)},
        }
        while True:
            try:
                async with websockets.connect(self._url, ping_interval=None) as ws:
                    await ws.send(json.dumps(subscription))
                    while True:
                        raw = await ws.recv()
                        if isinstance(raw, bytes):
                            raw = raw.decode()
                        try:
                            message = json.loads(raw)
                        except json.JSONDecodeError:
                            logger.debug("Invalid public WS payload: %s", raw)
                            continue
                        if isinstance(message, dict):
                            event = message.get("event")
                            if event == "subscriptionStatus" and message.get("status") != "subscribed":
                                logger.warning(
                                    "Order book subscription failed for %s: %s",
                                    book.symbol,
                                    message,
                                )
                            continue
                        if isinstance(message, list) and len(message) >= 2:
                            data = message[1]
                            if isinstance(data, dict):
                                await book.apply(data)
            except asyncio.CancelledError:
                raise
            except Exception as exc:
                logger.warning(
                    "Public order book stream error for %s: %s", book.symbol, exc
                )
                await asyncio.sleep(1.0)

    async def stop(self) -> None:
        async with self._lock:
            tasks = list(self._tasks.values())
            self._tasks.clear()
        for task in tasks:
            task.cancel()
            with contextlib.suppress(asyncio.CancelledError):
                await task


class _TransportLatencyTracker:
    def __init__(self, window: int = 50) -> None:
        self._window = window
        self._samples: Dict[str, Deque[float]] = {
            "websocket": deque(maxlen=window),
            "rest": deque(maxlen=window),
        }

    def record(self, transport: str, latency_ms: float) -> None:
        if transport not in self._samples:
            self._samples[transport] = deque(maxlen=self._window)
        self._samples[transport].append(latency_ms)

    def preferred(self) -> str:
        ws_avg = self._average("websocket")
        rest_avg = self._average("rest")
        if ws_avg is None and rest_avg is None:
            return "websocket"
        if rest_avg is None:
            return "websocket"
        if ws_avg is None:
            return "rest"
        return "websocket" if ws_avg <= rest_avg else "rest"

    def _average(self, key: str) -> Optional[float]:
        samples = self._samples.get(key)
        if not samples:
            return None
        return sum(samples) / len(samples)


order_book_store = KrakenOrderBookStore()

AGGREGATE_PRICE_PRECISION = Decimal("0.00000001")


def _split_quantities(
    total: Decimal,
    max_child: Decimal,
    qty_step: Optional[Decimal],
    min_qty: Optional[Decimal],
) -> List[Decimal]:
    if max_child <= 0 or total <= 0:
        return [total]
    if total <= max_child:
        return [total]

    quantities: List[Decimal] = []

    if qty_step and qty_step > 0:
        step = qty_step
        total_units = int((total / step).to_integral_value(rounding=ROUND_HALF_EVEN))
        max_units = int((max_child / step).to_integral_value(rounding=ROUND_FLOOR))
        if max_units <= 0:
            max_units = 1
        if min_qty and min_qty > 0:
            min_units = int((min_qty / step).to_integral_value(rounding=ROUND_UP))
            if min_units <= 0:
                min_units = 1
            max_units = max(max_units, min_units)
        else:
            min_units = 1

        units_remaining = total_units
        while units_remaining > 0:
            units = min(units_remaining, max_units)
            if units < min_units and quantities:
                quantities[-1] += Decimal(units_remaining) * step
                units_remaining = 0
                break
            if units < min_units:
                units = min_units
            quantity = Decimal(units) * step
            if quantity > total:
                quantity = total
            quantities.append(quantity)
            units_remaining -= units

        allocated = sum(quantities)
        if allocated < total and quantities:
            quantities[-1] += total - allocated
        elif allocated > total and quantities:
            quantities[-1] -= allocated - total
        return [qty for qty in quantities if qty > 0]

    remaining = total
    while remaining > 0:
        child = min(remaining, max_child)
        if min_qty and min_qty > 0 and child < min_qty:
            if quantities:
                quantities[-1] += remaining
                remaining = Decimal("0")
                break
            child = min_qty
        quantities.append(child)
        remaining -= child

    if remaining > 0 and quantities:
        quantities[-1] += remaining

    return [qty for qty in quantities if qty > 0]


class CredentialWatcher:
    """Watches Kubernetes mounted secrets for key rotation."""

    _instances: Dict[str, "CredentialWatcher"] = {}
    _base_path = Path(os.environ.get("KRAKEN_SECRETS_BASE", "/var/run/secrets/kraken"))

    def __init__(self, account_id: str) -> None:
        self.account_id = account_id
        self._secret_path = self._resolve_secret_path(account_id)
        self._lock = asyncio.Lock()
        self._condition = asyncio.Condition()
        self._credentials: Dict[str, Any] = {}
        self._metadata: Dict[str, Any] | None = None
        self._version = 0
        self._last_mtime: float | None = None
        self._task: Optional[asyncio.Task[None]] = None
        self._poll_interval = float(os.environ.get("KRAKEN_SECRET_POLL", "5"))

    @classmethod
    def instance(cls, account_id: str) -> "CredentialWatcher":
        if account_id not in cls._instances:
            cls._instances[account_id] = cls(account_id)
        return cls._instances[account_id]

    @classmethod
    def _resolve_secret_path(cls, account_id: str) -> Path:
        directory = cls._base_path / account_id
        file_path = directory / "credentials.json"
        if file_path.exists():
            return file_path
        # fallback to single file per account
        fallback = cls._base_path / f"{account_id}.json"
        return fallback

    async def start(self) -> None:
        if self._task is None:
            await self._load()
            self._task = asyncio.create_task(self._watch(), name=f"{self.account_id}-credential-watch")

    async def _watch(self) -> None:
        while True:
            try:
                await asyncio.sleep(self._poll_interval)
                await self._maybe_reload()
            except asyncio.CancelledError:  # pragma: no cover - cancellation path
                raise
            except Exception as exc:  # pragma: no cover - log and continue
                logger.exception("Credential watcher error for %s: %s", self.account_id, exc)

    async def stop(self) -> None:
        if self._task is not None:
            self._task.cancel()
            with contextlib.suppress(asyncio.CancelledError):
                await self._task
        self._task = None

    async def _maybe_reload(self) -> None:
        try:
            mtime = self._secret_path.stat().st_mtime
        except FileNotFoundError:
            logger.warning("Credentials not found for account %s at %s", self.account_id, self._secret_path)
            return

        if self._last_mtime is None or mtime > self._last_mtime:
            await self._load()
            async with self._condition:
                self._condition.notify_all()

    async def _load(self) -> None:
        try:
            raw = self._secret_path.read_text()
        except FileNotFoundError:
            logger.warning("Credential file missing for account %s", self.account_id)
            return

        try:
            data = json.loads(raw)
        except json.JSONDecodeError as exc:
            logger.error("Invalid credential payload for %s: %s", self.account_id, exc)
            return
        credentials = {
            "api_key": data.get("api_key") or data.get("key"),
            "api_secret": data.get("api_secret") or data.get("secret"),
        }
        metadata = data.get("asset_pairs") or data.get("metadata")

        async with self._lock:
            self._credentials = credentials
            self._metadata = metadata
            self._version += 1
            self._last_mtime = self._secret_path.stat().st_mtime
        logger.info("Loaded credentials for account %s (version=%s)", self.account_id, self._version)

    async def get_credentials(self) -> Dict[str, Any]:
        async with self._lock:
            return dict(self._credentials)

    async def get_metadata(self) -> Dict[str, Any] | None:
        async with self._lock:
            return self._metadata.copy() if isinstance(self._metadata, dict) else None


class AccountContext:
    def __init__(self, account_id: str) -> None:
        self.account_id = account_id
        self.credentials = CredentialWatcher.instance(account_id)
        self.ws_client: Optional[KrakenWSClient] = None
        self.rest_client: Optional[KrakenRESTClient] = None
        self.idempotency = _IdempotencyStore()
        self._orders: Dict[str, OrderRecord] = {}
        self._orders_lock = asyncio.Lock()
        self._startup_lock = asyncio.Lock()
        self._stream_task: Optional[asyncio.Task[None]] = None
        self._child_parent: Dict[str, str] = {}
        self._child_results: Dict[str, OMSOrderStatusResponse] = {}
        self._latency_tracker = _TransportLatencyTracker()

        self._impact_store: ImpactAnalyticsStore = impact_store


    async def start(self) -> None:
        async with self._startup_lock:
            await self.credentials.start()
            if self.ws_client is None:
                self.ws_client = KrakenWSClient(
                    credential_getter=self.credentials.get_credentials,
                    stream_update_cb=self._apply_stream_state,
                )
                self._stream_task = asyncio.create_task(self.ws_client.stream_handler())
            if self.rest_client is None:
                self.rest_client = KrakenRESTClient(credential_getter=self.credentials.get_credentials)

            await self.ws_client.ensure_connected()
            await self.ws_client.subscribe_private(["openOrders", "ownTrades"])

    async def close(self) -> None:
        if self.ws_client is not None:
            await self.ws_client.close()
        if self._stream_task is not None:
            self._stream_task.cancel()
            with contextlib.suppress(asyncio.CancelledError):
                await self._stream_task
            self._stream_task = None
        if self.rest_client is not None:
            await self.rest_client.close()
        self._child_parent.clear()
        self._child_results.clear()

    async def _apply_stream_state(self, state: OrderState) -> None:
        if not state.client_order_id:
            return
        key = state.client_order_id
        parent_key = self._child_parent.get(key, key)
        result = OMSOrderStatusResponse(
            exchange_order_id=state.exchange_order_id or state.client_order_id,
            status=state.status,
            filled_qty=Decimal(str(state.filled_qty or 0)),
            avg_price=Decimal(str(state.avg_price or 0)),
            errors=state.errors or None,
        )
        async with self._orders_lock:
<<<<<<< HEAD
            existing = self._orders.get(parent_key)
            children = list(existing.children) if existing and existing.children else None
            self._child_results[key] = result
            if children:
                for idx, child in enumerate(children):
                    if child.client_id == key:
                        children[idx] = ChildOrderRecord(
                            client_id=child.client_id,
                            exchange_order_id=result.exchange_order_id,
                            transport=state.transport,
                        )
                        break
            transports: Set[str] = set()
            if children:
                transports = {child.transport for child in children if child.transport}
            transport = (
                self._aggregate_transport(transports)
                if transports
                else (existing.transport if existing else state.transport)
            )

            aggregate_result: OMSOrderStatusResponse
            if children:
                child_results: List[OMSOrderStatusResponse] = []
                for child in children:
                    child_result = self._child_results.get(child.client_id)
                    if child_result is None:
                        child_results = []
                        break
                    child_results.append(child_result)
                if child_results and len(child_results) == len(children):
                    aggregate_result = self._aggregate_child_results(
                        parent_key, child_results, children
                    )
                else:
                    aggregate_result = existing.result if existing else result
            else:
                aggregate_result = result

            if parent_key != key:
                self._orders[key] = OrderRecord(
                    client_id=key,
                    result=result,
                    transport=state.transport,
                    children=None,
                )
            self._orders[parent_key] = OrderRecord(
                client_id=parent_key,
                result=aggregate_result,
                transport=transport,
                children=children,
            )
=======

            existing = self._orders.get(key)
            if existing:
                record = OrderRecord(
                    client_id=key,
                    result=result,
                    transport=existing.transport,
                    symbol=existing.symbol,
                    side=existing.side,
                    pre_trade_mid=existing.pre_trade_mid,
                    recorded_qty=existing.recorded_qty,
                )
            else:

                record = OrderRecord(
                    client_id=key,
                    result=result,
                    transport=state.transport,
                    symbol="",

                    side="",
                    pre_trade_mid=None,
                )

            self._orders[key] = record
        await self._record_trade_impact(record)
>>>>>>> f7559f2a

    async def place_order(self, request: OMSPlaceRequest) -> OMSPlaceResponse:
        await self.start()

        async def _execute() -> OMSOrderStatusResponse:
<<<<<<< HEAD
            assert self.ws_client is not None
            assert self.rest_client is not None

            metadata = await self.credentials.get_metadata()
            qty, px = _PrecisionValidator.validate(
                request.symbol,
                request.qty,
                request.limit_px,
                metadata,
            )
            book_symbol = _resolve_book_symbol(request.symbol, metadata)
            depth: Optional[Decimal] = None
            try:
                book = await order_book_store.ensure_book(book_symbol)
                depth = await book.depth(request.side, levels=10)
            except Exception as exc:
                logger.debug(
                    "Unable to fetch order book depth for %s on account %s: %s",
                    book_symbol,
                    self.account_id,
                    exc,
                )

            child_quantities = self._plan_child_quantities(request, qty, metadata, depth)
            if not child_quantities:
                child_quantities = [qty]
            increment_oms_child_orders_total(
                self.account_id, request.symbol, len(child_quantities)
            )
            if len(child_quantities) > 1:
                logger.info(
                    "Slicing order for account %s symbol %s into %d child orders (depth=%s)",
                    self.account_id,
                    request.symbol,
                    len(child_quantities),
                    depth,
                )

            child_results: List[OMSOrderStatusResponse] = []
            child_records: List[ChildOrderRecord] = []
            transports_used: Set[str] = set()

            for child_id, parent_id in list(self._child_parent.items()):
                if parent_id == request.client_id:
                    self._child_parent.pop(child_id, None)

            for index, child_qty in enumerate(child_quantities):
                child_client_base = self._child_client_id(request.client_id, index)
                payload = self._build_payload(
                    request, child_qty, px, client_id=child_client_base
                )
                ack, transport, client_id_used, _ = await self._submit_order_with_preference(
                    payload, request.symbol, child_client_base
                )
                transports_used.add(transport)
                child_result = self._order_result_from_ack(client_id_used, ack)
                child_results.append(child_result)
                child_records.append(
                    ChildOrderRecord(
                        client_id=client_id_used,
                        exchange_order_id=child_result.exchange_order_id,
                        transport=transport,
                    )
                )

            aggregated_result = self._aggregate_child_results(
                request.client_id, child_results, child_records
            )
            aggregate_transport = self._aggregate_transport(transports_used)

=======
            if request.shadow:
                filled_qty = request.qty
                avg_price = request.limit_px or Decimal("0")
                result = OMSOrderStatusResponse(
                    exchange_order_id=f"{request.client_id}-shadow",
                    status="filled",
                    filled_qty=filled_qty,
                    avg_price=avg_price,
                    errors=None,
                )
                transport = "shadow"
            else:
                assert self.ws_client is not None
                assert self.rest_client is not None

                metadata = await self.credentials.get_metadata()
                qty, px = _PrecisionValidator.validate(
                    request.symbol,
                    request.qty,
                    request.limit_px,
                    metadata,
                )

                payload = self._build_payload(request, qty, px)
                try:
                    ack = await self.ws_client.add_order(payload)
                    transport = "websocket"
                except (KrakenWSTimeout, KrakenWSError) as exc:
                    logger.warning(
                        "Websocket add_order failed for account %s: %s",
                        self.account_id,
                        exc,
                    )
                    try:
                        ack = await self.rest_client.add_order(payload)
                    except KrakenRESTError as rest_exc:
                        raise HTTPException(
                            status_code=status.HTTP_502_BAD_GATEWAY,
                            detail=str(rest_exc),
                        ) from rest_exc
                    transport = "rest"

                result = self._order_result_from_ack(request, ack)
>>>>>>> f7559f2a
            async with self._orders_lock:

                self._orders[request.client_id] = OrderRecord(
                    client_id=request.client_id,
<<<<<<< HEAD
                    result=aggregated_result,
                    transport=aggregate_transport,
                    children=child_records,
                )
                for child_result, child_record in zip(child_results, child_records):
                    self._child_results[child_record.client_id] = child_result
                    if child_record.client_id != request.client_id:
                        self._orders[child_record.client_id] = OrderRecord(
                            client_id=child_record.client_id,
                            result=child_result,
                            transport=child_record.transport,
                            children=None,
                        )
                self._update_child_mapping(request.client_id, child_records)
            return aggregated_result
=======
                    result=result,
                    transport=transport,
                    symbol=request.symbol,
                    side=request.side,
                    pre_trade_mid=request.pre_trade_mid_px,
                )

            return result
>>>>>>> f7559f2a

        cache_key = f"place:{request.client_id}"
        result, reused = await self.idempotency.get_or_create(cache_key, _execute())
        async with self._orders_lock:
            record = self._orders.get(request.client_id)
        transport = record.transport if record else "websocket"
        if record is not None:
            await self._record_trade_impact(record)
        return OMSPlaceResponse(
            exchange_order_id=result.exchange_order_id,
            status=result.status,
            filled_qty=result.filled_qty,
            avg_price=result.avg_price,
            errors=result.errors,
            transport=transport,
            reused=reused,
            shadow=request.shadow,
        )

    async def cancel_order(self, request: OMSCancelRequest) -> OMSOrderStatusResponse:
        await self.start()

        async def _execute_cancel() -> OMSOrderStatusResponse:
            assert self.ws_client is not None
            assert self.rest_client is not None

            async with self._orders_lock:
                record = self._orders.get(request.client_id)

            target_txids: List[str] = []
            if request.exchange_order_id is not None:
                target_txids = [request.exchange_order_id]
            else:
                if record is None:
                    raise HTTPException(
                        status_code=status.HTTP_404_NOT_FOUND,
                        detail="Unknown order for cancellation",
                    )
                if record.children:
                    target_txids = [
                        child.exchange_order_id
                        for child in record.children
                        if child.exchange_order_id
                    ]
                if not target_txids and record.result.exchange_order_id:
                    target_txids = [record.result.exchange_order_id]
                if not target_txids:
                    raise HTTPException(
                        status_code=status.HTTP_400_BAD_REQUEST,
                        detail="No exchange order id available for cancellation",
                    )

            cancel_results: List[OMSOrderStatusResponse] = []
            transports_used: List[str] = []
            for txid in target_txids:
                ack, transport = await self._cancel_single_txid(txid)
                transports_used.append(transport)
                status_value = ack.status or ("rejected" if ack.errors else "canceled")
                cancel_results.append(
                    OMSOrderStatusResponse(
                        exchange_order_id=ack.exchange_order_id or txid,
                        status=status_value,
                        filled_qty=Decimal(str(ack.filled_qty or 0)),
                        avg_price=Decimal(str(ack.avg_price or 0)),
                        errors=ack.errors or None,
                    )
                )

            child_records: List[ChildOrderRecord] = []
            client_lookup = {}
            if record and record.children:
                client_lookup = {
                    child.exchange_order_id: child.client_id for child in record.children
                }
            for result, transport in zip(cancel_results, transports_used):
                child_client_id = client_lookup.get(result.exchange_order_id, request.client_id)
                child_records.append(
                    ChildOrderRecord(
                        client_id=child_client_id,
                        exchange_order_id=result.exchange_order_id,
                        transport=transport,
                    )
                )

            aggregated = self._aggregate_child_results(
                request.client_id, cancel_results, child_records
            )
            aggregate_transport = self._aggregate_transport(set(transports_used))

            async with self._orders_lock:

                existing = self._orders.get(request.client_id)
                self._orders[request.client_id] = OrderRecord(
                    client_id=request.client_id,
<<<<<<< HEAD
                    result=aggregated,
                    transport=aggregate_transport,
                    children=(record.children if record and record.children else child_records),
                )
                for child_result, child_record in zip(cancel_results, child_records):
                    self._child_results[child_record.client_id] = child_result
                    if child_record.client_id != request.client_id:
                        self._orders[child_record.client_id] = OrderRecord(
                            client_id=child_record.client_id,
                            result=child_result,
                            transport=child_record.transport,
                            children=None,
                        )
                if record and record.children:
                    self._update_child_mapping(request.client_id, record.children)
                else:
                    self._update_child_mapping(request.client_id, child_records)
            return aggregated
=======
                    result=result,
                    transport=transport,
                    symbol=existing.symbol if existing else "",
                    side=existing.side if existing else "",
                    pre_trade_mid=existing.pre_trade_mid if existing else None,
                    recorded_qty=existing.recorded_qty if existing else Decimal("0"),
                )

            return result
>>>>>>> f7559f2a

        cache_key = f"cancel:{request.client_id}"
        result, _ = await self.idempotency.get_or_create(cache_key, _execute_cancel())
        return result

    def _build_payload(
        self,
        request: OMSPlaceRequest,
        qty: Decimal,
        price: Optional[Decimal],
        client_id: Optional[str] = None,
    ) -> Dict[str, Any]:
        payload: Dict[str, Any] = {
            "clientOrderId": client_id or request.client_id,
            "pair": _normalize_symbol(request.symbol),
            "type": request.side,
            "ordertype": request.order_type.lower(),
            "volume": str(qty),
        }
        if price is not None:
            payload["price"] = str(price)

        oflags = set(flag.lower() for flag in request.flags)
        if request.post_only:
            oflags.add("post")
        if request.reduce_only:
            oflags.add("reduce_only")
        if oflags:
            payload["oflags"] = ",".join(sorted(oflags))

        if request.tif:
            payload["timeInForce"] = request.tif.upper()
        if request.take_profit is not None:
            payload["takeProfit"] = str(request.take_profit)
        if request.stop_loss is not None:
            payload["stopLoss"] = str(request.stop_loss)
        if request.trailing_offset is not None:
            payload["trailingStopOffset"] = str(request.trailing_offset)

        return payload

    def _plan_child_quantities(
        self,
        request: OMSPlaceRequest,
        qty: Decimal,
        metadata: Dict[str, Any] | None,
        depth: Optional[Decimal],
    ) -> List[Decimal]:
        if depth is None or depth <= 0:
            return [qty]
        max_child_qty = depth * Decimal("0.1")
        if max_child_qty <= 0 or qty <= max_child_qty:
            return [qty]

        pair_meta = _resolve_pair_metadata(request.symbol, metadata)
        min_qty = (
            _PrecisionValidator._maybe_decimal(
                pair_meta.get("ordermin"), pair_meta.get("min_qty")
            )
            if pair_meta
            else None
        )
        qty_step = (
            _PrecisionValidator._step(
                pair_meta,
                ["lot_step", "lot_decimals", "step_size"],
            )
            if pair_meta
            else None
        )

        if min_qty is not None and max_child_qty < min_qty:
            max_child_qty = min_qty

        child_quantities = _split_quantities(qty, max_child_qty, qty_step, min_qty)
        if not child_quantities:
            child_quantities = [qty]

        total_allocated = sum(child_quantities)
        if total_allocated != qty and child_quantities:
            difference = qty - total_allocated
            child_quantities[-1] += difference
        return [child for child in child_quantities if child > 0]

    def _child_client_id(self, base: str, index: int) -> str:
        return base if index == 0 else f"{base}-{index + 1}"

    def _derive_retry_client_id(self, base: str) -> str:
        return f"{base}-{uuid.uuid4().hex[:8]}"

    def _update_child_mapping(self, parent: str, children: List[ChildOrderRecord]) -> None:
        for key, value in list(self._child_parent.items()):
            if value == parent:
                self._child_parent.pop(key, None)
        for child in children:
            self._child_parent[child.client_id] = parent

    def _aggregate_child_results(
        self,
        parent_client_id: str,
        child_results: List[OMSOrderStatusResponse],
        child_records: List[ChildOrderRecord],
    ) -> OMSOrderStatusResponse:
        if not child_results:
            return OMSOrderStatusResponse(
                exchange_order_id=parent_client_id,
                status="accepted",
                filled_qty=Decimal("0"),
                avg_price=Decimal("0"),
                errors=None,
            )

        total_filled = sum(result.filled_qty for result in child_results)
        notional = Decimal("0")
        errors: List[str] = []
        statuses: List[str] = []
        for result in child_results:
            statuses.append(str(result.status))
            if result.avg_price and result.filled_qty:
                notional += result.avg_price * result.filled_qty
            if result.errors:
                for err in result.errors:
                    if err not in errors:
                        errors.append(err)

        avg_price = Decimal("0")
        if total_filled > 0 and notional > 0:
            avg_price = (notional / total_filled).quantize(
                AGGREGATE_PRICE_PRECISION, rounding=ROUND_HALF_EVEN
            )

        lowered = [status.lower() for status in statuses]
        status_value = child_results[-1].status
        if any(status.startswith("reject") for status in lowered):
            status_value = "rejected"
        elif any(status.startswith("cancel") for status in lowered):
            status_value = "canceled"

        exchange_ids = [child.exchange_order_id for child in child_records if child.exchange_order_id]
        exchange_value = ",".join(exchange_ids) if exchange_ids else parent_client_id

        return OMSOrderStatusResponse(
            exchange_order_id=exchange_value,
            status=status_value,
            filled_qty=total_filled,
            avg_price=avg_price,
            errors=errors or None,
        )

    def _aggregate_transport(self, transports: Set[str]) -> str:
        if not transports:
            return "websocket"
        if len(transports) == 1:
            return next(iter(transports))
        return "mixed"

    async def _submit_order_with_preference(
        self,
        payload: Dict[str, Any],
        symbol: str,
        base_client_id: str,
    ) -> Tuple[OrderAck, str, str, float]:
        assert self.ws_client is not None
        assert self.rest_client is not None

        base_payload = dict(payload)
        preferred = self._latency_tracker.preferred()
        transports = [preferred]
        fallback = "rest" if preferred == "websocket" else "websocket"
        if fallback not in transports:
            transports.append(fallback)

        ws_failed = False
        rest_after_ws_attempted = False
        last_ws_error: Exception | None = None
        last_rest_error: Exception | None = None

        for transport in transports:
            attempt_payload = dict(base_payload)
            if transport == "rest" and ws_failed:
                rest_after_ws_attempted = True
                attempt_payload["clientOrderId"] = self._derive_retry_client_id(base_client_id)

            start = time.perf_counter()
            try:
                if transport == "websocket":
                    ack = await self.ws_client.add_order(attempt_payload)
                else:
                    ack = await self.rest_client.add_order(attempt_payload)
            except (KrakenWSTimeout, KrakenWSError) as exc:
                increment_oms_error_count(self.account_id, symbol, "websocket")
                logger.warning(
                    "Websocket add_order failed for account %s (%s): %s",
                    self.account_id,
                    symbol,
                    exc,
                )
                ws_failed = True
                last_ws_error = exc
                continue
            except KrakenRESTError as rest_exc:
                increment_oms_error_count(self.account_id, symbol, "rest")
                logger.warning(
                    "REST add_order failed for account %s (%s): %s",
                    self.account_id,
                    symbol,
                    rest_exc,
                )
                last_rest_error = rest_exc
                continue

            latency_ms = (time.perf_counter() - start) * 1000.0
            self._latency_tracker.record(transport, latency_ms)
            record_oms_latency(self.account_id, symbol, transport, latency_ms)
            logger.info(
                "Order latency account=%s symbol=%s transport=%s latency=%.2fms",
                self.account_id,
                symbol,
                transport,
                latency_ms,
            )
            client_id_used = str(attempt_payload.get("clientOrderId", base_client_id))
            return ack, transport, client_id_used, latency_ms

        if ws_failed and not rest_after_ws_attempted:
            rest_payload = dict(base_payload)
            rest_payload["clientOrderId"] = self._derive_retry_client_id(base_client_id)
            start = time.perf_counter()
            try:
                ack = await self.rest_client.add_order(rest_payload)
            except KrakenRESTError as rest_exc:
                increment_oms_error_count(self.account_id, symbol, "rest")
                raise HTTPException(
                    status_code=status.HTTP_502_BAD_GATEWAY,
                    detail=str(rest_exc),
                ) from rest_exc
            latency_ms = (time.perf_counter() - start) * 1000.0
            self._latency_tracker.record("rest", latency_ms)
            record_oms_latency(self.account_id, symbol, "rest", latency_ms)
            logger.info(
                "Order latency account=%s symbol=%s transport=rest latency=%.2fms",
                self.account_id,
                symbol,
                latency_ms,
            )
            client_id_used = str(rest_payload["clientOrderId"])
            return ack, "rest", client_id_used, latency_ms

        if last_rest_error is not None:
            raise HTTPException(
                status_code=status.HTTP_502_BAD_GATEWAY,
                detail=str(last_rest_error),
            ) from last_rest_error

        if last_ws_error is not None:
            raise HTTPException(
                status_code=status.HTTP_502_BAD_GATEWAY,
                detail=str(last_ws_error),
            ) from last_ws_error

        raise HTTPException(
            status_code=status.HTTP_502_BAD_GATEWAY,
            detail="Order submission failed: no transport available",
        )

    async def _cancel_single_txid(self, txid: str) -> Tuple[OrderAck, str]:
        assert self.ws_client is not None
        assert self.rest_client is not None

        try:
            ack = await self.ws_client.cancel_order({"txid": txid})
            return ack, "websocket"
        except (KrakenWSTimeout, KrakenWSError) as exc:
            logger.warning(
                "Websocket cancel failed for account %s (txid=%s): %s",
                self.account_id,
                txid,
                exc,
            )
            try:
                ack = await self.rest_client.cancel_order({"txid": txid})
            except KrakenRESTError as rest_exc:
                raise HTTPException(
                    status_code=status.HTTP_502_BAD_GATEWAY,
                    detail=str(rest_exc),
                ) from rest_exc
            return ack, "rest"

    def _order_result_from_ack(
        self,
        client_id: str,
        ack: OrderAck,
    ) -> OMSOrderStatusResponse:
        status_value = ack.status or ("rejected" if ack.errors else "accepted")
        filled = Decimal(str(ack.filled_qty or 0))
        avg_price = Decimal(str(ack.avg_price or 0))
        return OMSOrderStatusResponse(
            exchange_order_id=ack.exchange_order_id or client_id,
            status=status_value,
            filled_qty=filled,
            avg_price=avg_price,
            errors=ack.errors or None,
        )

    async def lookup(self, client_id: str) -> OrderRecord | None:
        async with self._orders_lock:
            return self._orders.get(client_id)


    async def _record_trade_impact(self, record: OrderRecord) -> None:
        if record.pre_trade_mid is None:
            return
        if record.result.filled_qty <= 0:
            return
        if record.result.avg_price <= 0:
            return
        if record.recorded_qty >= record.result.filled_qty:
            return
        if not record.symbol:
            return

        filled_qty = record.result.filled_qty
        avg_price = record.result.avg_price
        mid_px = record.pre_trade_mid
        if mid_px is None or mid_px <= 0:
            return

        normalized_side = record.side.lower()
        if normalized_side not in {"buy", "sell"}:
            return

        direction = Decimal("1") if normalized_side == "buy" else Decimal("-1")
        impact_ratio = (avg_price - mid_px) / mid_px
        impact_bps = float((impact_ratio * direction * Decimal("10000")))

        await self._impact_store.record_fill(
            account_id=self.account_id,
            client_order_id=record.client_id,
            symbol=record.symbol,
            side=record.side,
            filled_qty=float(filled_qty),
            avg_price=float(avg_price),
            pre_trade_mid=float(mid_px),
            impact_bps=impact_bps,
            recorded_at=datetime.now(timezone.utc),
        )

        async with self._orders_lock:
            current = self._orders.get(record.client_id)
            if current:
                current.recorded_qty = filled_qty



class OMSManager:
    def __init__(self) -> None:
        self._accounts: Dict[str, AccountContext] = {}
        self._lock = asyncio.Lock()

    async def get_account(self, account_id: str) -> AccountContext:
        async with self._lock:
            ctx = self._accounts.get(account_id)
            if ctx is None:
                ctx = AccountContext(account_id)
                self._accounts[account_id] = ctx
        await ctx.start()
        return ctx

    async def shutdown(self) -> None:
        async with self._lock:
            accounts = list(self._accounts.values())
        await asyncio.gather(*(account.close() for account in accounts), return_exceptions=True)


manager = OMSManager()


async def require_account_id(request: Request) -> str:
    header = request.headers.get("X-Account-ID")
    if not header:
        raise HTTPException(status_code=status.HTTP_401_UNAUTHORIZED, detail="Missing X-Account-ID header")
    return header


@app.on_event("shutdown")
async def _shutdown() -> None:
    await manager.shutdown()
    await order_book_store.stop()


@app.post("/oms/place", response_model=OMSPlaceResponse)
async def place_order(
    payload: OMSPlaceRequest,
    account_id: str = Depends(require_account_id),
) -> OMSPlaceResponse:
    if payload.account_id != account_id:
        raise HTTPException(status_code=status.HTTP_403_FORBIDDEN, detail="Account mismatch")

    if payload.order_type.lower() == "limit" and payload.limit_px is None:
        raise HTTPException(status_code=status.HTTP_400_BAD_REQUEST, detail="limit_px required for limit orders")

    account = await manager.get_account(payload.account_id)
    result = await account.place_order(payload)
    return result



@app.post("/oms/cancel", response_model=OMSOrderStatusResponse)
async def cancel_order(
    payload: OMSCancelRequest,
    account_id: str = Depends(require_account_id),
) -> OMSOrderStatusResponse:
    if payload.account_id != account_id:
        raise HTTPException(status_code=status.HTTP_403_FORBIDDEN, detail="Account mismatch")

    account = await manager.get_account(payload.account_id)
    result = await account.cancel_order(payload)
    return result



@app.get("/oms/status", response_model=OMSOrderStatusResponse)
async def get_status(
    account_id: str,
    client_id: str,
    header_account: str = Depends(require_account_id),
) -> OMSOrderStatusResponse:
    if account_id != header_account:
        raise HTTPException(status_code=status.HTTP_403_FORBIDDEN, detail="Account mismatch")

    account = await manager.get_account(account_id)
    record = await account.lookup(client_id)
    if not record:
        raise HTTPException(status_code=status.HTTP_404_NOT_FOUND, detail="Unknown order")
    return record.result



@app.get("/oms/impact_curve", response_model=ImpactCurveResponse)
async def get_impact_curve(
    symbol: str,
    account_id: str = Depends(require_account_id),
) -> ImpactCurveResponse:
    points_raw = await impact_store.impact_curve(account_id=account_id, symbol=symbol)
    points = [
        ImpactCurvePoint(size=point["size"], impact_bps=point["impact_bps"])
        for point in points_raw
    ]
    return ImpactCurveResponse(symbol=symbol, points=points, as_of=datetime.now(timezone.utc))


<|MERGE_RESOLUTION|>--- conflicted
+++ resolved
@@ -6,19 +6,13 @@
 import json
 import logging
 import os
-<<<<<<< HEAD
+
 import time
 import uuid
 from collections import deque
 from dataclasses import dataclass
 from decimal import Decimal, ROUND_FLOOR, ROUND_HALF_EVEN, ROUND_UP
-=======
-
-from dataclasses import dataclass
-from datetime import datetime, timezone
-
-from decimal import Decimal, ROUND_HALF_EVEN
->>>>>>> f7559f2a
+
 from pathlib import Path
 from typing import Any, Awaitable, Deque, Dict, Iterable, List, Optional, Set, Tuple
 
@@ -199,7 +193,7 @@
     client_id: str
     result: OMSOrderStatusResponse
     transport: str
-<<<<<<< HEAD
+
     children: List["ChildOrderRecord"] | None = None
 
 
@@ -208,14 +202,7 @@
     client_id: str
     exchange_order_id: str
     transport: str
-=======
-    symbol: str
-    side: str
-
-    pre_trade_mid: Optional[Decimal]
-    recorded_qty: Decimal = Decimal("0")
-
->>>>>>> f7559f2a
+
 
 
 class _PrecisionValidator:
@@ -754,7 +741,7 @@
             errors=state.errors or None,
         )
         async with self._orders_lock:
-<<<<<<< HEAD
+
             existing = self._orders.get(parent_key)
             children = list(existing.children) if existing and existing.children else None
             self._child_results[key] = result
@@ -807,40 +794,13 @@
                 transport=transport,
                 children=children,
             )
-=======
-
-            existing = self._orders.get(key)
-            if existing:
-                record = OrderRecord(
-                    client_id=key,
-                    result=result,
-                    transport=existing.transport,
-                    symbol=existing.symbol,
-                    side=existing.side,
-                    pre_trade_mid=existing.pre_trade_mid,
-                    recorded_qty=existing.recorded_qty,
-                )
-            else:
-
-                record = OrderRecord(
-                    client_id=key,
-                    result=result,
-                    transport=state.transport,
-                    symbol="",
-
-                    side="",
-                    pre_trade_mid=None,
-                )
-
-            self._orders[key] = record
-        await self._record_trade_impact(record)
->>>>>>> f7559f2a
+
 
     async def place_order(self, request: OMSPlaceRequest) -> OMSPlaceResponse:
         await self.start()
 
         async def _execute() -> OMSOrderStatusResponse:
-<<<<<<< HEAD
+
             assert self.ws_client is not None
             assert self.rest_client is not None
 
@@ -911,56 +871,12 @@
             )
             aggregate_transport = self._aggregate_transport(transports_used)
 
-=======
-            if request.shadow:
-                filled_qty = request.qty
-                avg_price = request.limit_px or Decimal("0")
-                result = OMSOrderStatusResponse(
-                    exchange_order_id=f"{request.client_id}-shadow",
-                    status="filled",
-                    filled_qty=filled_qty,
-                    avg_price=avg_price,
-                    errors=None,
-                )
-                transport = "shadow"
-            else:
-                assert self.ws_client is not None
-                assert self.rest_client is not None
-
-                metadata = await self.credentials.get_metadata()
-                qty, px = _PrecisionValidator.validate(
-                    request.symbol,
-                    request.qty,
-                    request.limit_px,
-                    metadata,
-                )
-
-                payload = self._build_payload(request, qty, px)
-                try:
-                    ack = await self.ws_client.add_order(payload)
-                    transport = "websocket"
-                except (KrakenWSTimeout, KrakenWSError) as exc:
-                    logger.warning(
-                        "Websocket add_order failed for account %s: %s",
-                        self.account_id,
-                        exc,
-                    )
-                    try:
-                        ack = await self.rest_client.add_order(payload)
-                    except KrakenRESTError as rest_exc:
-                        raise HTTPException(
-                            status_code=status.HTTP_502_BAD_GATEWAY,
-                            detail=str(rest_exc),
-                        ) from rest_exc
-                    transport = "rest"
-
-                result = self._order_result_from_ack(request, ack)
->>>>>>> f7559f2a
+
             async with self._orders_lock:
 
                 self._orders[request.client_id] = OrderRecord(
                     client_id=request.client_id,
-<<<<<<< HEAD
+
                     result=aggregated_result,
                     transport=aggregate_transport,
                     children=child_records,
@@ -976,16 +892,7 @@
                         )
                 self._update_child_mapping(request.client_id, child_records)
             return aggregated_result
-=======
-                    result=result,
-                    transport=transport,
-                    symbol=request.symbol,
-                    side=request.side,
-                    pre_trade_mid=request.pre_trade_mid_px,
-                )
-
-            return result
->>>>>>> f7559f2a
+
 
         cache_key = f"place:{request.client_id}"
         result, reused = await self.idempotency.get_or_create(cache_key, _execute())
@@ -1080,7 +987,7 @@
                 existing = self._orders.get(request.client_id)
                 self._orders[request.client_id] = OrderRecord(
                     client_id=request.client_id,
-<<<<<<< HEAD
+
                     result=aggregated,
                     transport=aggregate_transport,
                     children=(record.children if record and record.children else child_records),
@@ -1099,17 +1006,7 @@
                 else:
                     self._update_child_mapping(request.client_id, child_records)
             return aggregated
-=======
-                    result=result,
-                    transport=transport,
-                    symbol=existing.symbol if existing else "",
-                    side=existing.side if existing else "",
-                    pre_trade_mid=existing.pre_trade_mid if existing else None,
-                    recorded_qty=existing.recorded_qty if existing else Decimal("0"),
-                )
-
-            return result
->>>>>>> f7559f2a
+
 
         cache_key = f"cancel:{request.client_id}"
         result, _ = await self.idempotency.get_or_create(cache_key, _execute_cancel())
