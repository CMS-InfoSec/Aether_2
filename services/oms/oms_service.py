--- conflicted
+++ resolved
@@ -724,10 +724,7 @@
         self._balances: Dict[str, Decimal] = {}
         self._balances_lock = asyncio.Lock()
         self.routing = LatencyRouter(account_id)
-<<<<<<< HEAD
-=======
-        self._sim_mode_repo = sim_mode_repository
->>>>>>> b0f7929f
+
         self._sim_broker = sim_broker
 
         self._impact_store: ImpactAnalyticsStore = impact_store
