--- conflicted
+++ resolved
@@ -996,7 +996,6 @@
     return _SERVICE
 
 
-<<<<<<< HEAD
 def reset_daily_report_service_cache() -> None:
     """Clear the cached :class:`DailyReportService` instance."""
 
@@ -1019,8 +1018,6 @@
         _SERVICE = previous
 
 
-=======
->>>>>>> 1493fda4
 @_router_get("/daily")
 async def get_daily_report(
     account_id: str | None = Query(default=None),
