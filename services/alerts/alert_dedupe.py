"""Alert deduplication service coordinating Alertmanager ingestion."""

from __future__ import annotations

import asyncio
import inspect
import json
import os
import threading
from dataclasses import dataclass, field
from datetime import datetime, timedelta, timezone
from typing import (
    TYPE_CHECKING,
    Any,
    Awaitable,
    Callable,
    Dict,
    Iterable,
    List,
    Mapping,
    Optional,
    Protocol,
    Sequence,
    Tuple,
    TypeGuard,
    TypeVar,
    cast,
)

if TYPE_CHECKING:  # pragma: no cover - imported for type checking only
    from fastapi import APIRouter, Depends, FastAPI, HTTPException
else:  # pragma: no cover - runtime import with fallback stub
    try:
        from fastapi import APIRouter, Depends, FastAPI, HTTPException
    except ModuleNotFoundError:
        class HTTPException(Exception):
            def __init__(self, status_code: int, detail: str) -> None:
                super().__init__(detail)
                self.status_code = status_code
                self.detail = detail

        class _RouterStub:
            def __init__(self, *args: Any, **kwargs: Any) -> None:
                self.routes: list[tuple[str, Any, Any]] = []

            def get(self, *args: Any, **kwargs: Any) -> Callable[[Callable[..., Any]], Callable[..., Any]]:
                def decorator(func: Callable[..., Any]) -> Callable[..., Any]:
                    self.routes.append(("GET", args[0] if args else None, func))
                    return func

                return decorator

        def Depends(dependency: Callable[..., Any]) -> Callable[..., Any]:
            return dependency

        class FastAPI:
            def __init__(self, *args: Any, **kwargs: Any) -> None:
                self.state = type("State", (), {})()

            def on_event(self, *_: Any, **__: Any) -> Callable[[Callable[..., Any]], Callable[..., Any]]:
                def decorator(func: Callable[..., Any]) -> Callable[..., Any]:
                    return func

                return decorator

            def include_router(self, *_: Any, **__: Any) -> None:
                return None

        APIRouter = _RouterStub

from prometheus_client import CollectorRegistry, Counter

from services.common.security import ensure_admin_access


RouteFn = TypeVar("RouteFn", bound=Callable[..., Any])


class _HttpxResponseProtocol(Protocol):
    def json(self) -> Any:
        ...

    def raise_for_status(self) -> None:
        ...


class _HttpxClientProtocol(Protocol):
    async def get(self, url: str) -> _HttpxResponseProtocol:
        ...

    async def aclose(self) -> None:
        ...


class _HttpxModule(Protocol):
    AsyncClient: Callable[..., _HttpxClientProtocol]
    TimeoutException: type[Exception]
    HTTPStatusError: type[Exception]
    RequestError: type[Exception]


<<<<<<< HEAD
RouteFn = TypeVar("RouteFn", bound=Callable[..., Any])


class _HttpxResponseProtocol(Protocol):
    def json(self) -> Any:
        ...

    def raise_for_status(self) -> None:
        ...


class _HttpxClientProtocol(Protocol):
    async def get(self, url: str) -> _HttpxResponseProtocol:
        ...

    async def aclose(self) -> None:
        ...


class _HttpxModule(Protocol):
    AsyncClient: Callable[..., _HttpxClientProtocol]
    TimeoutException: type[Exception]
    HTTPStatusError: type[Exception]
    RequestError: type[Exception]


=======
>>>>>>> 1e6eba0b
FetchResult = Awaitable[Sequence[Mapping[str, Any]]] | Sequence[Mapping[str, Any]]


def _is_awaitable_fetch(result: FetchResult) -> TypeGuard[Awaitable[Sequence[Mapping[str, Any]]]]:
    return inspect.isawaitable(result)

_DEFAULT_ALERTMANAGER_URL = os.getenv("ALERTMANAGER_URL", "http://alertmanager:9093")
_ALERT_ENDPOINT = "/api/v2/alerts"

router = APIRouter(prefix="/alerts", tags=["alerts"])


# Typed decorator helpers -------------------------------------------------


def _router_get(*args: Any, **kwargs: Any) -> Callable[[RouteFn], RouteFn]:
    return cast(Callable[[RouteFn], RouteFn], router.get(*args, **kwargs))


def _app_on_event(application: FastAPI, event: str) -> Callable[[RouteFn], RouteFn]:
    return cast(Callable[[RouteFn], RouteFn], application.on_event(event))


# ---------------------------------------------------------------------------
# Data structures
# ---------------------------------------------------------------------------


@dataclass(frozen=True)
class AlertPolicy:
    """Configuration for deduplication behaviour."""

    suppression_window: timedelta = timedelta(minutes=10)
    escalation_threshold: int = 3

    def as_dict(self) -> Dict[str, Any]:
        return {
            "suppression_window_seconds": int(self.suppression_window.total_seconds()),
            "escalation_threshold": self.escalation_threshold,
        }


@dataclass
class AlertGroupState:
    """Tracks the lifecycle of a grouped alert."""

    service: str
    alert_type: str
    symbol: str
    severity: str
    first_seen: datetime
    last_seen: datetime
    count: int = 1
    escalated: bool = False
    alert_ids: set[str] = field(default_factory=set)

    def to_payload(self) -> Dict[str, Any]:
        return {
            "service": self.service,
            "alert_type": self.alert_type,
            "symbol": self.symbol,
            "severity": "high" if self.escalated else self.severity,
            "first_seen": self.first_seen.isoformat(),
            "last_seen": self.last_seen.isoformat(),
            "count": self.count,
            "suppressed": max(self.count - 1, 0),
            "escalated": self.escalated,
        }


class AlertDedupeMetrics:
    """Prometheus counters exposed by the dedupe service."""

    def __init__(self, registry: Optional[CollectorRegistry] = None) -> None:
        metric_kwargs = {"registry": registry} if registry is not None else {}
        self.registry = registry
        self.alerts_suppressed_total = Counter(
            "aether_alerts_suppressed_total",
            "Total number of alerts suppressed within the suppression window.",
            ("service", "alert_type", "symbol"),
            **metric_kwargs,
        )
        self.alerts_escalated_total = Counter(
            "aether_alerts_escalated_total",
            "Total number of alert groups escalated due to repeated occurrences.",
            ("service", "alert_type", "symbol"),
            **metric_kwargs,
        )


FetchCallable = Callable[[], FetchResult]


class AlertDedupeService:
    """Ingests alerts from Alertmanager and applies deduplication policies."""

    def __init__(
        self,
        *,
        alertmanager_url: str = _DEFAULT_ALERTMANAGER_URL,
        policy: Optional[AlertPolicy] = None,
        metrics: Optional[AlertDedupeMetrics] = None,
        fetcher: Optional[FetchCallable] = None,
        http_timeout: float = 10.0,
    ) -> None:
        self.alertmanager_url = alertmanager_url.rstrip("/")
        self.policy = policy or AlertPolicy()
        self.metrics = metrics or AlertDedupeMetrics()
        self._fetcher: Optional[FetchCallable] = fetcher
        self._client: Optional[_HttpxClientProtocol] = None
        self._group_states: Dict[Tuple[str, str, str], AlertGroupState] = {}
        self._alert_index: Dict[str, Tuple[str, str, str]] = {}
        self._lock = asyncio.Lock()
        self._http_timeout = float(http_timeout)
        self._httpx_module: Optional[_HttpxModule] = None

    # ------------------------------------------------------------------
    # HTTP helpers
    # ------------------------------------------------------------------
    def _ensure_httpx(self) -> _HttpxModule:
        if self._httpx_module is not None:
            return self._httpx_module

        try:
            import httpx as httpx_module
        except ImportError as exc:  # pragma: no cover - optional dependency
            raise RuntimeError("httpx is required to fetch alerts from Alertmanager") from exc

        module = cast(_HttpxModule, httpx_module)
        self._httpx_module = module
        return module

    async def _get_client(self) -> _HttpxClientProtocol:
        httpx = self._ensure_httpx()

        if self._client is None:
            self._client = httpx.AsyncClient(timeout=self._http_timeout)
        return self._client

    async def _default_fetch(self) -> Sequence[Mapping[str, Any]]:
        client = await self._get_client()
        url = f"{self.alertmanager_url}{_ALERT_ENDPOINT}"
        httpx = self._ensure_httpx()

        try:
            response = await client.get(url)
            response.raise_for_status()
        except httpx.TimeoutException as exc:
            raise HTTPException(
                status_code=504,
                detail=f"Alertmanager request timed out: {exc}",
            ) from exc
        except httpx.HTTPStatusError as exc:  # pragma: no cover - defensive
            raise HTTPException(status_code=502, detail=f"Failed to fetch alerts: {exc}") from exc
        except httpx.RequestError as exc:
            raise HTTPException(status_code=502, detail=f"Alertmanager request failed: {exc}") from exc

        try:
            payload = response.json()
        except json.JSONDecodeError as exc:  # pragma: no cover - defensive
            raise HTTPException(status_code=502, detail="Invalid alert payload from Alertmanager") from exc

        if not isinstance(payload, list):
            raise HTTPException(status_code=502, detail="Unexpected alert payload structure")

        return cast(Sequence[Mapping[str, Any]], payload)

    async def _fetch_alerts(self) -> Sequence[Mapping[str, Any]]:
        if self._fetcher is None:
            return await self._default_fetch()

        result = self._fetcher()
        resolved: Sequence[Mapping[str, Any]]
        if _is_awaitable_fetch(result):
            resolved = await result
        else:
            resolved = cast(Sequence[Mapping[str, Any]], result)
        return list(resolved)

    # ------------------------------------------------------------------
    # Alert ingestion
    # ------------------------------------------------------------------
    async def refresh(self) -> List[Dict[str, Any]]:
        """Fetch latest alerts from Alertmanager and update state."""

        async with self._lock:
            payload = await self._fetch_alerts()
            self.ingest_alerts(payload)
            return self.active_alerts()

    def ingest_alerts(self, alerts: Iterable[Mapping[str, Any]]) -> None:
        """Update internal state with the provided active alerts."""

        new_active_ids: set[str] = set()
        for alert in alerts:
            alert_id = self._alert_identifier(alert)
            new_active_ids.add(alert_id)
            self._process_alert(alert_id, alert)

        expired = set(self._alert_index) - new_active_ids
        for alert_id in expired:
            key = self._alert_index.pop(alert_id)
            state = self._group_states.get(key)
            if state:
                state.alert_ids.discard(alert_id)
                if not state.alert_ids:
                    del self._group_states[key]

    def active_alerts(self) -> List[Dict[str, Any]]:
        """Return the currently active, deduplicated alerts."""

        return [state.to_payload() for state in self._group_states.values()]

    def policies(self) -> Dict[str, Any]:
        return self.policy.as_dict()

    async def aclose(self) -> None:
        if self._client is not None:
            await self._client.aclose()
            self._client = None

    # ------------------------------------------------------------------
    # Internal helpers
    # ------------------------------------------------------------------
    def _process_alert(self, alert_id: str, alert: Mapping[str, Any]) -> None:
        key = self._group_key(alert)
        timestamp = self._alert_timestamp(alert)
        severity = self._alert_severity(alert)
        state = self._group_states.get(key)

        if alert_id in self._alert_index:
            # Already accounted for; refresh timestamps
            if state:
                state.last_seen = max(state.last_seen, timestamp)
                state.alert_ids.add(alert_id)
            return

        if state is None:
            state = AlertGroupState(
                service=key[0],
                alert_type=key[1],
                symbol=key[2],
                severity=severity,
                first_seen=timestamp,
                last_seen=timestamp,
            )
            self._group_states[key] = state
        else:
            delta = timestamp - state.last_seen
            if delta <= self.policy.suppression_window:
                state.count += 1
                state.last_seen = max(state.last_seen, timestamp)
                self.metrics.alerts_suppressed_total.labels(
                    service=key[0], alert_type=key[1], symbol=key[2]
                ).inc()
            else:
                state.count = 1
                state.first_seen = timestamp
                state.last_seen = timestamp
                state.escalated = False
                state.severity = severity

        state.alert_ids.add(alert_id)
        self._alert_index[alert_id] = key

        if state.count >= self.policy.escalation_threshold and not state.escalated:
            state.escalated = True
            self.metrics.alerts_escalated_total.labels(
                service=key[0], alert_type=key[1], symbol=key[2]
            ).inc()

    def _group_key(self, alert: Mapping[str, Any]) -> Tuple[str, str, str]:
        labels = alert.get("labels", {})
        service = str(labels.get("service", "unknown"))
        alert_type = str(labels.get("alert_type", labels.get("alertname", "generic")))
        symbol = str(labels.get("symbol", "*"))
        return service, alert_type, symbol

    def _alert_identifier(self, alert: Mapping[str, Any]) -> str:
        fingerprint = alert.get("fingerprint")
        if fingerprint:
            return str(fingerprint)
        labels = alert.get("labels", {})
        if isinstance(labels, Mapping):
            ordered = sorted(labels.items())
            return json.dumps(ordered, sort_keys=True)
        return json.dumps(alert, sort_keys=True)

    def _alert_timestamp(self, alert: Mapping[str, Any]) -> datetime:
        starts_at = alert.get("startsAt") or alert.get("starts_at")
        if isinstance(starts_at, str):
            try:
                return datetime.fromisoformat(starts_at.replace("Z", "+00:00"))
            except ValueError:  # pragma: no cover - defensive guard
                pass
        return datetime.now(timezone.utc)

    def _alert_severity(self, alert: Mapping[str, Any]) -> str:
        labels = alert.get("labels", {})
        severity = labels.get("severity")
        return str(severity) if severity else "warning"


# ---------------------------------------------------------------------------
# Dependency wiring for FastAPI
# ---------------------------------------------------------------------------

_service_lock = threading.Lock()
_service: Optional[AlertDedupeService] = None


def configure_alert_dedupe_service(service: Optional[AlertDedupeService]) -> None:
    global _service
    with _service_lock:
        _service = service


def get_alert_dedupe_service() -> AlertDedupeService:
    with _service_lock:
        if _service is None:
            configure_alert_dedupe_service(AlertDedupeService())
        assert _service is not None  # for type checkers
        return _service


@_router_get("/active")
async def get_active_alerts(
    request: Request,
    service: AlertDedupeService = Depends(get_alert_dedupe_service),
) -> List[Dict[str, Any]]:
    await ensure_admin_access(request, forbid_on_missing_token=True)
    return await service.refresh()


@_router_get("/policies")
def get_alert_policies(
    _: str = Depends(require_admin_account),
    service: AlertDedupeService = Depends(get_alert_dedupe_service),
) -> Dict[str, Any]:
    await ensure_admin_access(request, forbid_on_missing_token=True)
    return service.policies()


def setup_alert_dedupe(app: FastAPI, alertmanager_url: Optional[str] = None) -> None:
    """Bind lifecycle hooks for the dedupe service on a FastAPI app."""

    if not isinstance(app, FastAPI):  # pragma: no cover - defensive guard
        raise TypeError("setup_alert_dedupe expects a FastAPI application")

    @_app_on_event(app, "startup")
    async def _configure_dedupe() -> None:  # pragma: no cover - FastAPI lifecycle
        service = AlertDedupeService(alertmanager_url=alertmanager_url or _DEFAULT_ALERTMANAGER_URL)
        configure_alert_dedupe_service(service)
        app.state.alert_dedupe_service = service

    @_app_on_event(app, "shutdown")
    async def _shutdown_dedupe() -> None:  # pragma: no cover - FastAPI lifecycle
        service = get_alert_dedupe_service()
        await service.aclose()
        configure_alert_dedupe_service(None)
        if hasattr(app.state, "alert_dedupe_service"):
            delattr(app.state, "alert_dedupe_service")


__all__ = [
    "AlertDedupeMetrics",
    "AlertDedupeService",
    "AlertPolicy",
    "configure_alert_dedupe_service",
    "get_alert_dedupe_service",
    "router",
    "setup_alert_dedupe",
]<|MERGE_RESOLUTION|>--- conflicted
+++ resolved
@@ -99,35 +99,6 @@
     RequestError: type[Exception]
 
 
-<<<<<<< HEAD
-RouteFn = TypeVar("RouteFn", bound=Callable[..., Any])
-
-
-class _HttpxResponseProtocol(Protocol):
-    def json(self) -> Any:
-        ...
-
-    def raise_for_status(self) -> None:
-        ...
-
-
-class _HttpxClientProtocol(Protocol):
-    async def get(self, url: str) -> _HttpxResponseProtocol:
-        ...
-
-    async def aclose(self) -> None:
-        ...
-
-
-class _HttpxModule(Protocol):
-    AsyncClient: Callable[..., _HttpxClientProtocol]
-    TimeoutException: type[Exception]
-    HTTPStatusError: type[Exception]
-    RequestError: type[Exception]
-
-
-=======
->>>>>>> 1e6eba0b
 FetchResult = Awaitable[Sequence[Mapping[str, Any]]] | Sequence[Mapping[str, Any]]
 
 
