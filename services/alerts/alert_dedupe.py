"""Alert deduplication service coordinating Alertmanager ingestion."""

from __future__ import annotations

import asyncio
import inspect
import json
import os
import threading
from dataclasses import dataclass, field
from datetime import datetime, timedelta, timezone
<<<<<<< HEAD
from typing import (
    TYPE_CHECKING,
    Any,
    Awaitable,
    Callable,
    Dict,
    Iterable,
    List,
    Mapping,
    Optional,
    Protocol,
    Sequence,
    Tuple,
    TypeGuard,
    TypeVar,
    cast,
)

if TYPE_CHECKING:  # pragma: no cover - imported for type checking only
    from fastapi import APIRouter, Depends, FastAPI, HTTPException
else:  # pragma: no cover - runtime import with fallback stub
    try:
        from fastapi import APIRouter, Depends, FastAPI, HTTPException
    except ModuleNotFoundError:
        class HTTPException(Exception):
            def __init__(self, status_code: int, detail: str) -> None:
                super().__init__(detail)
                self.status_code = status_code
                self.detail = detail
=======
from typing import TYPE_CHECKING, Any, Awaitable, Callable, Dict, Iterable, List, Mapping, Optional, Sequence, Tuple

try:  # pragma: no cover - fastapi is optional for unit tests
    from fastapi import APIRouter, Depends, FastAPI, HTTPException, Request
except ModuleNotFoundError:  # pragma: no cover - fallback stub for tests
    class HTTPException(Exception):
        def __init__(self, status_code: int, detail: str) -> None:
            super().__init__(detail)
            self.status_code = status_code
            self.detail = detail
>>>>>>> 33f74e83

        class _RouterStub:
            def __init__(self, *args: Any, **kwargs: Any) -> None:
                self.routes: list[tuple[str, Any, Any]] = []

            def get(self, *args: Any, **kwargs: Any) -> Callable[[Callable[..., Any]], Callable[..., Any]]:
                def decorator(func: Callable[..., Any]) -> Callable[..., Any]:
                    self.routes.append(("GET", args[0] if args else None, func))
                    return func

                return decorator

        def Depends(dependency: Callable[..., Any]) -> Callable[..., Any]:
            return dependency

        class FastAPI:
            def __init__(self, *args: Any, **kwargs: Any) -> None:
                self.state = type("State", (), {})()

            def on_event(self, *_: Any, **__: Any) -> Callable[[Callable[..., Any]], Callable[..., Any]]:
                def decorator(func: Callable[..., Any]) -> Callable[..., Any]:
                    return func

                return decorator

            def include_router(self, *_: Any, **__: Any) -> None:
                return None

        APIRouter = _RouterStub

from prometheus_client import CollectorRegistry, Counter

from services.common.security import ensure_admin_access


RouteFn = TypeVar("RouteFn", bound=Callable[..., Any])


class _HttpxResponseProtocol(Protocol):
    def json(self) -> Any:
        ...

    def raise_for_status(self) -> None:
        ...


class _HttpxClientProtocol(Protocol):
    async def get(self, url: str) -> _HttpxResponseProtocol:
        ...

    async def aclose(self) -> None:
        ...


class _HttpxModule(Protocol):
    AsyncClient: Callable[..., _HttpxClientProtocol]
    TimeoutException: type[Exception]
    HTTPStatusError: type[Exception]
    RequestError: type[Exception]


FetchResult = Awaitable[Sequence[Mapping[str, Any]]] | Sequence[Mapping[str, Any]]


def _is_awaitable_fetch(result: FetchResult) -> TypeGuard[Awaitable[Sequence[Mapping[str, Any]]]]:
    return inspect.isawaitable(result)

_DEFAULT_ALERTMANAGER_URL = os.getenv("ALERTMANAGER_URL", "http://alertmanager:9093")
_ALERT_ENDPOINT = "/api/v2/alerts"

router = APIRouter(prefix="/alerts", tags=["alerts"])


# Typed decorator helpers -------------------------------------------------


def _router_get(*args: Any, **kwargs: Any) -> Callable[[RouteFn], RouteFn]:
    return cast(Callable[[RouteFn], RouteFn], router.get(*args, **kwargs))


def _app_on_event(application: FastAPI, event: str) -> Callable[[RouteFn], RouteFn]:
    return cast(Callable[[RouteFn], RouteFn], application.on_event(event))


# ---------------------------------------------------------------------------
# Data structures
# ---------------------------------------------------------------------------


@dataclass(frozen=True)
class AlertPolicy:
    """Configuration for deduplication behaviour."""

    suppression_window: timedelta = timedelta(minutes=10)
    escalation_threshold: int = 3

    def as_dict(self) -> Dict[str, Any]:
        return {
            "suppression_window_seconds": int(self.suppression_window.total_seconds()),
            "escalation_threshold": self.escalation_threshold,
        }


@dataclass
class AlertGroupState:
    """Tracks the lifecycle of a grouped alert."""

    service: str
    alert_type: str
    symbol: str
    severity: str
    first_seen: datetime
    last_seen: datetime
    count: int = 1
    escalated: bool = False
    alert_ids: set[str] = field(default_factory=set)

    def to_payload(self) -> Dict[str, Any]:
        return {
            "service": self.service,
            "alert_type": self.alert_type,
            "symbol": self.symbol,
            "severity": "high" if self.escalated else self.severity,
            "first_seen": self.first_seen.isoformat(),
            "last_seen": self.last_seen.isoformat(),
            "count": self.count,
            "suppressed": max(self.count - 1, 0),
            "escalated": self.escalated,
        }


class AlertDedupeMetrics:
    """Prometheus counters exposed by the dedupe service."""

    def __init__(self, registry: Optional[CollectorRegistry] = None) -> None:
        metric_kwargs = {"registry": registry} if registry is not None else {}
        self.registry = registry
        self.alerts_suppressed_total = Counter(
            "aether_alerts_suppressed_total",
            "Total number of alerts suppressed within the suppression window.",
            ("service", "alert_type", "symbol"),
            **metric_kwargs,
        )
        self.alerts_escalated_total = Counter(
            "aether_alerts_escalated_total",
            "Total number of alert groups escalated due to repeated occurrences.",
            ("service", "alert_type", "symbol"),
            **metric_kwargs,
        )


FetchCallable = Callable[[], FetchResult]


class AlertDedupeService:
    """Ingests alerts from Alertmanager and applies deduplication policies."""

    def __init__(
        self,
        *,
        alertmanager_url: str = _DEFAULT_ALERTMANAGER_URL,
        policy: Optional[AlertPolicy] = None,
        metrics: Optional[AlertDedupeMetrics] = None,
        fetcher: Optional[FetchCallable] = None,
        http_timeout: float = 10.0,
    ) -> None:
        self.alertmanager_url = alertmanager_url.rstrip("/")
        self.policy = policy or AlertPolicy()
        self.metrics = metrics or AlertDedupeMetrics()
        self._fetcher: Optional[FetchCallable] = fetcher
        self._client: Optional[_HttpxClientProtocol] = None
        self._group_states: Dict[Tuple[str, str, str], AlertGroupState] = {}
        self._alert_index: Dict[str, Tuple[str, str, str]] = {}
        self._lock = asyncio.Lock()
        self._http_timeout = float(http_timeout)
        self._httpx_module: Optional[_HttpxModule] = None

    # ------------------------------------------------------------------
    # HTTP helpers
    # ------------------------------------------------------------------
    def _ensure_httpx(self) -> _HttpxModule:
        if self._httpx_module is not None:
            return self._httpx_module

        try:
            import httpx as httpx_module
        except ImportError as exc:  # pragma: no cover - optional dependency
            raise RuntimeError("httpx is required to fetch alerts from Alertmanager") from exc

        module = cast(_HttpxModule, httpx_module)
        self._httpx_module = module
        return module

    async def _get_client(self) -> _HttpxClientProtocol:
        httpx = self._ensure_httpx()

        if self._client is None:
            self._client = httpx.AsyncClient(timeout=self._http_timeout)
        return self._client

    async def _default_fetch(self) -> Sequence[Mapping[str, Any]]:
        client = await self._get_client()
        url = f"{self.alertmanager_url}{_ALERT_ENDPOINT}"
        httpx = self._ensure_httpx()

        try:
            response = await client.get(url)
            response.raise_for_status()
        except httpx.TimeoutException as exc:
            raise HTTPException(
                status_code=504,
                detail=f"Alertmanager request timed out: {exc}",
            ) from exc
        except httpx.HTTPStatusError as exc:  # pragma: no cover - defensive
            raise HTTPException(status_code=502, detail=f"Failed to fetch alerts: {exc}") from exc
        except httpx.RequestError as exc:
            raise HTTPException(status_code=502, detail=f"Alertmanager request failed: {exc}") from exc

        try:
            payload = response.json()
        except json.JSONDecodeError as exc:  # pragma: no cover - defensive
            raise HTTPException(status_code=502, detail="Invalid alert payload from Alertmanager") from exc

        if not isinstance(payload, list):
            raise HTTPException(status_code=502, detail="Unexpected alert payload structure")

        return cast(Sequence[Mapping[str, Any]], payload)

    async def _fetch_alerts(self) -> Sequence[Mapping[str, Any]]:
        if self._fetcher is None:
            return await self._default_fetch()

        result = self._fetcher()
        resolved: Sequence[Mapping[str, Any]]
        if _is_awaitable_fetch(result):
            resolved = await result
        else:
            resolved = cast(Sequence[Mapping[str, Any]], result)
        return list(resolved)

    # ------------------------------------------------------------------
    # Alert ingestion
    # ------------------------------------------------------------------
    async def refresh(self) -> List[Dict[str, Any]]:
        """Fetch latest alerts from Alertmanager and update state."""

        async with self._lock:
            payload = await self._fetch_alerts()
            self.ingest_alerts(payload)
            return self.active_alerts()

    def ingest_alerts(self, alerts: Iterable[Mapping[str, Any]]) -> None:
        """Update internal state with the provided active alerts."""

        new_active_ids: set[str] = set()
        for alert in alerts:
            alert_id = self._alert_identifier(alert)
            new_active_ids.add(alert_id)
            self._process_alert(alert_id, alert)

        expired = set(self._alert_index) - new_active_ids
        for alert_id in expired:
            key = self._alert_index.pop(alert_id)
            state = self._group_states.get(key)
            if state:
                state.alert_ids.discard(alert_id)
                if not state.alert_ids:
                    del self._group_states[key]

    def active_alerts(self) -> List[Dict[str, Any]]:
        """Return the currently active, deduplicated alerts."""

        return [state.to_payload() for state in self._group_states.values()]

    def policies(self) -> Dict[str, Any]:
        return self.policy.as_dict()

    async def aclose(self) -> None:
        if self._client is not None:
            await self._client.aclose()
            self._client = None

    # ------------------------------------------------------------------
    # Internal helpers
    # ------------------------------------------------------------------
    def _process_alert(self, alert_id: str, alert: Mapping[str, Any]) -> None:
        key = self._group_key(alert)
        timestamp = self._alert_timestamp(alert)
        severity = self._alert_severity(alert)
        state = self._group_states.get(key)

        if alert_id in self._alert_index:
            # Already accounted for; refresh timestamps
            if state:
                state.last_seen = max(state.last_seen, timestamp)
                state.alert_ids.add(alert_id)
            return

        if state is None:
            state = AlertGroupState(
                service=key[0],
                alert_type=key[1],
                symbol=key[2],
                severity=severity,
                first_seen=timestamp,
                last_seen=timestamp,
            )
            self._group_states[key] = state
        else:
            delta = timestamp - state.last_seen
            if delta <= self.policy.suppression_window:
                state.count += 1
                state.last_seen = max(state.last_seen, timestamp)
                self.metrics.alerts_suppressed_total.labels(
                    service=key[0], alert_type=key[1], symbol=key[2]
                ).inc()
            else:
                state.count = 1
                state.first_seen = timestamp
                state.last_seen = timestamp
                state.escalated = False
                state.severity = severity

        state.alert_ids.add(alert_id)
        self._alert_index[alert_id] = key

        if state.count >= self.policy.escalation_threshold and not state.escalated:
            state.escalated = True
            self.metrics.alerts_escalated_total.labels(
                service=key[0], alert_type=key[1], symbol=key[2]
            ).inc()

    def _group_key(self, alert: Mapping[str, Any]) -> Tuple[str, str, str]:
        labels = alert.get("labels", {})
        service = str(labels.get("service", "unknown"))
        alert_type = str(labels.get("alert_type", labels.get("alertname", "generic")))
        symbol = str(labels.get("symbol", "*"))
        return service, alert_type, symbol

    def _alert_identifier(self, alert: Mapping[str, Any]) -> str:
        fingerprint = alert.get("fingerprint")
        if fingerprint:
            return str(fingerprint)
        labels = alert.get("labels", {})
        if isinstance(labels, Mapping):
            ordered = sorted(labels.items())
            return json.dumps(ordered, sort_keys=True)
        return json.dumps(alert, sort_keys=True)

    def _alert_timestamp(self, alert: Mapping[str, Any]) -> datetime:
        starts_at = alert.get("startsAt") or alert.get("starts_at")
        if isinstance(starts_at, str):
            try:
                return datetime.fromisoformat(starts_at.replace("Z", "+00:00"))
            except ValueError:  # pragma: no cover - defensive guard
                pass
        return datetime.now(timezone.utc)

    def _alert_severity(self, alert: Mapping[str, Any]) -> str:
        labels = alert.get("labels", {})
        severity = labels.get("severity")
        return str(severity) if severity else "warning"


# ---------------------------------------------------------------------------
# Dependency wiring for FastAPI
# ---------------------------------------------------------------------------

_service_lock = threading.Lock()
_service: Optional[AlertDedupeService] = None


def configure_alert_dedupe_service(service: Optional[AlertDedupeService]) -> None:
    global _service
    with _service_lock:
        _service = service


def get_alert_dedupe_service() -> AlertDedupeService:
    with _service_lock:
        if _service is None:
            configure_alert_dedupe_service(AlertDedupeService())
        assert _service is not None  # for type checkers
        return _service


@_router_get("/active")
async def get_active_alerts(
    request: Request,
    service: AlertDedupeService = Depends(get_alert_dedupe_service),
) -> List[Dict[str, Any]]:
    await ensure_admin_access(request, forbid_on_missing_token=True)
    return await service.refresh()


<<<<<<< HEAD
@_router_get("/policies")
def get_alert_policies(
    _: str = Depends(require_admin_account),
=======
@router.get("/policies")
async def get_alert_policies(
    request: Request,
>>>>>>> 33f74e83
    service: AlertDedupeService = Depends(get_alert_dedupe_service),
) -> Dict[str, Any]:
    await ensure_admin_access(request, forbid_on_missing_token=True)
    return service.policies()


def setup_alert_dedupe(app: FastAPI, alertmanager_url: Optional[str] = None) -> None:
    """Bind lifecycle hooks for the dedupe service on a FastAPI app."""

    if not isinstance(app, FastAPI):  # pragma: no cover - defensive guard
        raise TypeError("setup_alert_dedupe expects a FastAPI application")

    @_app_on_event(app, "startup")
    async def _configure_dedupe() -> None:  # pragma: no cover - FastAPI lifecycle
        service = AlertDedupeService(alertmanager_url=alertmanager_url or _DEFAULT_ALERTMANAGER_URL)
        configure_alert_dedupe_service(service)
        app.state.alert_dedupe_service = service

    @_app_on_event(app, "shutdown")
    async def _shutdown_dedupe() -> None:  # pragma: no cover - FastAPI lifecycle
        service = get_alert_dedupe_service()
        await service.aclose()
        configure_alert_dedupe_service(None)
        if hasattr(app.state, "alert_dedupe_service"):
            delattr(app.state, "alert_dedupe_service")


__all__ = [
    "AlertDedupeMetrics",
    "AlertDedupeService",
    "AlertPolicy",
    "configure_alert_dedupe_service",
    "get_alert_dedupe_service",
    "router",
    "setup_alert_dedupe",
]<|MERGE_RESOLUTION|>--- conflicted
+++ resolved
@@ -9,7 +9,6 @@
 import threading
 from dataclasses import dataclass, field
 from datetime import datetime, timedelta, timezone
-<<<<<<< HEAD
 from typing import (
     TYPE_CHECKING,
     Any,
@@ -39,18 +38,6 @@
                 super().__init__(detail)
                 self.status_code = status_code
                 self.detail = detail
-=======
-from typing import TYPE_CHECKING, Any, Awaitable, Callable, Dict, Iterable, List, Mapping, Optional, Sequence, Tuple
-
-try:  # pragma: no cover - fastapi is optional for unit tests
-    from fastapi import APIRouter, Depends, FastAPI, HTTPException, Request
-except ModuleNotFoundError:  # pragma: no cover - fallback stub for tests
-    class HTTPException(Exception):
-        def __init__(self, status_code: int, detail: str) -> None:
-            super().__init__(detail)
-            self.status_code = status_code
-            self.detail = detail
->>>>>>> 33f74e83
 
         class _RouterStub:
             def __init__(self, *args: Any, **kwargs: Any) -> None:
@@ -446,15 +433,9 @@
     return await service.refresh()
 
 
-<<<<<<< HEAD
 @_router_get("/policies")
 def get_alert_policies(
     _: str = Depends(require_admin_account),
-=======
-@router.get("/policies")
-async def get_alert_policies(
-    request: Request,
->>>>>>> 33f74e83
     service: AlertDedupeService = Depends(get_alert_dedupe_service),
 ) -> Dict[str, Any]:
     await ensure_admin_access(request, forbid_on_missing_token=True)
