"""FastAPI microservice exposing the approved trading universe.

The service combines market capitalisation data sourced from CoinGecko with
Kraken venue liquidity in TimescaleDB to determine which symbols are eligible
for trading.  Operators can manually override the computed universe while all
changes are captured in the audit log for traceability.
"""

from __future__ import annotations

import logging
import os
from datetime import datetime, timedelta, timezone
from pathlib import Path
from typing import (
    TYPE_CHECKING,
    Any,
    Callable,
    Dict,
    Iterator,
    List,
    Optional,
    Sequence,
    TypeVar,
    cast,
)
from uuid import UUID, uuid4

try:  # pragma: no cover - alembic is optional during tests
    from alembic import command
    from alembic.config import Config
except ModuleNotFoundError:  # pragma: no cover - allow import without alembic
    command = None  # type: ignore[assignment]
    Config = None  # type: ignore[assignment]
from fastapi import Depends, FastAPI, HTTPException
from pydantic import BaseModel, Field

try:  # pragma: no cover - SQLAlchemy is optional in lightweight environments
    from sqlalchemy import Boolean, Column, DateTime, Float, String, create_engine, func, select
    from sqlalchemy.dialects.postgresql import JSONB, UUID as PGUUID
    from sqlalchemy.engine import Engine, URL
    from sqlalchemy.engine.url import make_url
    from sqlalchemy.exc import ArgumentError
    from sqlalchemy.orm import Session, declarative_base, sessionmaker
    SQLALCHEMY_AVAILABLE = True
except ModuleNotFoundError:  # pragma: no cover - allow import without SQLAlchemy
    from urllib.parse import parse_qsl, urlparse

    SQLALCHEMY_AVAILABLE = False

    class _MissingSQLAlchemy(RuntimeError):
        pass

    def _unavailable(feature: str) -> _MissingSQLAlchemy:
        return _MissingSQLAlchemy(
            "SQLAlchemy is required for universe service operations; "
            f"missing functionality: {feature}."
        )

    class Column:  # type: ignore[override]
        def __init__(self, *args: Any, **kwargs: Any) -> None:
            self.args = args
            self.kwargs = kwargs

    class _TypePlaceholder:  # simple stand-ins for SQLAlchemy field types
        def __init__(self, *args: Any, **kwargs: Any) -> None:
            self.args = args
            self.kwargs = kwargs

    Boolean = Float = DateTime = String = _TypePlaceholder  # type: ignore[assignment]

    class JSONB(_TypePlaceholder):
        pass

    class PGUUID(_TypePlaceholder):  # pragma: no cover - placeholder when SQLAlchemy missing
        def __init__(self, *args: Any, **kwargs: Any) -> None:
            super().__init__(*args, **kwargs)

    class _FuncProxy:
        def __getattr__(self, name: str) -> Any:
            raise _unavailable(f"func.{name}")

    func = _FuncProxy()

    def select(*_: Any, **__: Any) -> Any:  # type: ignore[override]
        raise _unavailable("select")

    class URL:
        def __init__(self, value: str) -> None:
            self._value = value
            parsed = urlparse(value)
            self.drivername = parsed.scheme or ""
            self.host = parsed.hostname
            self.query = {key: val for key, val in parse_qsl(parsed.query, keep_blank_values=True)}

        def render_as_string(self, *, hide_password: bool = True) -> str:
            del hide_password
            return self._value

    class Engine:  # type: ignore[override]
        pass

    class Session:  # type: ignore[override]
        pass

    def declarative_base() -> type:  # type: ignore[override]
        return type("Base", (), {})

    def sessionmaker(*_: Any, **__: Any) -> Any:  # type: ignore[override]
        raise _unavailable("sessionmaker")

    def create_engine(*_: Any, **__: Any) -> Any:  # type: ignore[override]
        raise _unavailable("create_engine")

    def make_url(value: str) -> URL:  # type: ignore[override]
        if not isinstance(value, str):
            raise ValueError("Database URL must be a string")
        return URL(value)

    class ArgumentError(ValueError):
        pass
<<<<<<< HEAD
=======

if TYPE_CHECKING:
    from sqlalchemy.sql.schema import Table
>>>>>>> 84b80ab3

from services.common.security import require_admin_account
from shared.spot import filter_spot_symbols, is_spot_symbol, normalize_spot_symbol

LOGGER = logging.getLogger(__name__)


def _normalize_database_url(url: str) -> str:
    """Ensure SQLAlchemy uses the psycopg2 dialect when possible."""

    if url.startswith("postgresql+psycopg://"):
        return "postgresql+psycopg2://" + url[len("postgresql+psycopg://") :]
    if url.startswith("postgresql://"):
        return "postgresql+psycopg2://" + url[len("postgresql://") :]
    if url.startswith("postgres://"):
        return "postgresql+psycopg2://" + url[len("postgres://") :]
    return url


def _require_database_url() -> URL:
    """Return the configured Timescale/PostgreSQL DSN for the universe service."""

    primary = os.getenv("UNIVERSE_DATABASE_URL")
    fallback = os.getenv("TIMESCALE_DATABASE_URI")
    legacy = os.getenv("DATABASE_URL")
    raw_url = primary or fallback or legacy

    if not raw_url:
        raise RuntimeError(
            "UNIVERSE_DATABASE_URL (or legacy DATABASE_URL/TIMESCALE_DATABASE_URI) must point to a managed Timescale/PostgreSQL DSN."
        )

    normalised = _normalize_database_url(raw_url)

    try:
        url = make_url(normalised)
    except ArgumentError as exc:  # pragma: no cover - configuration error
        raise RuntimeError(f"Invalid universe database URL '{raw_url}': {exc}") from exc

    if not url.drivername.lower().startswith("postgresql"):
        raise RuntimeError(
            "Universe service requires a PostgreSQL/TimescaleDSN; "
            f"received driver '{url.drivername}'."
        )

    return url


def _engine_options(url: URL) -> dict[str, Any]:
    options: dict[str, Any] = {
        "future": True,
        "pool_pre_ping": True,
        "pool_size": int(os.getenv("UNIVERSE_DB_POOL_SIZE", "15")),
        "max_overflow": int(os.getenv("UNIVERSE_DB_MAX_OVERFLOW", "10")),
        "pool_timeout": int(os.getenv("UNIVERSE_DB_POOL_TIMEOUT", "30")),
        "pool_recycle": int(os.getenv("UNIVERSE_DB_POOL_RECYCLE", "1800")),
    }

    connect_args: dict[str, Any] = {}

    forced_sslmode = os.getenv("UNIVERSE_DB_SSLMODE")
    if forced_sslmode:
        connect_args["sslmode"] = forced_sslmode
    elif "sslmode" not in url.query and url.host not in {None, "localhost", "127.0.0.1"}:
        connect_args["sslmode"] = "require"

    if connect_args:
        options["connect_args"] = connect_args

    return options


DATABASE_URL: Optional[URL] = None
ENGINE: Optional[Engine] = None
SessionLocal: sessionmaker[Session] | None = None


if TYPE_CHECKING:
    class Base:
        """Static typing stub for the universe service declarative base."""

        metadata: Any  # pragma: no cover - provided by SQLAlchemy at runtime
        registry: Any  # pragma: no cover - provided by SQLAlchemy at runtime
else:  # pragma: no cover - runtime base class when SQLAlchemy is available
    try:
        from sqlalchemy.orm import DeclarativeBase as _DeclarativeBase

        class Base(_DeclarativeBase):
            """Typed declarative base for the universe service models."""

            pass

    except Exception:
        Base = declarative_base()
        Base.__doc__ = "Typed declarative base for the universe service models."


class Feature(Base):
    """TimescaleDB feature storage used by ingestion pipelines."""

    __tablename__ = "features"

    if TYPE_CHECKING:  # pragma: no cover - enhanced constructor for static analysis
        __table__: Table

        def __init__(
            self,
            *,
            feature_name: str,
            entity_id: str,
            event_timestamp: datetime,
            value: float | None = None,
            attributes: Dict[str, Any] | None = None,
        ) -> None: ...

    feature_name = Column(String, primary_key=True)
    entity_id = Column(String, primary_key=True)
    event_timestamp = Column(DateTime(timezone=True), primary_key=True)
    value = Column(Float)
    attributes = Column("metadata", JSONB)


class OhlcvBar(Base):
    """Kraken OHLCV candles captured in TimescaleDB."""

    __tablename__ = "ohlcv_bars"

    if TYPE_CHECKING:  # pragma: no cover - enhanced constructor for static analysis
        __table__: Table

        def __init__(
            self,
            *,
            market: str,
            bucket_start: datetime,
            open: float | None = None,
            high: float | None = None,
            low: float | None = None,
            close: float | None = None,
            volume: float | None = None,
        ) -> None: ...

    market = Column(String, primary_key=True)
    bucket_start = Column(DateTime(timezone=True), primary_key=True)
    open = Column(Float)
    high = Column(Float)
    low = Column(Float)
    close = Column(Float)
    volume = Column(Float)


class UniverseWhitelist(Base):
    """Manual override table persisted in TimescaleDB."""

    __tablename__ = "universe_whitelist"

    if TYPE_CHECKING:  # pragma: no cover - enhanced constructor for static analysis
        __table__: Table

        def __init__(
            self,
            *,
            asset_id: str,
            as_of: datetime,
            source: str,
            approved: bool,
            details: Dict[str, Any] | None = None,
        ) -> None: ...

    asset_id = Column(String, primary_key=True)
    as_of = Column(DateTime(timezone=True), primary_key=True)
    source = Column(String, nullable=False)
    approved = Column(Boolean, nullable=False)
    details = Column("metadata", JSONB, default=dict)


class AuditLog(Base):
    """Audit events recorded for manual overrides."""

    __tablename__ = "audit_log"

    if TYPE_CHECKING:  # pragma: no cover - enhanced constructor for static analysis
        __table__: Table

        def __init__(
            self,
            *,
            event_id: UUID,
            entity_type: str,
            entity_id: str,
            actor: str,
            action: str,
            event_time: datetime,
            attributes: Dict[str, Any] | None = None,
        ) -> None: ...

    event_id = Column(PGUUID(as_uuid=True), primary_key=True, default=uuid4)
    entity_type = Column(String, nullable=False)
    entity_id = Column(String, nullable=False)
    actor = Column(String, nullable=False)
    action = Column(String, nullable=False)
    event_time = Column(DateTime(timezone=True), nullable=False)
    attributes = Column("metadata", JSONB, default=dict)


def _create_engine(url: URL) -> Engine:
    return create_engine(
        url.render_as_string(hide_password=False),
        **_engine_options(url),
    )


def ensure_database(app: Optional[FastAPI] = None) -> None:
    """Initialise database connectivity lazily when required."""

    global DATABASE_URL, ENGINE, SessionLocal

    if ENGINE is not None and SessionLocal is not None:
        if app is not None:
            app.state.universe_engine = ENGINE
            app.state.db_sessionmaker = SessionLocal
            if DATABASE_URL is not None:
                app.state.universe_database_url = DATABASE_URL
        return

    if app is not None:
        existing_sessionmaker = getattr(app.state, "db_sessionmaker", None)
        existing_engine = getattr(app.state, "universe_engine", None)
        existing_url = getattr(app.state, "universe_database_url", None)

        if existing_sessionmaker is not None and existing_engine is not None:
            SessionLocal = existing_sessionmaker
            ENGINE = existing_engine
            if isinstance(existing_url, URL):
                DATABASE_URL = existing_url
            elif isinstance(existing_url, str):
                try:
                    DATABASE_URL = make_url(existing_url)
                except ArgumentError:  # pragma: no cover - defensive guard
                    DATABASE_URL = None
            return

    url = _require_database_url()
    engine = _create_engine(url)
    session_factory = sessionmaker(bind=engine, autoflush=False, expire_on_commit=False, future=True)

    DATABASE_URL = url
    ENGINE = engine
    SessionLocal = session_factory

    if app is not None:
        app.state.universe_database_url = url
        app.state.universe_engine = engine
        app.state.db_sessionmaker = session_factory

_MIGRATIONS_PATH = Path(__file__).resolve().parents[2] / "data" / "migrations"


def run_migrations(url: Optional[URL] = None) -> None:
    """Apply outstanding database migrations for the universe service."""

    ensure_database()

    target_url = url or DATABASE_URL
    if target_url is None:
        raise RuntimeError("Universe database is not configured; cannot run migrations.")

    if command is None or Config is None:
        raise RuntimeError(
            "Universe migrations require alembic; install the optional dependency or stub run_migrations in tests."
        )

    config = Config()
    config.set_main_option("script_location", str(_MIGRATIONS_PATH))
    config.set_main_option("sqlalchemy.url", target_url.render_as_string(hide_password=False))
    config.attributes["configure_logger"] = False

    LOGGER.info("Applying universe service migrations")
    command.upgrade(config, "head")


def get_session() -> Iterator[Session]:
    ensure_database()

    if SessionLocal is None:
        raise RuntimeError(
            "Universe database session factory is not initialised. Ensure service startup has executed or configure SessionLocal manually."
        )

    session = SessionLocal()
    try:
        yield session
    finally:
        session.close()


app = FastAPI(title="Universe Selection Service")
app.state.db_sessionmaker = None
app.state.universe_engine = None
app.state.universe_database_url = None

RouteFn = TypeVar("RouteFn", bound=Callable[..., Any])


def _app_route(
    factory: Callable[..., Any], *args: Any, **kwargs: Any
) -> Callable[[RouteFn], RouteFn]:
    """Cast FastAPI route decorators to typed callables for strict mypy."""

    return cast(Callable[[RouteFn], RouteFn], factory(*args, **kwargs))


def _app_get(*args: Any, **kwargs: Any) -> Callable[[RouteFn], RouteFn]:
    return _app_route(app.get, *args, **kwargs)


def _app_post(*args: Any, **kwargs: Any) -> Callable[[RouteFn], RouteFn]:
    return _app_route(app.post, *args, **kwargs)


def _app_on_event(event_type: str) -> Callable[[RouteFn], RouteFn]:
    return _app_route(app.on_event, event_type)


@_app_on_event("startup")
def _on_startup() -> None:
    ensure_database(app)

    if DATABASE_URL is not None:
        run_migrations(DATABASE_URL)


class UniverseResponse(BaseModel):
    symbols: List[str]
    generated_at: datetime


class OverrideRequest(BaseModel):
    symbol: str = Field(..., description="Base asset symbol to override", example="BTC")
    enabled: bool = Field(..., description="Whether the symbol should be allowed for trading")
    reason: Optional[str] = Field(None, description="Reason for the manual override")


class OverrideResponse(BaseModel):
    symbol: str
    enabled: bool
    reason: Optional[str]
    actor: str
    updated_at: datetime
    audit_event_id: UUID


MARKET_CAP_THRESHOLD = 1_000_000_000.0
VOLUME_THRESHOLD = 100_000_000.0
VOLATILITY_THRESHOLD = 0.40
MANUAL_OVERRIDE_SOURCE = "manual_override"


KRAKEN_BASE_ALIASES = {
    "XBT": "BTC",
    "XXBT": "BTC",
    "XXBTZ": "BTC",
    "XDG": "DOGE",
    "XXDG": "DOGE",
    "XETH": "ETH",
    "XETC": "ETC",
}

KRAKEN_QUOTE_ALIASES = {
    "USD": "USD",
    "ZUSD": "USD",
}


_UNSUPPORTED_QUOTE_SUFFIXES = (
    "EUR",
    "GBP",
    "CAD",
    "AUD",
    "JPY",
    "CHF",
    "NZD",
    "SGD",
    "HKD",
    "CNY",
    "KRW",
    "TRY",
    "USDT",
)


def _latest_feature_map(session: Session, feature_names: Sequence[str]) -> Dict[str, Feature]:
    """Return latest feature rows keyed by entity id with priority order."""

    results: Dict[str, Feature] = {}
    for feature_name in feature_names:
        subquery = (
            select(Feature.entity_id, func.max(Feature.event_timestamp).label("latest"))
            .where(Feature.feature_name == feature_name)
            .group_by(Feature.entity_id)
            .subquery()
        )

        rows = (
            session.execute(
                select(Feature)
                .where(Feature.feature_name == feature_name)
                .join(
                    subquery,
                    (Feature.entity_id == subquery.c.entity_id)
                    & (Feature.event_timestamp == subquery.c.latest),
                )
            )
            .scalars()
            .all()
        )

        for feature in rows:
            canonical = _normalize_market(feature.entity_id)
            if canonical is None:
                continue
            results.setdefault(canonical, feature)

    return results


def _kraken_volume_24h(session: Session) -> Dict[str, float]:
    """Aggregate the past 24 hours of Kraken volume per USD-quoted market."""

    since = datetime.now(timezone.utc) - timedelta(days=1)
    rows = session.execute(
        select(OhlcvBar.market, func.sum(OhlcvBar.volume).label("volume"))
        .where(OhlcvBar.bucket_start >= since)
        .group_by(OhlcvBar.market)
    )

    volumes: Dict[str, float] = {}
    for market, volume in rows:
        if volume is None:
            continue

        normalized = _normalize_market(market)
        if normalized is None:
            continue

        volumes[normalized] = max(volumes.get(normalized, 0.0), float(volume))
    return volumes


def _normalize_market(market: str) -> Optional[str]:
    """Return a canonical ``"BASE-USD"`` identifier for a Kraken market."""

    if not market:
        return None

    token = market.strip().upper()
    if not token:
        return None

    compact = token.replace("/", "").replace("-", "")
    if not compact:
        return None

    base_token: Optional[str] = None
    quote_token: Optional[str] = None

    for alias in sorted(KRAKEN_QUOTE_ALIASES.keys(), key=len, reverse=True):
        if compact.endswith(alias):
            base_token = compact[: -len(alias)]
            quote_token = alias
            break

    if not base_token or not quote_token:
        if "/" in token or "-" in token:
            return None
        base = _normalize_asset_symbol(compact, is_quote=False)
        if not base:
            return None
        if base.endswith(_UNSUPPORTED_QUOTE_SUFFIXES):
            return None
        return _finalize_spot_symbol(base)

    base = _normalize_asset_symbol(base_token, is_quote=False)
    quote = _normalize_asset_symbol(quote_token, is_quote=True)

    if not base or quote != "USD":
        return None

    return _finalize_spot_symbol(base)


def _normalize_asset_symbol(symbol: str, *, is_quote: bool) -> str:
    """Normalise Kraken specific asset aliases to canonical symbols."""

    token = symbol.strip()
    if not token:
        return ""

    aliases = KRAKEN_QUOTE_ALIASES if is_quote else KRAKEN_BASE_ALIASES

    direct = aliases.get(token)
    if direct:
        token = direct

    # Trim Kraken specific leading/trailing characters before retrying.
    trimmed = token
    while trimmed.endswith(("X", "Z")) and len(trimmed) > 3:
        trimmed = trimmed[:-1]
    while trimmed.startswith(("X", "Z")) and len(trimmed) > 3:
        trimmed = trimmed[1:]

    return aliases.get(trimmed, trimmed)


def _finalize_spot_symbol(base_asset: str) -> Optional[str]:
    """Return a canonical USD spot symbol for *base_asset* if eligible."""

    candidate = f"{base_asset}-USD"
    normalized: str = normalize_spot_symbol(candidate)
    if not normalized or not normalized.endswith("-USD"):
        return None

    if not is_spot_symbol(normalized):
        LOGGER.warning(
            "Dropping non-spot instrument from universe evaluation",
            extra={"symbol": candidate},
        )
        return None

    return normalized


def _latest_manual_overrides(session: Session, *, migrate: bool = False) -> Dict[str, UniverseWhitelist]:
    """Return the most recent manual override per asset."""

    overrides: Dict[str, UniverseWhitelist] = {}
    migrated = False
    rows = session.execute(
        select(UniverseWhitelist)
        .where(UniverseWhitelist.source == MANUAL_OVERRIDE_SOURCE)
        .order_by(UniverseWhitelist.asset_id, UniverseWhitelist.as_of.desc())
    ).scalars()

    for record in rows:
        canonical = _normalize_market(record.asset_id)
        if canonical is None:
            continue
        if migrate and record.asset_id != canonical:
            record.asset_id = canonical
            migrated = True
        overrides.setdefault(canonical, record)

    if migrate and migrated:
        session.flush()
    return overrides


def _evaluate_universe(session: Session) -> List[str]:
    caps = _latest_feature_map(session, ["coingecko.market_cap", "coingecko_market_cap"])
    vols = _latest_feature_map(
        session,
        ["coingecko.volatility_30d", "coingecko_volatility_30d", "coingecko.volatility"],
    )
    volumes = _kraken_volume_24h(session)
    overrides = _latest_manual_overrides(session)

    approved: set[str] = set()

    for pair, cap_feature in caps.items():
        canonical_pair = _normalize_market(pair)
        if canonical_pair is None:
            continue

        market_cap = float(cap_feature.value or 0.0)
        vol_feature = vols.get(canonical_pair)
        if vol_feature is None and pair != canonical_pair:
            vol_feature = vols.get(pair)
        volatility = float(vol_feature.value) if vol_feature and vol_feature.value is not None else 0.0
        kraken_volume = volumes.get(canonical_pair, 0.0)

        if (
            market_cap >= MARKET_CAP_THRESHOLD
            and kraken_volume >= VOLUME_THRESHOLD
            and volatility >= VOLATILITY_THRESHOLD
        ):
            approved.add(canonical_pair)

    for pair, override in overrides.items():
        canonical_pair = _normalize_market(pair)
        if canonical_pair is None:
            continue

        if override.approved:
            approved.add(canonical_pair)
        else:
            approved.discard(canonical_pair)

    spot_symbols = filter_spot_symbols(sorted(approved), logger=LOGGER)
    return [symbol for symbol in spot_symbols if symbol.endswith("-USD")]


@_app_get("/universe/approved", response_model=UniverseResponse)
def approved_universe(session: Session = Depends(get_session)) -> UniverseResponse:
    symbols = _evaluate_universe(session)
    return UniverseResponse(symbols=symbols, generated_at=datetime.now(timezone.utc))


@_app_post("/universe/override", response_model=OverrideResponse, status_code=201)
def override_symbol(
    request: OverrideRequest,
    session: Session = Depends(get_session),
    actor_account: str = Depends(require_admin_account),
) -> OverrideResponse:
    raw_symbol = request.symbol.strip().upper()
    if not raw_symbol:
        raise HTTPException(status_code=400, detail="Symbol must not be empty")

    if request.reason is not None and not request.reason.strip():
        raise HTTPException(status_code=400, detail="Override reason must not be empty when provided")

    canonical_symbol = _normalize_market(raw_symbol)
    if canonical_symbol is None:
        raise HTTPException(status_code=400, detail="Symbol must be a USD-quoted spot market")

    latest_overrides = _latest_manual_overrides(session, migrate=True)
    previous = latest_overrides.get(canonical_symbol)

    now = datetime.now(timezone.utc)
    details: Dict[str, object] = {"actor": actor_account}
    if request.reason:
        details["reason"] = request.reason

    override_record = UniverseWhitelist(
        asset_id=canonical_symbol,
        as_of=now,
        source=MANUAL_OVERRIDE_SOURCE,
        approved=request.enabled,
        details=details,
    )
    session.add(override_record)

    audit_payload = {
        "previous": {
            "approved": previous.approved if previous else None,
            "reason": (previous.details or {}).get("reason") if previous else None,
        },
        "current": {
            "approved": request.enabled,
            "reason": request.reason,
        },
        "actor": actor_account,
    }

    audit_entry = AuditLog(
        event_id=uuid4(),
        entity_type="universe.symbol",
        entity_id=canonical_symbol,
        actor=actor_account,
        action="universe.override.enabled" if request.enabled else "universe.override.disabled",
        event_time=now,
        attributes=audit_payload,
    )
    session.add(audit_entry)

    session.commit()

    return OverrideResponse(
        symbol=canonical_symbol,
        enabled=request.enabled,
        reason=request.reason,
        actor=actor_account,
        updated_at=now,
        audit_event_id=audit_entry.event_id,
    )


__all__ = [
    "app",
    "approved_universe",
    "override_symbol",
    "run_migrations",
]
<|MERGE_RESOLUTION|>--- conflicted
+++ resolved
@@ -119,12 +119,6 @@
 
     class ArgumentError(ValueError):
         pass
-<<<<<<< HEAD
-=======
-
-if TYPE_CHECKING:
-    from sqlalchemy.sql.schema import Table
->>>>>>> 84b80ab3
 
 from services.common.security import require_admin_account
 from shared.spot import filter_spot_symbols, is_spot_symbol, normalize_spot_symbol
