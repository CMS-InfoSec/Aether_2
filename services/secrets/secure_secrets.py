--- conflicted
+++ resolved
@@ -15,9 +15,6 @@
 from pathlib import Path
 from typing import Any, ClassVar, Dict, Iterable, List, Optional, Tuple, cast
 
-<<<<<<< HEAD
-from cryptography.hazmat.primitives.ciphers.aead import AESGCM
-=======
 try:  # pragma: no cover - cryptography is optional in the test environment
     from cryptography.hazmat.primitives.ciphers.aead import AESGCM  # type: ignore
 except ModuleNotFoundError:  # pragma: no cover - provide a simple fallback implementation
@@ -50,7 +47,6 @@
                 raise ValueError("Authentication failed")
             stream = self._keystream(nonce, associated_data)
             return bytes(b ^ stream[i % len(stream)] for i, b in enumerate(ciphertext))
->>>>>>> 1e6eba0b
 
 LOGGER = logging.getLogger(__name__)
 
