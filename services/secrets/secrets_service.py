--- conflicted
+++ resolved
@@ -10,7 +10,6 @@
 import re
 from contextlib import suppress
 from datetime import datetime, timedelta, timezone
-<<<<<<< HEAD
 from typing import Any, Dict, List, Optional, Tuple
 
 try:  # pragma: no cover - FastAPI is optional in some unit tests
@@ -43,21 +42,6 @@
     )
 from starlette.middleware.trustedhost import TrustedHostMiddleware
 from pydantic import BaseModel, Field, SecretStr, validator
-=======
-from types import ModuleType
-from typing import (
-    TYPE_CHECKING,
-    Any,
-    Callable,
-    Dict,
-    List,
-    Optional,
-    Protocol,
-    Tuple,
-    TypeVar,
-    cast,
-)
->>>>>>> 47eaa0ae
 
 try:  # pragma: no cover - FastAPI is optional in some unit tests
     from fastapi import (
