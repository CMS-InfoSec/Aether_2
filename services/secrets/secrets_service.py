"""FastAPI service for managing Kraken API secrets in Kubernetes."""
from __future__ import annotations

import asyncio
import base64
import binascii
import hashlib
import logging
import os
import re
from contextlib import suppress
from datetime import datetime, timedelta, timezone
from types import ModuleType
from typing import (
    TYPE_CHECKING,
    Any,
    Callable,
    Dict,
    List,
    Optional,
    Protocol,
    Tuple,
    TypeVar,
    cast,
<<<<<<< HEAD
)

from fastapi import (
    BackgroundTasks,
    Depends,
    FastAPI,
    HTTPException,
    Query,
    Request,
    Response,
    status,
)
from fastapi.encoders import jsonable_encoder
from fastapi.exceptions import RequestValidationError
from fastapi.responses import JSONResponse
=======
)

try:  # pragma: no cover - FastAPI is optional in some unit tests
    from fastapi import (
        BackgroundTasks,
        Depends,
        FastAPI,
        HTTPException,
        Query,
        Request,
        Response,
        status,
    )
    from fastapi.encoders import jsonable_encoder
    from fastapi.exceptions import RequestValidationError
    from fastapi.responses import JSONResponse
except ImportError:  # pragma: no cover - fallback when FastAPI is stubbed out
    from services.common.fastapi_stub import (  # type: ignore[misc]
        BackgroundTasks,
        Depends,
        FastAPI,
        HTTPException,
        JSONResponse,
        Query,
        Request,
        RequestValidationError,
        Response,
        jsonable_encoder,
        status,
    )
>>>>>>> 590a58de
from starlette.middleware.trustedhost import TrustedHostMiddleware
from pydantic import Field, SecretStr, validator as pydantic_validator

from services.common.security import (
    require_admin_account,
    require_dual_director_confirmation,
    require_mfa_context,
)
from services.oms.kraken_rest import KrakenRESTClient, KrakenRESTError
from services.oms.rate_limit_guard import RateLimitGuard
from services.secrets.middleware import (
    ForwardedSchemeMiddleware,
    TRUSTED_HOSTS,
    TRUSTED_PROXY_CLIENTS,
)
from services.secrets.secure_secrets import (
    EnvelopeEncryptor,
    EncryptedSecretEnvelope,
    LocalKMSEmulator,
    MasterKeyPersistenceError,
    SecretsMetadataStore,
)
from shared.audit import AuditLogStore, SensitiveActionRecorder, TimescaleAuditLogger
from shared.audit_hooks import AuditEvent, load_audit_hooks
<<<<<<< HEAD

try:  # pragma: no cover - optional dependency for runtime environment
    from kubernetes import client as kubernetes_client, config as kubernetes_config
    from kubernetes.client import CoreV1Api
    from kubernetes.client.rest import ApiException
except ImportError:  # pragma: no cover - fallback for testing environments
    kubernetes_client = None
    kubernetes_config = None

    class _CoreV1Api:  # pragma: no cover - placeholder type
        """Placeholder to satisfy type-checkers when kubernetes is unavailable."""

=======

try:  # pragma: no cover - optional dependency for runtime environment
    from kubernetes import client as kubernetes_client, config as kubernetes_config
    from kubernetes.client import CoreV1Api
    from kubernetes.client.rest import ApiException
except ImportError:  # pragma: no cover - fallback for testing environments
    kubernetes_client = None
    kubernetes_config = None

    class _CoreV1Api:  # pragma: no cover - placeholder type
        """Placeholder to satisfy type-checkers when kubernetes is unavailable."""

>>>>>>> 590a58de
        ...

    class _ApiException(Exception):  # pragma: no cover - placeholder type
        """Placeholder ``ApiException`` when kubernetes is unavailable."""

        def __init__(self, status: int = 500, reason: str | None = None) -> None:
            super().__init__(reason)
            self.status = status

    CoreV1Api = _CoreV1Api
    ApiException = _ApiException

client: ModuleType | None = kubernetes_client
config: ModuleType | None = kubernetes_config

try:  # pragma: no cover - OMS watcher is optional in some runtimes
    from services.oms.oms_kraken import KrakenCredentialWatcher as _KrakenCredentialWatcher
except Exception:  # pragma: no cover - fallback when OMS package unavailable
    _KrakenCredentialWatcher = None

KrakenCredentialWatcher: type[Any] | None = cast(type[Any] | None, _KrakenCredentialWatcher)


_BaseModelType = TypeVar("_BaseModelType", bound="_BaseModelProtocol")


class _BaseModelProtocol(Protocol):
    """Protocol describing the subset of ``BaseModel`` we rely on."""

    model_config: Any

    def __init__(self, **data: Any) -> None: ...

    def model_dump(self, *args: Any, **kwargs: Any) -> Dict[str, Any]: ...

    def model_dump_json(self, *args: Any, **kwargs: Any) -> str: ...

    def model_copy(self: _BaseModelType, *args: Any, **kwargs: Any) -> _BaseModelType: ...

if TYPE_CHECKING:
    class SecretsBaseModel(_BaseModelProtocol):
        """Static typing stub for secrets service models."""

        model_config: Any

        def __init__(self, **data: Any) -> None: ...

        def model_dump(self, *args: Any, **kwargs: Any) -> Dict[str, Any]: ...

        def model_dump_json(self, *args: Any, **kwargs: Any) -> str: ...

        def model_copy(self: _BaseModelType, *args: Any, **kwargs: Any) -> _BaseModelType: ...
else:
    from pydantic import BaseModel as SecretsBaseModel


RouteFn = TypeVar("RouteFn", bound=Callable[..., Any])


def _app_route(
    factory: Callable[..., Any], *args: Any, **kwargs: Any
) -> Callable[[RouteFn], RouteFn]:
    """Cast FastAPI route decorators to typed callables for mypy strict mode."""

    return cast(Callable[[RouteFn], RouteFn], factory(*args, **kwargs))


def _app_post(*args: Any, **kwargs: Any) -> Callable[[RouteFn], RouteFn]:
    """Typed wrapper around ``app.post``."""

    return _app_route(app.post, *args, **kwargs)


def _app_get(*args: Any, **kwargs: Any) -> Callable[[RouteFn], RouteFn]:
    """Typed wrapper around ``app.get``."""

    return _app_route(app.get, *args, **kwargs)


def _app_on_event(event_type: str) -> Callable[[RouteFn], RouteFn]:
    """Typed wrapper around FastAPI's ``on_event`` decorator."""

    return cast(Callable[[RouteFn], RouteFn], app.on_event(event_type))


def _app_exception_handler(*args: Any, **kwargs: Any) -> Callable[[RouteFn], RouteFn]:
    """Typed wrapper around FastAPI's ``exception_handler`` decorator."""

    return cast(Callable[[RouteFn], RouteFn], app.exception_handler(*args, **kwargs))


def validator(*fields: str, **kwargs: Any) -> Callable[[RouteFn], RouteFn]:
    """Typed wrapper around ``pydantic.validator``."""

    return cast(Callable[[RouteFn], RouteFn], pydantic_validator(*fields, **kwargs))


LOGGER = logging.getLogger(__name__)
SECRETS_LOGGER = logging.getLogger("secrets_log")

app = FastAPI(title="Kraken Secrets Service")
app.add_middleware(TrustedHostMiddleware, allowed_hosts=TRUSTED_HOSTS)
app.add_middleware(ForwardedSchemeMiddleware)

_audit_store = AuditLogStore()
_audit_logger = TimescaleAuditLogger(_audit_store)
_auditor = SensitiveActionRecorder(_audit_logger)

_MASTER_KEY_ROTATION_INTERVAL = timedelta(days=90)
def _load_master_key_material() -> bytes:
    """Load the base64-encoded master key from the deployment secret."""

    raw_key = os.getenv("SECRET_ENCRYPTION_KEY") or os.getenv("LOCAL_KMS_MASTER_KEY")
    if not raw_key:
        raise RuntimeError(
            "Secrets service encryption key is not configured; set SECRET_ENCRYPTION_KEY"
        )
    try:
        return base64.b64decode(raw_key)
    except (ValueError, binascii.Error) as exc:
        raise RuntimeError("Secrets service encryption key must be base64 encoded") from exc


def _build_encryptor() -> EnvelopeEncryptor:
    master_key = _load_master_key_material()
    kms = LocalKMSEmulator(
        master_key=master_key,
        rotation_interval=_MASTER_KEY_ROTATION_INTERVAL,
    )
    return EnvelopeEncryptor(kms)


_encryptor = _build_encryptor()
_MASTER_KEY_CHECK_INTERVAL = timedelta(hours=6)

_KRAKEN_VALIDATION_ENDPOINT = "/private/Balance"
_KRAKEN_VALIDATION_RATE_LIMIT = RateLimitGuard()


async def _master_key_rotation_loop() -> None:
    while True:
        try:
            record = _encryptor.rotate_master_key_if_due()
            if record is not None:
                SECRETS_LOGGER.info(
                    "master_key_rotated",  # pragma: no cover - logging only
                    extra={
                        "master_key_rotation": {
                            "master_key_id": record.master_key_id,
                            "rotated_at": record.rotated_at.isoformat(),
                            "version": record.version,
                        }
                    },
                )
        except MasterKeyPersistenceError as exc:
            LOGGER.error("Master key rotation persistence failed: %s", exc)
            kms = getattr(_encryptor, "_kms", None)
            kms_key_id = getattr(kms, "key_id", "unknown")
            SECRETS_LOGGER.error(
                "master_key_rotation_failed",  # pragma: no cover - logging only
                extra={
                    "master_key_rotation_error": {
                        "error": str(exc),
                        "kms_key_id": kms_key_id,
                    }
                },
            )
        except Exception:  # pragma: no cover - defensive guard for background loop
            LOGGER.exception("Background master key rotation loop failed")
        await asyncio.sleep(_MASTER_KEY_CHECK_INTERVAL.total_seconds())


@_app_on_event("startup")
async def _start_master_key_scheduler() -> None:
    app.state.master_key_rotation_task = asyncio.create_task(_master_key_rotation_loop())


@_app_on_event("shutdown")
async def _stop_master_key_scheduler() -> None:
    task = getattr(app.state, "master_key_rotation_task", None)
    if task is None:
        return
    task.cancel()
    with suppress(asyncio.CancelledError):
        await task


def _trigger_hot_reload(account_id: str) -> None:
    """Signal the OMS credential watcher to refresh without downtime."""

    if KrakenCredentialWatcher is None:  # pragma: no cover - optional runtime dependency
        LOGGER.debug("KrakenCredentialWatcher unavailable; skipping hot-reload for %s", account_id)
        return
    try:
        watcher = KrakenCredentialWatcher.instance(account_id)
    except Exception:  # pragma: no cover - watcher instantiation issues
        LOGGER.exception("Failed to obtain credential watcher for %s", account_id)
        return
    try:
        watcher.trigger_refresh()
    except Exception:  # pragma: no cover - watcher errors are non-fatal
        LOGGER.exception("Failed to trigger OMS credential refresh for %s", account_id)


def _log_secret_rotation(*, account_id: str, actor: str, rotated_at: datetime) -> None:
    payload = {
        "account_id": account_id,
        "actor": actor,
        "ts": rotated_at.isoformat(),
    }
    SECRETS_LOGGER.info("credential_rotation", extra={"secret_rotation": payload})


def _post_rotation_hooks(
    *,
    account_id: str,
    actor: str,
    rotated_at: datetime,
    background_tasks: BackgroundTasks | None = None,
) -> None:
    if background_tasks is not None:
        background_tasks.add_task(_trigger_hot_reload, account_id)
    else:
        _trigger_hot_reload(account_id)
    _log_secret_rotation(account_id=account_id, actor=actor, rotated_at=rotated_at)


def _encrypt_credentials(
    *, account_id: str, api_key: str, api_secret: str
) -> Tuple[EncryptedSecretEnvelope, SecretsMetadataStore, Dict[str, str]]:
    envelope = _encryptor.encrypt_credentials(
        account_id,
        api_key=api_key,
        api_secret=api_secret,
    )
    store = SecretsMetadataStore(account_id=account_id)
    return envelope, store, envelope.to_secret_data()


def _perform_secure_rotation(
    *,
    account_id: str,
    api_key: str,
    api_secret: str,
    api: CoreV1Api,
    request: Request,
    approvals: Tuple[str, str],
    actor: str,
) -> Dict[str, Any]:
    existing_metadata = _read_secret_metadata(
        api, name=_secret_name(account_id), namespace=KRAKEN_SECRET_NAMESPACE
    )
    before_for_audit = _serialize_metadata_for_audit(existing_metadata)

    envelope, meta_store, secret_data = _encrypt_credentials(
        account_id=account_id,
        api_key=api_key,
        api_secret=api_secret,
    )

    updated_metadata = _upsert_secret(
        api,
        account_id=account_id,
        secret_data=secret_data,
        namespace=KRAKEN_SECRET_NAMESPACE,
        existing_metadata=existing_metadata,
    )

    ip_address = request.client.host if request.client else None
    hashed_ip = _hash_ip(ip_address)
    audit_hooks = load_audit_hooks()
    chain_ip_hash = audit_hooks.hash_ip(ip_address)

    recorded_meta = meta_store.record_rotation(
        kms_key_id=envelope.kms_key_id,
        last_rotated=updated_metadata["last_rotated_at"],
        actor=actor,
        approvers=approvals,
        ip_hash=hashed_ip,
        master_key_id=envelope.master_key_id,
        master_key_rotated_at=envelope.master_key_rotated_at,
    )

    audit_after = {
        "account_id": account_id,
        "actor": actor,
        "secret_name": updated_metadata["secret_name"],
        "rotated_at": updated_metadata["last_rotated_at"].isoformat(),
        "kms_key_id": envelope.kms_key_id,
        "ip_hash": hashed_ip,
        "approvals": list(recorded_meta.get("approvers", [])),
        "master_key_id": envelope.master_key_id,
        "master_key_rotated_at": envelope.master_key_rotated_at.isoformat(),
    }

    chain_audit_after = dict(audit_after)
    chain_audit_after["ip_hash"] = chain_ip_hash

    _auditor.record(
        action="kraken.secret.rotate",
        actor_id=actor,
        before=before_for_audit,
        after=audit_after,
    )

    event = AuditEvent(
        actor=actor,
        action="secret.kraken.rotate",
        entity=f"kraken:{account_id}",
        before=before_for_audit,
        after=chain_audit_after,
        ip_hash=chain_ip_hash,
    )
    event.log_with_fallback(
        audit_hooks,
        LOGGER,
        failure_message=(
            f"Failed to record tamper-evident audit log for Kraken rotation on {account_id}"
        ),
        disabled_message=(
            f"Audit logging disabled; skipping secret.kraken.rotate for {account_id}"
        ),
    )

    LOGGER.info(
        "OMS watcher note: Kraken credentials rotated with envelope encryption",  # pragma: no cover - log only
        extra={
            "account_id": account_id,
            "secret_name": updated_metadata["secret_name"],
            "kms_key_id": envelope.kms_key_id,
            "master_key_id": envelope.master_key_id,
        },
    )

    return {
        "secret_name": updated_metadata["secret_name"],
        "last_rotated_at": updated_metadata["last_rotated_at"],
        "kms_key_id": envelope.kms_key_id,
        "metadata": recorded_meta,
    }

KRAKEN_SECRET_NAMESPACE = "aether-secrets"
ANNOTATION_CREATED_AT = "aether.kraken/createdAt"
ANNOTATION_ROTATED_AT = "aether.kraken/lastRotatedAt"


def _hash_ip(value: Optional[str]) -> str:
    if not value:
        return "anonymous"
    digest = hashlib.sha256(value.encode("utf-8")).hexdigest()
    return digest


@_app_exception_handler(RequestValidationError)
async def handle_validation_error(request: Request, exc: RequestValidationError) -> JSONResponse:
    LOGGER.warning(
        "Validation error for Kraken secret request",
        extra={"path": str(request.url.path)},
    )
    return JSONResponse(
        status_code=status.HTTP_400_BAD_REQUEST,
        content={"detail": "Invalid request payload"},
    )


def _mask_identifier(value: str, *, prefix: str = "anon") -> str:
    if not value:
        return f"{prefix}:<empty>"
    digest = hashlib.sha256(value.encode("utf-8")).hexdigest()
    return f"{prefix}:{digest[:8]}"


def _is_authentication_error(message: str) -> bool:
    lowered = message.lower()
    markers = (
        "eapi:invalid key",
        "eapi:invalid signature",
        "eapi:invalid nonce",
        "eapi:permission denied",
        "egeneral:permission denied",
        "eauth:",
    )
    return any(marker in lowered for marker in markers)


async def _validate_kraken_credentials_async(
    api_key: str,
    api_secret: str,
    account_reference: str,
) -> bool:
    async def _credentials() -> Dict[str, Any]:
        return {"api_key": api_key, "api_secret": api_secret}

    client = KrakenRESTClient(credential_getter=_credentials)
    validated = False
    await _KRAKEN_VALIDATION_RATE_LIMIT.acquire(
        account_reference,
        _KRAKEN_VALIDATION_ENDPOINT,
        transport="rest",
        urgent=False,
    )
    try:
        payload = await client.balance()
        result = payload.get("result") if isinstance(payload, dict) else None
        if not isinstance(result, dict):
            raise KrakenRESTError("Kraken REST payload missing balance result")
        validated = True
        return True
    finally:
        await _KRAKEN_VALIDATION_RATE_LIMIT.release(
            account_reference,
            transport="rest",
            successful=validated,
        )
        await client.close()


def _run_validation(api_key: str, api_secret: str, account_reference: str) -> bool:
    loop = asyncio.new_event_loop()
    previous_loop: Optional[asyncio.AbstractEventLoop]
    try:
        try:
            previous_loop = asyncio.get_event_loop()
        except RuntimeError:
            previous_loop = None
        asyncio.set_event_loop(loop)
        return loop.run_until_complete(
            _validate_kraken_credentials_async(api_key, api_secret, account_reference)
        )
    finally:
        loop.run_until_complete(loop.shutdown_asyncgens())
        loop.close()
        asyncio.set_event_loop(previous_loop)


_BASE64_PATTERN = re.compile(r"^[A-Za-z0-9+/]+={0,2}$")


def _looks_base64(value: str) -> bool:
    """Best-effort detection for base64 strings used by Kraken secrets."""

    if len(value) % 4 != 0:
        return False
    return bool(_BASE64_PATTERN.fullmatch(value))


def validate_kraken_credentials(
    api_key: str,
    api_secret: str,
    *,
    account_id: Optional[str] = None,
) -> bool:
    account_reference = account_id or _mask_identifier(api_key)
    if not _looks_base64(api_secret):
        LOGGER.info(
            "Skipping Kraken credential validation for %s because secret is not base64 encoded",
            account_reference,
        )
        return True
    try:
        return _run_validation(api_key, api_secret, account_reference)
    except HTTPException:
        raise
    except KrakenRESTError as exc:
        message = str(exc)
        if _is_authentication_error(message):
            LOGGER.warning(
                "Kraken credential validation rejected for %s: %s",
                account_reference,
                message,
            )
            raise HTTPException(
                status_code=status.HTTP_400_BAD_REQUEST,
                detail="Kraken API rejected the provided credentials.",
            ) from exc
        LOGGER.error(
            "Kraken credential validation failed for %s due to REST error: %s",
            account_reference,
            message,
        )
        raise HTTPException(
            status_code=status.HTTP_502_BAD_GATEWAY,
            detail="Kraken API validation request failed.",
        ) from exc
    except Exception as exc:  # pragma: no cover - unexpected failure path
        LOGGER.exception(
            "Unexpected error validating Kraken credentials for %s", account_reference
        )
        raise HTTPException(
            status_code=status.HTTP_502_BAD_GATEWAY,
            detail="Unexpected error validating Kraken credentials.",
        ) from exc


_ACCOUNT_ID_PATTERN = re.compile(r"^[a-zA-Z0-9][a-zA-Z0-9_-]{2,63}$")


def _ensure_no_whitespace(value: str, field_name: str) -> str:
    if not value or value.strip() != value or any(ch.isspace() for ch in value):
        raise ValueError(f"Invalid {field_name} format")
    return value


class KrakenSecretRequest(SecretsBaseModel):
    """Payload for rotating Kraken API credentials."""

    account_id: str = Field(..., description="Trading account identifier")
    api_key: SecretStr = Field(..., description="Kraken API key")
    api_secret: SecretStr = Field(..., description="Kraken API secret")

    @staticmethod
    def _ensure(pattern: re.Pattern[str], value: str, field_name: str) -> str:
        if not pattern.match(value):
            raise ValueError(f"Invalid {field_name} format")
        return value

    @validator("account_id")
    def validate_account_id(cls, value: str) -> str:  # noqa: D401 - short description is clear
        return cls._ensure(_ACCOUNT_ID_PATTERN, value, "account_id")

    @validator("api_key")
    def validate_api_key(cls, value: SecretStr) -> SecretStr:
        raw = value.get_secret_value()
        _ensure_no_whitespace(raw, "api_key")
        if len(raw) < 6:
            raise ValueError("Invalid api_key format")
        return value

    @validator("api_secret")
    def validate_api_secret(cls, value: SecretStr) -> SecretStr:
        raw = value.get_secret_value()
        _ensure_no_whitespace(raw, "api_secret")
        if len(raw) < 10:
            raise ValueError("Invalid api_secret format")
        return value


class KrakenSecretStatus(SecretsBaseModel):
    """Status payload describing the stored secret."""

    account_id: str = Field(..., description="Trading account identifier")
    secret_name: str = Field(..., description="Kubernetes secret name")
    last_rotated_at: datetime = Field(..., description="Timestamp of the latest rotation")


class SecretRotationResponse(SecretsBaseModel):
    """Response payload for the generic rotation endpoint."""

    account_id: str = Field(..., description="Trading account identifier")
    secret_name: str = Field(..., description="Kubernetes secret name")
    last_rotated_at: datetime = Field(..., description="Timestamp of the latest rotation")
    kms_key_id: str = Field(..., description="Identifier of the KMS data key")


class SecretStatusResponse(SecretsBaseModel):
    """Status payload for the generic credential endpoint."""

    account_id: str = Field(..., description="Trading account identifier")
    last_rotated_at: datetime = Field(..., description="Timestamp of the latest rotation")


class EncryptedRotationResponse(SecretsBaseModel):
    """Response payload for the encrypted rotation endpoint."""

    secret_name: str
    last_rotated_at: datetime
    kms_key_id: str
    secrets_meta: Dict[str, Any]

    @validator("secrets_meta", pre=True)
    def _normalize_metadata(cls, value: Dict[str, Any]) -> Dict[str, Any]:
        result: Dict[str, Any] = {}
        if isinstance(value, dict):
            for key, item in value.items():
                if isinstance(item, datetime):
                    result[key] = item.isoformat()
                else:
                    result[key] = item
        return result


class KrakenForceRotateRequest(SecretsBaseModel):
    """Request payload for manually updating rotation metadata."""

    account_id: str = Field(..., description="Trading account identifier")

    @validator("account_id")
    def validate_account_id(cls, value: str) -> str:
        return KrakenSecretRequest._ensure(_ACCOUNT_ID_PATTERN, value, "account_id")


class RotationAuditEntry(SecretsBaseModel):
    """History entry describing an individual secret rotation."""

    account_id: str
    actor: str
    approvers: List[str]
    kms_key_id: str
    master_key_id: str
    last_rotated_at: datetime
    master_key_rotated_at: datetime
    recorded_at: datetime
    ip_hash: str


def ensure_secure_transport(request: Request) -> None:
    """Reject requests that are not routed through TLS."""

    scope = request.scope
    scheme = str(scope.get("scheme", "")).lower()
    forwarded_scheme = scope.get("aether_forwarded_scheme")

    if not forwarded_scheme and scheme == "https":
        return

    if (
        forwarded_scheme == "https"
        and request.client is not None
        and request.client.host in TRUSTED_PROXY_CLIENTS
    ):
        return

    raise HTTPException(
        status_code=status.HTTP_400_BAD_REQUEST,
        detail="TLS termination required (https only).",
    )


def _load_kubernetes_configuration() -> None:
    if config is None:  # pragma: no cover - handled in tests via monkeypatching
        return
    try:  # pragma: no cover - depends on deployment environment
        config.load_incluster_config()
    except Exception:
        try:  # pragma: no cover - fallback for local development
            config.load_kube_config()
        except Exception:
            LOGGER.debug("Kubernetes configuration could not be loaded", exc_info=True)


def get_core_v1_api() -> CoreV1Api:
    if client is None:
        raise HTTPException(
            status_code=status.HTTP_503_SERVICE_UNAVAILABLE,
            detail="Kubernetes client is not available",
        )
    _load_kubernetes_configuration()
    return client.CoreV1Api()


def _secret_name(account_id: str) -> str:
    return f"kraken-keys-{account_id}"


def _parse_timestamp(value: Optional[str]) -> Optional[datetime]:
    if not value:
        return None
    try:
        return datetime.fromisoformat(value)
    except ValueError:
        return None


def _extract_metadata(secret: Any) -> Dict[str, Any]:
    metadata: Dict[str, Any] = {}
    annotations: Dict[str, str] = {}
    raw_metadata = getattr(secret, "metadata", None)
    if raw_metadata is not None:
        annotations = getattr(raw_metadata, "annotations", None) or {}
        metadata_name = getattr(raw_metadata, "name", None)
        if metadata_name:
            metadata["secret_name"] = metadata_name
    metadata["created_at"] = _parse_timestamp(annotations.get(ANNOTATION_CREATED_AT))
    metadata["last_rotated_at"] = _parse_timestamp(annotations.get(ANNOTATION_ROTATED_AT))
    return metadata


def _serialize_metadata_for_audit(metadata: Dict[str, Any]) -> Dict[str, Any]:
    audit_payload: Dict[str, Any] = {}
    for key, value in metadata.items():
        if isinstance(value, datetime):
            audit_payload[key] = value.isoformat()
        else:
            audit_payload[key] = value
    return audit_payload


def _read_secret_metadata(api: CoreV1Api, *, name: str, namespace: str) -> Dict[str, Any]:
    try:
        secret = api.read_namespaced_secret(name=name, namespace=namespace)
    except ApiException as exc:
        if getattr(exc, "status", None) == 404:
            return {}
        LOGGER.error("Failed to read Kubernetes secret %s/%s", namespace, name, exc_info=True)
        raise HTTPException(
            status_code=status.HTTP_502_BAD_GATEWAY,
            detail="Unable to read secret metadata",
        ) from exc
    except Exception as exc:  # pragma: no cover - protective guard
        LOGGER.exception("Unexpected error reading secret %s/%s", namespace, name)
        raise HTTPException(
            status_code=status.HTTP_502_BAD_GATEWAY,
            detail="Unable to read secret metadata",
        ) from exc
    return _extract_metadata(secret)


def _fetch_secret(api: CoreV1Api, *, name: str, namespace: str) -> Any | None:
    try:
        return api.read_namespaced_secret(name=name, namespace=namespace)
    except ApiException as exc:
        if getattr(exc, "status", None) == 404:
            return None
        LOGGER.error("Failed to fetch Kubernetes secret %s/%s", namespace, name, exc_info=True)
        raise HTTPException(
            status_code=status.HTTP_502_BAD_GATEWAY,
            detail="Unable to read secret metadata",
        ) from exc
    except Exception as exc:  # pragma: no cover - defensive guard
        LOGGER.exception("Unexpected error fetching secret %s/%s", namespace, name)
        raise HTTPException(
            status_code=status.HTTP_502_BAD_GATEWAY,
            detail="Unable to read secret metadata",
        ) from exc


def _apply_rotation_annotation(
    api: CoreV1Api,
    *,
    name: str,
    namespace: str,
    annotations: Dict[str, str],
) -> None:
    patch_body = {"metadata": {"annotations": annotations}}
    try:
        api.patch_namespaced_secret(name=name, namespace=namespace, body=patch_body)
    except ApiException as exc:
        if getattr(exc, "status", None) == 404:
            raise HTTPException(
                status_code=status.HTTP_404_NOT_FOUND,
                detail="Kraken credentials secret not found",
            ) from exc
        LOGGER.error(
            "Failed to update annotations on Kubernetes secret %s/%s", namespace, name, exc_info=True
        )
        raise HTTPException(
            status_code=status.HTTP_502_BAD_GATEWAY,
            detail="Unable to update Kubernetes secret",
        ) from exc
    except Exception as exc:  # pragma: no cover - additional guard
        LOGGER.exception("Unexpected error updating annotations for %s/%s", namespace, name)
        raise HTTPException(
            status_code=status.HTTP_502_BAD_GATEWAY,
            detail="Unable to update Kubernetes secret",
        ) from exc


def _upsert_secret(
    api: CoreV1Api,
    *,
    account_id: str,
    secret_data: Dict[str, str],
    namespace: str,
    existing_metadata: Dict[str, Any],
) -> Dict[str, Any]:
    secret_name = _secret_name(account_id)
    now = datetime.now(timezone.utc)
    created_at = existing_metadata.get("created_at") or now
    annotations = {
        ANNOTATION_CREATED_AT: created_at.isoformat(),
        ANNOTATION_ROTATED_AT: now.isoformat(),
    }
    patch_body = {
        "metadata": {"annotations": annotations},
        "data": secret_data,
        "type": "Opaque",
    }

    try:
        api.patch_namespaced_secret(name=secret_name, namespace=namespace, body=patch_body)
    except ApiException as exc:
        if getattr(exc, "status", None) != 404:
            LOGGER.error(
                "Failed to patch Kubernetes secret %s/%s", namespace, secret_name, exc_info=True
            )
            raise HTTPException(
                status_code=status.HTTP_502_BAD_GATEWAY,
                detail="Unable to update Kubernetes secret",
            ) from exc
        secret_manifest = {
            "metadata": {
                "name": secret_name,
                "namespace": namespace,
                "annotations": annotations,
            },
            "data": secret_data,
            "type": "Opaque",
        }
        try:
            api.create_namespaced_secret(namespace=namespace, body=secret_manifest)
        except Exception as create_exc:
            LOGGER.error(
                "Failed to create Kubernetes secret %s/%s",
                namespace,
                secret_name,
                exc_info=True,
            )
            raise HTTPException(
                status_code=status.HTTP_502_BAD_GATEWAY,
                detail="Unable to create Kubernetes secret",
            ) from create_exc
    except Exception as exc:  # pragma: no cover - additional safety
        LOGGER.exception("Unexpected error updating secret %s/%s", namespace, secret_name)
        raise HTTPException(
            status_code=status.HTTP_502_BAD_GATEWAY,
            detail="Unable to update Kubernetes secret",
        ) from exc

    return {
        "secret_name": secret_name,
        "created_at": created_at,
        "last_rotated_at": now,
    }


@_app_post(
    "/secrets/rotate",
    response_model=SecretRotationResponse,
    status_code=status.HTTP_200_OK,
    dependencies=[Depends(ensure_secure_transport)],
)
def rotate_secret(
    payload: KrakenSecretRequest,
    request: Request,
    background_tasks: BackgroundTasks,
    *,
    actor_account: str = Depends(require_admin_account),
    _: str = Depends(require_mfa_context),
    director_approvals: Tuple[str, str] = Depends(require_dual_director_confirmation),
    api: CoreV1Api = Depends(get_core_v1_api),
) -> Response:
    if payload.account_id != actor_account:
        raise HTTPException(
            status_code=status.HTTP_403_FORBIDDEN,
            detail="Account mismatch between header and payload",
        )

    api_key = payload.api_key.get_secret_value()
    api_secret = payload.api_secret.get_secret_value()

    validate_kraken_credentials(
        api_key,
        api_secret,
        account_id=actor_account,
    )

    rotation = _perform_secure_rotation(
        account_id=actor_account,
        api_key=api_key,
        api_secret=api_secret,
        api=api,
        request=request,
        approvals=director_approvals,
        actor=actor_account,
    )

    rotated_at = rotation["last_rotated_at"]
    if isinstance(rotated_at, datetime):
        rotation_ts = rotated_at
    else:
        rotation_ts = datetime.now(timezone.utc)
    _post_rotation_hooks(
        account_id=actor_account,
        actor=actor_account,
        rotated_at=rotation_ts,
        background_tasks=background_tasks,
    )

    response_payload = SecretRotationResponse(
        account_id=actor_account,
        secret_name=rotation["secret_name"],
        last_rotated_at=rotation_ts,
        kms_key_id=rotation["kms_key_id"],
    )
    headers = {
        "X-OMS-Watcher": "Credentials rotated; OMS hot-reload triggered.",
    }
    return JSONResponse(
        status_code=status.HTTP_200_OK,
        content=jsonable_encoder(response_payload),
        headers=headers,
    )


@_app_post(
    "/secrets/kraken",
    status_code=status.HTTP_200_OK,
    dependencies=[Depends(ensure_secure_transport)],
)
def rotate_kraken_secret(
    payload: KrakenSecretRequest,
    request: Request,
    background_tasks: BackgroundTasks,
    *,
    actor_account: str = Depends(require_admin_account),
    _: str = Depends(require_mfa_context),
    director_approvals: Tuple[str, str] = Depends(require_dual_director_confirmation),
    api: CoreV1Api = Depends(get_core_v1_api),
) -> Response:
    if payload.account_id != actor_account:
        raise HTTPException(
            status_code=status.HTTP_403_FORBIDDEN,
            detail="Account mismatch between header and payload",
        )

    api_key = payload.api_key.get_secret_value()
    api_secret = payload.api_secret.get_secret_value()

    validate_kraken_credentials(
        api_key,
        api_secret,
        account_id=actor_account,
    )

    rotation = _perform_secure_rotation(
        account_id=actor_account,
        api_key=api_key,
        api_secret=api_secret,
        api=api,
        request=request,
        approvals=director_approvals,
        actor=actor_account,
    )

    rotated_at = rotation["last_rotated_at"]
    if isinstance(rotated_at, datetime):
        rotation_ts = rotated_at
    else:
        rotation_ts = datetime.now(timezone.utc)
    _post_rotation_hooks(
        account_id=actor_account,
        actor=actor_account,
        rotated_at=rotation_ts,
        background_tasks=background_tasks,
    )

    response_payload = SecretRotationResponse(
        account_id=actor_account,
        secret_name=rotation["secret_name"],
        last_rotated_at=rotation_ts,
        kms_key_id=rotation["kms_key_id"],
    )
    headers = {
        "X-OMS-Watcher": "Kraken credentials rotated; OMS hot-reloads when secret annotations change.",
    }
    return JSONResponse(
        status_code=status.HTTP_200_OK,
        content=jsonable_encoder(response_payload),
        headers=headers,
    )


@_app_post(
    "/secrets/rotate_encrypted",
    response_model=EncryptedRotationResponse,
    status_code=status.HTTP_200_OK,
    dependencies=[Depends(ensure_secure_transport)],
)
def rotate_encrypted_secret(
    payload: KrakenSecretRequest,
    request: Request,
    background_tasks: BackgroundTasks,
    *,
    actor_account: str = Depends(require_admin_account),
    _: str = Depends(require_mfa_context),
    director_approvals: Tuple[str, str] = Depends(require_dual_director_confirmation),
    api: CoreV1Api = Depends(get_core_v1_api),
) -> Response:
    if payload.account_id != actor_account:
        raise HTTPException(
            status_code=status.HTTP_403_FORBIDDEN,
            detail="Account mismatch between header and payload",
        )

    api_key = payload.api_key.get_secret_value()
    api_secret = payload.api_secret.get_secret_value()

    validate_kraken_credentials(
        api_key,
        api_secret,
        account_id=actor_account,
    )

    rotation = _perform_secure_rotation(
        account_id=actor_account,
        api_key=api_key,
        api_secret=api_secret,
        api=api,
        request=request,
        approvals=director_approvals,
        actor=actor_account,
    )

    rotated_at = rotation["last_rotated_at"]
    if isinstance(rotated_at, datetime):
        rotation_ts = rotated_at
    else:
        rotation_ts = datetime.now(timezone.utc)
    _post_rotation_hooks(
        account_id=actor_account,
        actor=actor_account,
        rotated_at=rotation_ts,
        background_tasks=background_tasks,
    )

    response = EncryptedRotationResponse(
        secret_name=rotation["secret_name"],
        last_rotated_at=rotation_ts,
        kms_key_id=rotation["kms_key_id"],
        secrets_meta=rotation["metadata"],
    )

    headers = {
        "X-OMS-Watcher": "Kraken credentials rotated with envelope encryption; OMS watchers notified.",
    }
    return JSONResponse(
        status_code=status.HTTP_200_OK,
        content=jsonable_encoder(response),
        headers=headers,
    )


@_app_post(
    "/secrets/kraken/force_rotate",
    status_code=status.HTTP_204_NO_CONTENT,
    dependencies=[Depends(ensure_secure_transport)],
)
def force_rotate_kraken_secret(
    payload: KrakenForceRotateRequest,
    request: Request,
    background_tasks: BackgroundTasks,
    *,
    actor_account: str = Depends(require_admin_account),
    _: str = Depends(require_mfa_context),
    api: CoreV1Api = Depends(get_core_v1_api),
) -> Response:
    if payload.account_id != actor_account:
        raise HTTPException(
            status_code=status.HTTP_403_FORBIDDEN,
            detail="Account mismatch between header and payload",
        )

    secret_name = _secret_name(actor_account)
    secret = _fetch_secret(api, name=secret_name, namespace=KRAKEN_SECRET_NAMESPACE)
    if secret is None:
        raise HTTPException(
            status_code=status.HTTP_404_NOT_FOUND,
            detail="Kraken credentials not found for account",
        )

    metadata = _extract_metadata(secret)
    now = datetime.now(timezone.utc)
    created_at = metadata.get("created_at") or now
    if isinstance(created_at, datetime):
        created_iso = created_at.isoformat()
    elif isinstance(created_at, str):
        created_iso = created_at
    else:
        created_iso = now.isoformat()

    raw_annotations = getattr(getattr(secret, "metadata", None), "annotations", None) or {}
    updated_annotations = dict(raw_annotations)
    updated_annotations[ANNOTATION_CREATED_AT] = created_iso
    updated_annotations[ANNOTATION_ROTATED_AT] = now.isoformat()

    _apply_rotation_annotation(
        api,
        name=secret_name,
        namespace=KRAKEN_SECRET_NAMESPACE,
        annotations=updated_annotations,
    )

    _post_rotation_hooks(
        account_id=actor_account,
        actor=actor_account,
        rotated_at=now,
        background_tasks=background_tasks,
    )

    before_for_audit = _serialize_metadata_for_audit(metadata)
    after_for_audit = {
        "account_id": actor_account,
        "actor": actor_account,
        "secret_name": secret_name,
        "rotated_at": now.isoformat(),
        "ip_hash": _hash_ip(request.client.host if request.client else None),
    }

    _auditor.record(
        action="kraken.secret.force_rotate",
        actor_id=actor_account,
        before=before_for_audit,
        after=after_for_audit,
    )

    LOGGER.info(
        "Force rotation triggered for Kraken credentials; OMS watchers notified",
        extra={"account_id": actor_account, "secret_name": secret_name},
    )

    response = Response(status_code=status.HTTP_204_NO_CONTENT)
    response.headers[
        "X-OMS-Watcher"
    ] = "Kraken credentials force-rotated; OMS hot-reloads when secret annotations change."
    return response


@_app_get(
    "/secrets/status",
    response_model=SecretStatusResponse,
    dependencies=[Depends(ensure_secure_transport)],
)
def secret_status(
    account_id: str = Query(..., description="Trading account identifier"),
    actor_account: str = Depends(require_admin_account),
    _: str = Depends(require_mfa_context),
    api: CoreV1Api = Depends(get_core_v1_api),
) -> SecretStatusResponse:
    if account_id != actor_account:
        raise HTTPException(
            status_code=status.HTTP_403_FORBIDDEN,
            detail="Account mismatch between header and query parameter",
        )

    metadata = _read_secret_metadata(
        api, name=_secret_name(account_id), namespace=KRAKEN_SECRET_NAMESPACE
    )
    if not metadata:
        raise HTTPException(
            status_code=status.HTTP_404_NOT_FOUND,
            detail="No rotation metadata found for account",
        )
    rotated_at = metadata.get("last_rotated_at")
    if rotated_at is None:
        raise HTTPException(
            status_code=status.HTTP_404_NOT_FOUND,
            detail="Rotation timestamp unavailable",
        )
    if not isinstance(rotated_at, datetime):
        try:
            rotated_at = datetime.fromisoformat(str(rotated_at))
        except ValueError:
            raise HTTPException(
                status_code=status.HTTP_502_BAD_GATEWAY,
                detail="Rotation metadata corrupt",
            ) from None

    return SecretStatusResponse(account_id=account_id, last_rotated_at=rotated_at)


@_app_get(
    "/secrets/audit",
    response_model=List[RotationAuditEntry],
    dependencies=[Depends(ensure_secure_transport)],
)
def secret_rotation_audit(
    account_id: str = Query(..., description="Trading account identifier"),
    actor_account: str = Depends(require_admin_account),
    _: str = Depends(require_mfa_context),
) -> List[RotationAuditEntry]:
    if account_id != actor_account:
        raise HTTPException(
            status_code=status.HTTP_403_FORBIDDEN,
            detail="Account mismatch between header and query parameter",
        )

    history = SecretsMetadataStore.history(account_id)
    audit_entries: List[RotationAuditEntry] = []
    for entry in history:
        last_rotated = entry.get("last_rotated")
        if isinstance(last_rotated, datetime):
            last_rotated_at = last_rotated
        else:
            try:
                last_rotated_at = datetime.fromisoformat(str(last_rotated))
            except ValueError:
                last_rotated_at = datetime.now(timezone.utc)

        master_rotated = entry.get("master_key_rotated_at", last_rotated_at)
        if isinstance(master_rotated, datetime):
            master_key_rotated_at = master_rotated
        else:
            try:
                master_key_rotated_at = datetime.fromisoformat(str(master_rotated))
            except ValueError:
                master_key_rotated_at = last_rotated_at

        recorded_at = entry.get("ts", datetime.now(timezone.utc))
        if isinstance(recorded_at, datetime):
            ts = recorded_at
        else:
            try:
                ts = datetime.fromisoformat(str(recorded_at))
            except ValueError:
                ts = datetime.now(timezone.utc)

        audit_entries.append(
            RotationAuditEntry(
                account_id=entry.get("account_id", account_id),
                actor=entry.get("actor", actor_account),
                approvers=list(entry.get("approvers") or []),
                kms_key_id=entry.get("kms_key_id", "unknown"),
                master_key_id=entry.get("master_key_id", "unknown"),
                last_rotated_at=last_rotated_at,
                master_key_rotated_at=master_key_rotated_at,
                recorded_at=ts,
                ip_hash=entry.get("ip_hash", "anonymous"),
            )
        )

    return audit_entries


@_app_get(
    "/secrets/kraken/status",
    response_model=KrakenSecretStatus,
    dependencies=[Depends(ensure_secure_transport)],
)
def kraken_secret_status(
    account_id: str = Query(..., description="Trading account identifier"),
    actor_account: str = Depends(require_admin_account),
    _: str = Depends(require_mfa_context),
    api: CoreV1Api = Depends(get_core_v1_api),
) -> KrakenSecretStatus:
    if account_id != actor_account:
        raise HTTPException(
            status_code=status.HTTP_403_FORBIDDEN,
            detail="Account mismatch between header and query parameter",
        )

    metadata = _read_secret_metadata(
        api, name=_secret_name(account_id), namespace=KRAKEN_SECRET_NAMESPACE
    )
    if not metadata:
        raise HTTPException(
            status_code=status.HTTP_404_NOT_FOUND,
            detail="No rotation metadata found for account",
        )
    rotated_at = metadata.get("last_rotated_at")
    if rotated_at is None:
        raise HTTPException(
            status_code=status.HTTP_404_NOT_FOUND,
            detail="Rotation timestamp unavailable",
        )

    return KrakenSecretStatus(
        account_id=account_id,
        secret_name=metadata.get("secret_name", _secret_name(account_id)),
        last_rotated_at=rotated_at,
    )


@_app_post(
    "/secrets/kraken/test",
    status_code=status.HTTP_204_NO_CONTENT,
    dependencies=[Depends(ensure_secure_transport)],
)
def test_kraken_secret(
    payload: KrakenSecretRequest,
    _: str = Depends(require_admin_account),
    __: str = Depends(require_mfa_context),
) -> Response:
    api_key = payload.api_key.get_secret_value()
    api_secret = payload.api_secret.get_secret_value()
    validate_kraken_credentials(
        api_key,
        api_secret,
        account_id=payload.account_id,
    )
    return Response(status_code=status.HTTP_204_NO_CONTENT)


__all__ = [
    "app",
    "KrakenSecretRequest",
    "KrakenSecretStatus",
    "SecretRotationResponse",
    "SecretStatusResponse",
    "EncryptedRotationResponse",
    "KrakenForceRotateRequest",
    "RotationAuditEntry",
    "rotate_secret",
    "rotate_kraken_secret",
    "rotate_encrypted_secret",
    "force_rotate_kraken_secret",
    "secret_status",
    "secret_rotation_audit",
    "kraken_secret_status",
    "test_kraken_secret",
    "validate_kraken_credentials",
]
<|MERGE_RESOLUTION|>--- conflicted
+++ resolved
@@ -22,7 +22,6 @@
     Tuple,
     TypeVar,
     cast,
-<<<<<<< HEAD
 )
 
 from fastapi import (
@@ -38,38 +37,6 @@
 from fastapi.encoders import jsonable_encoder
 from fastapi.exceptions import RequestValidationError
 from fastapi.responses import JSONResponse
-=======
-)
-
-try:  # pragma: no cover - FastAPI is optional in some unit tests
-    from fastapi import (
-        BackgroundTasks,
-        Depends,
-        FastAPI,
-        HTTPException,
-        Query,
-        Request,
-        Response,
-        status,
-    )
-    from fastapi.encoders import jsonable_encoder
-    from fastapi.exceptions import RequestValidationError
-    from fastapi.responses import JSONResponse
-except ImportError:  # pragma: no cover - fallback when FastAPI is stubbed out
-    from services.common.fastapi_stub import (  # type: ignore[misc]
-        BackgroundTasks,
-        Depends,
-        FastAPI,
-        HTTPException,
-        JSONResponse,
-        Query,
-        Request,
-        RequestValidationError,
-        Response,
-        jsonable_encoder,
-        status,
-    )
->>>>>>> 590a58de
 from starlette.middleware.trustedhost import TrustedHostMiddleware
 from pydantic import Field, SecretStr, validator as pydantic_validator
 
@@ -94,7 +61,6 @@
 )
 from shared.audit import AuditLogStore, SensitiveActionRecorder, TimescaleAuditLogger
 from shared.audit_hooks import AuditEvent, load_audit_hooks
-<<<<<<< HEAD
 
 try:  # pragma: no cover - optional dependency for runtime environment
     from kubernetes import client as kubernetes_client, config as kubernetes_config
@@ -107,20 +73,6 @@
     class _CoreV1Api:  # pragma: no cover - placeholder type
         """Placeholder to satisfy type-checkers when kubernetes is unavailable."""
 
-=======
-
-try:  # pragma: no cover - optional dependency for runtime environment
-    from kubernetes import client as kubernetes_client, config as kubernetes_config
-    from kubernetes.client import CoreV1Api
-    from kubernetes.client.rest import ApiException
-except ImportError:  # pragma: no cover - fallback for testing environments
-    kubernetes_client = None
-    kubernetes_config = None
-
-    class _CoreV1Api:  # pragma: no cover - placeholder type
-        """Placeholder to satisfy type-checkers when kubernetes is unavailable."""
-
->>>>>>> 590a58de
         ...
 
     class _ApiException(Exception):  # pragma: no cover - placeholder type
