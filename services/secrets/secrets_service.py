--- conflicted
+++ resolved
@@ -84,17 +84,7 @@
 )
 from shared.audit import AuditLogStore, SensitiveActionRecorder, TimescaleAuditLogger
 from shared.audit_hooks import load_audit_hooks
-<<<<<<< HEAD
-
-=======
-
-
-_AUDIT_HOOKS = load_audit_hooks()
-chain_log_audit = _AUDIT_HOOKS.log
-if _AUDIT_HOOKS.hash_ip is not None:
-    audit_chain_hash_ip = _AUDIT_HOOKS.hash_ip
-else:
->>>>>>> 0d81c045
+
 
 _AUDIT_HOOKS = load_audit_hooks()
 chain_log_audit = _AUDIT_HOOKS.log
