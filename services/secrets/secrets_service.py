"""FastAPI service for managing Kraken API secrets in Kubernetes."""
from __future__ import annotations

import asyncio
import base64
import binascii
import hashlib
import logging
import os
import re
from contextlib import suppress
from datetime import datetime, timedelta, timezone
from typing import Any, Dict, List, Optional, Tuple

try:  # pragma: no cover - FastAPI is optional in some unit tests
    from fastapi import (
        BackgroundTasks,
        Depends,
        FastAPI,
        HTTPException,
        Query,
        Request,
        Response,
        status,
    )
    from fastapi.encoders import jsonable_encoder
    from fastapi.exceptions import RequestValidationError
    from fastapi.responses import JSONResponse
except ImportError:  # pragma: no cover - fallback when FastAPI is stubbed out
    from services.common.fastapi_stub import (  # type: ignore[misc]
        BackgroundTasks,
        Depends,
        FastAPI,
        HTTPException,
        JSONResponse,
        Query,
        Request,
        RequestValidationError,
        Response,
        jsonable_encoder,
        status,
    )
from starlette.middleware.trustedhost import TrustedHostMiddleware
from pydantic import BaseModel, Field, SecretStr, validator

try:  # pragma: no cover - optional dependency for runtime environment
    from kubernetes import client, config
    from kubernetes.client import CoreV1Api
    from kubernetes.client.rest import ApiException
except ImportError:  # pragma: no cover - fallback for testing environments
    client = None  # type: ignore
    config = None  # type: ignore

    class CoreV1Api:  # type: ignore
        """Placeholder to satisfy type-checkers when kubernetes is unavailable."""

        ...

    class ApiException(Exception):  # type: ignore
        """Placeholder ``ApiException`` when kubernetes is unavailable."""

        def __init__(self, status: int = 500, reason: str | None = None) -> None:
            super().__init__(reason)
            self.status = status

from services.common.security import (
    require_admin_account,
    require_dual_director_confirmation,
    require_mfa_context,
)
from services.oms.kraken_rest import KrakenRESTClient, KrakenRESTError
from services.oms.rate_limit_guard import RateLimitGuard
from services.secrets.middleware import (
    ForwardedSchemeMiddleware,
    TRUSTED_HOSTS,
    TRUSTED_PROXY_CLIENTS,
)
from services.secrets.secure_secrets import (
    EnvelopeEncryptor,
    EncryptedSecretEnvelope,
    LocalKMSEmulator,
    MasterKeyPersistenceError,
    SecretsMetadataStore,
)
from shared.audit import AuditLogStore, SensitiveActionRecorder, TimescaleAuditLogger
<<<<<<< HEAD
from shared.audit_hooks import AuditEvent, load_audit_hooks
=======
from shared.audit_hooks import AuditEvent, load_audit_hooks, log_audit_event_with_fallback
>>>>>>> 78331bca

try:  # pragma: no cover - OMS watcher is optional in some runtimes
    from services.oms.oms_kraken import KrakenCredentialWatcher
except Exception:  # pragma: no cover - fallback when OMS package unavailable
    KrakenCredentialWatcher = None  # type: ignore[misc, assignment]


LOGGER = logging.getLogger(__name__)
SECRETS_LOGGER = logging.getLogger("secrets_log")

app = FastAPI(title="Kraken Secrets Service")
app.add_middleware(TrustedHostMiddleware, allowed_hosts=TRUSTED_HOSTS)
app.add_middleware(ForwardedSchemeMiddleware)

_audit_store = AuditLogStore()
_audit_logger = TimescaleAuditLogger(_audit_store)
_auditor = SensitiveActionRecorder(_audit_logger)

_MASTER_KEY_ROTATION_INTERVAL = timedelta(days=90)
def _load_master_key_material() -> bytes:
    """Load the base64-encoded master key from the deployment secret."""

    raw_key = os.getenv("SECRET_ENCRYPTION_KEY") or os.getenv("LOCAL_KMS_MASTER_KEY")
    if not raw_key:
        raise RuntimeError(
            "Secrets service encryption key is not configured; set SECRET_ENCRYPTION_KEY"
        )
    try:
        return base64.b64decode(raw_key)
    except (ValueError, binascii.Error) as exc:
        raise RuntimeError("Secrets service encryption key must be base64 encoded") from exc


def _build_encryptor() -> EnvelopeEncryptor:
    master_key = _load_master_key_material()
    kms = LocalKMSEmulator(
        master_key=master_key,
        rotation_interval=_MASTER_KEY_ROTATION_INTERVAL,
    )
    return EnvelopeEncryptor(kms)


_encryptor = _build_encryptor()
_MASTER_KEY_CHECK_INTERVAL = timedelta(hours=6)

_KRAKEN_VALIDATION_ENDPOINT = "/private/Balance"
_KRAKEN_VALIDATION_RATE_LIMIT = RateLimitGuard()


async def _master_key_rotation_loop() -> None:
    while True:
        try:
            record = _encryptor.rotate_master_key_if_due()
            if record is not None:
                SECRETS_LOGGER.info(
                    "master_key_rotated",  # pragma: no cover - logging only
                    extra={
                        "master_key_rotation": {
                            "master_key_id": record.master_key_id,
                            "rotated_at": record.rotated_at.isoformat(),
                            "version": record.version,
                        }
                    },
                )
        except MasterKeyPersistenceError as exc:
            LOGGER.error("Master key rotation persistence failed: %s", exc)
            kms = getattr(_encryptor, "_kms", None)
            kms_key_id = getattr(kms, "key_id", "unknown")
            SECRETS_LOGGER.error(
                "master_key_rotation_failed",  # pragma: no cover - logging only
                extra={
                    "master_key_rotation_error": {
                        "error": str(exc),
                        "kms_key_id": kms_key_id,
                    }
                },
            )
        except Exception:  # pragma: no cover - defensive guard for background loop
            LOGGER.exception("Background master key rotation loop failed")
        await asyncio.sleep(_MASTER_KEY_CHECK_INTERVAL.total_seconds())


@app.on_event("startup")
async def _start_master_key_scheduler() -> None:
    app.state.master_key_rotation_task = asyncio.create_task(_master_key_rotation_loop())


@app.on_event("shutdown")
async def _stop_master_key_scheduler() -> None:
    task = getattr(app.state, "master_key_rotation_task", None)
    if task is None:
        return
    task.cancel()
    with suppress(asyncio.CancelledError):
        await task


def _trigger_hot_reload(account_id: str) -> None:
    """Signal the OMS credential watcher to refresh without downtime."""

    if KrakenCredentialWatcher is None:  # pragma: no cover - optional runtime dependency
        LOGGER.debug("KrakenCredentialWatcher unavailable; skipping hot-reload for %s", account_id)
        return
    try:
        watcher = KrakenCredentialWatcher.instance(account_id)
    except Exception:  # pragma: no cover - watcher instantiation issues
        LOGGER.exception("Failed to obtain credential watcher for %s", account_id)
        return
    try:
        watcher.trigger_refresh()
    except Exception:  # pragma: no cover - watcher errors are non-fatal
        LOGGER.exception("Failed to trigger OMS credential refresh for %s", account_id)


def _log_secret_rotation(*, account_id: str, actor: str, rotated_at: datetime) -> None:
    payload = {
        "account_id": account_id,
        "actor": actor,
        "ts": rotated_at.isoformat(),
    }
    SECRETS_LOGGER.info("credential_rotation", extra={"secret_rotation": payload})


def _post_rotation_hooks(
    *,
    account_id: str,
    actor: str,
    rotated_at: datetime,
    background_tasks: BackgroundTasks | None = None,
) -> None:
    if background_tasks is not None:
        background_tasks.add_task(_trigger_hot_reload, account_id)
    else:
        _trigger_hot_reload(account_id)
    _log_secret_rotation(account_id=account_id, actor=actor, rotated_at=rotated_at)


def _encrypt_credentials(
    *, account_id: str, api_key: str, api_secret: str
) -> Tuple[EncryptedSecretEnvelope, SecretsMetadataStore, Dict[str, str]]:
    envelope = _encryptor.encrypt_credentials(
        account_id,
        api_key=api_key,
        api_secret=api_secret,
    )
    store = SecretsMetadataStore(account_id=account_id)
    return envelope, store, envelope.to_secret_data()


def _perform_secure_rotation(
    *,
    account_id: str,
    api_key: str,
    api_secret: str,
    api: CoreV1Api,
    request: Request,
    approvals: Tuple[str, str],
    actor: str,
) -> Dict[str, Any]:
    existing_metadata = _read_secret_metadata(
        api, name=_secret_name(account_id), namespace=KRAKEN_SECRET_NAMESPACE
    )
    before_for_audit = _serialize_metadata_for_audit(existing_metadata)

    envelope, meta_store, secret_data = _encrypt_credentials(
        account_id=account_id,
        api_key=api_key,
        api_secret=api_secret,
    )

    updated_metadata = _upsert_secret(
        api,
        account_id=account_id,
        secret_data=secret_data,
        namespace=KRAKEN_SECRET_NAMESPACE,
        existing_metadata=existing_metadata,
    )

    ip_address = request.client.host if request.client else None
    hashed_ip = _hash_ip(ip_address)
    audit_hooks = load_audit_hooks()
    chain_ip_hash = audit_hooks.hash_ip(ip_address)

    recorded_meta = meta_store.record_rotation(
        kms_key_id=envelope.kms_key_id,
        last_rotated=updated_metadata["last_rotated_at"],
        actor=actor,
        approvers=approvals,
        ip_hash=hashed_ip,
        master_key_id=envelope.master_key_id,
        master_key_rotated_at=envelope.master_key_rotated_at,
    )

    audit_after = {
        "account_id": account_id,
        "actor": actor,
        "secret_name": updated_metadata["secret_name"],
        "rotated_at": updated_metadata["last_rotated_at"].isoformat(),
        "kms_key_id": envelope.kms_key_id,
        "ip_hash": hashed_ip,
        "approvals": list(recorded_meta.get("approvers", [])),
        "master_key_id": envelope.master_key_id,
        "master_key_rotated_at": envelope.master_key_rotated_at.isoformat(),
    }

    chain_audit_after = dict(audit_after)
    chain_audit_after["ip_hash"] = chain_ip_hash

    _auditor.record(
        action="kraken.secret.rotate",
        actor_id=actor,
        before=before_for_audit,
        after=audit_after,
    )

    event = AuditEvent(
        actor=actor,
        action="secret.kraken.rotate",
        entity=f"kraken:{account_id}",
        before=before_for_audit,
        after=chain_audit_after,
        ip_hash=chain_ip_hash,
    )
<<<<<<< HEAD
    event.log_with_fallback(
        audit_hooks,
        LOGGER,
=======
    log_audit_event_with_fallback(
        audit_hooks,
        LOGGER,
        event,
>>>>>>> 78331bca
        failure_message=(
            f"Failed to record tamper-evident audit log for Kraken rotation on {account_id}"
        ),
        disabled_message=(
            f"Audit logging disabled; skipping secret.kraken.rotate for {account_id}"
        ),
    )

    LOGGER.info(
        "OMS watcher note: Kraken credentials rotated with envelope encryption",  # pragma: no cover - log only
        extra={
            "account_id": account_id,
            "secret_name": updated_metadata["secret_name"],
            "kms_key_id": envelope.kms_key_id,
            "master_key_id": envelope.master_key_id,
        },
    )

    return {
        "secret_name": updated_metadata["secret_name"],
        "last_rotated_at": updated_metadata["last_rotated_at"],
        "kms_key_id": envelope.kms_key_id,
        "metadata": recorded_meta,
    }

KRAKEN_SECRET_NAMESPACE = "aether-secrets"
ANNOTATION_CREATED_AT = "aether.kraken/createdAt"
ANNOTATION_ROTATED_AT = "aether.kraken/lastRotatedAt"


def _hash_ip(value: Optional[str]) -> str:
    if not value:
        return "anonymous"
    digest = hashlib.sha256(value.encode("utf-8")).hexdigest()
    return digest


@app.exception_handler(RequestValidationError)
async def handle_validation_error(request: Request, exc: RequestValidationError) -> JSONResponse:
    LOGGER.warning(
        "Validation error for Kraken secret request",
        extra={"path": str(request.url.path)},
    )
    return JSONResponse(
        status_code=status.HTTP_400_BAD_REQUEST,
        content={"detail": "Invalid request payload"},
    )


def _mask_identifier(value: str, *, prefix: str = "anon") -> str:
    if not value:
        return f"{prefix}:<empty>"
    digest = hashlib.sha256(value.encode("utf-8")).hexdigest()
    return f"{prefix}:{digest[:8]}"


def _is_authentication_error(message: str) -> bool:
    lowered = message.lower()
    markers = (
        "eapi:invalid key",
        "eapi:invalid signature",
        "eapi:invalid nonce",
        "eapi:permission denied",
        "egeneral:permission denied",
        "eauth:",
    )
    return any(marker in lowered for marker in markers)


async def _validate_kraken_credentials_async(
    api_key: str,
    api_secret: str,
    account_reference: str,
) -> bool:
    async def _credentials() -> Dict[str, Any]:
        return {"api_key": api_key, "api_secret": api_secret}

    client = KrakenRESTClient(credential_getter=_credentials)
    validated = False
    await _KRAKEN_VALIDATION_RATE_LIMIT.acquire(
        account_reference,
        _KRAKEN_VALIDATION_ENDPOINT,
        transport="rest",
        urgent=False,
    )
    try:
        payload = await client.balance()
        result = payload.get("result") if isinstance(payload, dict) else None
        if not isinstance(result, dict):
            raise KrakenRESTError("Kraken REST payload missing balance result")
        validated = True
        return True
    finally:
        await _KRAKEN_VALIDATION_RATE_LIMIT.release(
            account_reference,
            transport="rest",
            successful=validated,
        )
        await client.close()


def _run_validation(api_key: str, api_secret: str, account_reference: str) -> bool:
    loop = asyncio.new_event_loop()
    previous_loop: Optional[asyncio.AbstractEventLoop]
    try:
        try:
            previous_loop = asyncio.get_event_loop()
        except RuntimeError:
            previous_loop = None
        asyncio.set_event_loop(loop)
        return loop.run_until_complete(
            _validate_kraken_credentials_async(api_key, api_secret, account_reference)
        )
    finally:
        loop.run_until_complete(loop.shutdown_asyncgens())
        loop.close()
        asyncio.set_event_loop(previous_loop)


_BASE64_PATTERN = re.compile(r"^[A-Za-z0-9+/]+={0,2}$")


def _looks_base64(value: str) -> bool:
    """Best-effort detection for base64 strings used by Kraken secrets."""

    if len(value) % 4 != 0:
        return False
    return bool(_BASE64_PATTERN.fullmatch(value))


def validate_kraken_credentials(
    api_key: str,
    api_secret: str,
    *,
    account_id: Optional[str] = None,
) -> bool:
    account_reference = account_id or _mask_identifier(api_key)
    if not _looks_base64(api_secret):
        LOGGER.info(
            "Skipping Kraken credential validation for %s because secret is not base64 encoded",
            account_reference,
        )
        return True
    try:
        return _run_validation(api_key, api_secret, account_reference)
    except HTTPException:
        raise
    except KrakenRESTError as exc:
        message = str(exc)
        if _is_authentication_error(message):
            LOGGER.warning(
                "Kraken credential validation rejected for %s: %s",
                account_reference,
                message,
            )
            raise HTTPException(
                status_code=status.HTTP_400_BAD_REQUEST,
                detail="Kraken API rejected the provided credentials.",
            ) from exc
        LOGGER.error(
            "Kraken credential validation failed for %s due to REST error: %s",
            account_reference,
            message,
        )
        raise HTTPException(
            status_code=status.HTTP_502_BAD_GATEWAY,
            detail="Kraken API validation request failed.",
        ) from exc
    except Exception as exc:  # pragma: no cover - unexpected failure path
        LOGGER.exception(
            "Unexpected error validating Kraken credentials for %s", account_reference
        )
        raise HTTPException(
            status_code=status.HTTP_502_BAD_GATEWAY,
            detail="Unexpected error validating Kraken credentials.",
        ) from exc


_ACCOUNT_ID_PATTERN = re.compile(r"^[a-zA-Z0-9][a-zA-Z0-9_-]{2,63}$")


def _ensure_no_whitespace(value: str, field_name: str) -> str:
    if not value or value.strip() != value or any(ch.isspace() for ch in value):
        raise ValueError(f"Invalid {field_name} format")
    return value


class KrakenSecretRequest(BaseModel):
    """Payload for rotating Kraken API credentials."""

    account_id: str = Field(..., description="Trading account identifier")
    api_key: SecretStr = Field(..., description="Kraken API key")
    api_secret: SecretStr = Field(..., description="Kraken API secret")

    @staticmethod
    def _ensure(pattern: re.Pattern[str], value: str, field_name: str) -> str:
        if not pattern.match(value):
            raise ValueError(f"Invalid {field_name} format")
        return value

    @validator("account_id")
    def validate_account_id(cls, value: str) -> str:  # noqa: D401 - short description is clear
        return cls._ensure(_ACCOUNT_ID_PATTERN, value, "account_id")

    @validator("api_key")
    def validate_api_key(cls, value: SecretStr) -> SecretStr:
        raw = value.get_secret_value()
        _ensure_no_whitespace(raw, "api_key")
        if len(raw) < 6:
            raise ValueError("Invalid api_key format")
        return value

    @validator("api_secret")
    def validate_api_secret(cls, value: SecretStr) -> SecretStr:
        raw = value.get_secret_value()
        _ensure_no_whitespace(raw, "api_secret")
        if len(raw) < 10:
            raise ValueError("Invalid api_secret format")
        return value


class KrakenSecretStatus(BaseModel):
    """Status payload describing the stored secret."""

    account_id: str = Field(..., description="Trading account identifier")
    secret_name: str = Field(..., description="Kubernetes secret name")
    last_rotated_at: datetime = Field(..., description="Timestamp of the latest rotation")


class SecretRotationResponse(BaseModel):
    """Response payload for the generic rotation endpoint."""

    account_id: str = Field(..., description="Trading account identifier")
    secret_name: str = Field(..., description="Kubernetes secret name")
    last_rotated_at: datetime = Field(..., description="Timestamp of the latest rotation")
    kms_key_id: str = Field(..., description="Identifier of the KMS data key")


class SecretStatusResponse(BaseModel):
    """Status payload for the generic credential endpoint."""

    account_id: str = Field(..., description="Trading account identifier")
    last_rotated_at: datetime = Field(..., description="Timestamp of the latest rotation")


class EncryptedRotationResponse(BaseModel):
    """Response payload for the encrypted rotation endpoint."""

    secret_name: str
    last_rotated_at: datetime
    kms_key_id: str
    secrets_meta: Dict[str, Any]

    @validator("secrets_meta", pre=True)
    def _normalize_metadata(cls, value: Dict[str, Any]) -> Dict[str, Any]:
        result: Dict[str, Any] = {}
        if isinstance(value, dict):
            for key, item in value.items():
                if isinstance(item, datetime):
                    result[key] = item.isoformat()
                else:
                    result[key] = item
        return result


class KrakenForceRotateRequest(BaseModel):
    """Request payload for manually updating rotation metadata."""

    account_id: str = Field(..., description="Trading account identifier")

    @validator("account_id")
    def validate_account_id(cls, value: str) -> str:
        return KrakenSecretRequest._ensure(_ACCOUNT_ID_PATTERN, value, "account_id")


class RotationAuditEntry(BaseModel):
    """History entry describing an individual secret rotation."""

    account_id: str
    actor: str
    approvers: List[str]
    kms_key_id: str
    master_key_id: str
    last_rotated_at: datetime
    master_key_rotated_at: datetime
    recorded_at: datetime
    ip_hash: str


def ensure_secure_transport(request: Request) -> None:
    """Reject requests that are not routed through TLS."""

    scope = request.scope
    scheme = str(scope.get("scheme", "")).lower()
    forwarded_scheme = scope.get("aether_forwarded_scheme")

    if not forwarded_scheme and scheme == "https":
        return

    if (
        forwarded_scheme == "https"
        and request.client is not None
        and request.client.host in TRUSTED_PROXY_CLIENTS
    ):
        return

    raise HTTPException(
        status_code=status.HTTP_400_BAD_REQUEST,
        detail="TLS termination required (https only).",
    )


def _load_kubernetes_configuration() -> None:
    if config is None:  # pragma: no cover - handled in tests via monkeypatching
        return
    try:  # pragma: no cover - depends on deployment environment
        config.load_incluster_config()
    except Exception:
        try:  # pragma: no cover - fallback for local development
            config.load_kube_config()
        except Exception:
            LOGGER.debug("Kubernetes configuration could not be loaded", exc_info=True)


def get_core_v1_api() -> CoreV1Api:
    if client is None:
        raise HTTPException(
            status_code=status.HTTP_503_SERVICE_UNAVAILABLE,
            detail="Kubernetes client is not available",
        )
    _load_kubernetes_configuration()
    return client.CoreV1Api()


def _secret_name(account_id: str) -> str:
    return f"kraken-keys-{account_id}"


def _parse_timestamp(value: Optional[str]) -> Optional[datetime]:
    if not value:
        return None
    try:
        return datetime.fromisoformat(value)
    except ValueError:
        return None


def _extract_metadata(secret: Any) -> Dict[str, Any]:
    metadata: Dict[str, Any] = {}
    annotations: Dict[str, str] = {}
    raw_metadata = getattr(secret, "metadata", None)
    if raw_metadata is not None:
        annotations = getattr(raw_metadata, "annotations", None) or {}
        metadata_name = getattr(raw_metadata, "name", None)
        if metadata_name:
            metadata["secret_name"] = metadata_name
    metadata["created_at"] = _parse_timestamp(annotations.get(ANNOTATION_CREATED_AT))
    metadata["last_rotated_at"] = _parse_timestamp(annotations.get(ANNOTATION_ROTATED_AT))
    return metadata


def _serialize_metadata_for_audit(metadata: Dict[str, Any]) -> Dict[str, Any]:
    audit_payload: Dict[str, Any] = {}
    for key, value in metadata.items():
        if isinstance(value, datetime):
            audit_payload[key] = value.isoformat()
        else:
            audit_payload[key] = value
    return audit_payload


def _read_secret_metadata(api: CoreV1Api, *, name: str, namespace: str) -> Dict[str, Any]:
    try:
        secret = api.read_namespaced_secret(name=name, namespace=namespace)
    except ApiException as exc:
        if getattr(exc, "status", None) == 404:
            return {}
        LOGGER.error("Failed to read Kubernetes secret %s/%s", namespace, name, exc_info=True)
        raise HTTPException(
            status_code=status.HTTP_502_BAD_GATEWAY,
            detail="Unable to read secret metadata",
        ) from exc
    except Exception as exc:  # pragma: no cover - protective guard
        LOGGER.exception("Unexpected error reading secret %s/%s", namespace, name)
        raise HTTPException(
            status_code=status.HTTP_502_BAD_GATEWAY,
            detail="Unable to read secret metadata",
        ) from exc
    return _extract_metadata(secret)


def _fetch_secret(api: CoreV1Api, *, name: str, namespace: str) -> Any | None:
    try:
        return api.read_namespaced_secret(name=name, namespace=namespace)
    except ApiException as exc:
        if getattr(exc, "status", None) == 404:
            return None
        LOGGER.error("Failed to fetch Kubernetes secret %s/%s", namespace, name, exc_info=True)
        raise HTTPException(
            status_code=status.HTTP_502_BAD_GATEWAY,
            detail="Unable to read secret metadata",
        ) from exc
    except Exception as exc:  # pragma: no cover - defensive guard
        LOGGER.exception("Unexpected error fetching secret %s/%s", namespace, name)
        raise HTTPException(
            status_code=status.HTTP_502_BAD_GATEWAY,
            detail="Unable to read secret metadata",
        ) from exc


def _apply_rotation_annotation(
    api: CoreV1Api,
    *,
    name: str,
    namespace: str,
    annotations: Dict[str, str],
) -> None:
    patch_body = {"metadata": {"annotations": annotations}}
    try:
        api.patch_namespaced_secret(name=name, namespace=namespace, body=patch_body)
    except ApiException as exc:
        if getattr(exc, "status", None) == 404:
            raise HTTPException(
                status_code=status.HTTP_404_NOT_FOUND,
                detail="Kraken credentials secret not found",
            ) from exc
        LOGGER.error(
            "Failed to update annotations on Kubernetes secret %s/%s", namespace, name, exc_info=True
        )
        raise HTTPException(
            status_code=status.HTTP_502_BAD_GATEWAY,
            detail="Unable to update Kubernetes secret",
        ) from exc
    except Exception as exc:  # pragma: no cover - additional guard
        LOGGER.exception("Unexpected error updating annotations for %s/%s", namespace, name)
        raise HTTPException(
            status_code=status.HTTP_502_BAD_GATEWAY,
            detail="Unable to update Kubernetes secret",
        ) from exc


def _upsert_secret(
    api: CoreV1Api,
    *,
    account_id: str,
    secret_data: Dict[str, str],
    namespace: str,
    existing_metadata: Dict[str, Any],
) -> Dict[str, Any]:
    secret_name = _secret_name(account_id)
    now = datetime.now(timezone.utc)
    created_at = existing_metadata.get("created_at") or now
    annotations = {
        ANNOTATION_CREATED_AT: created_at.isoformat(),
        ANNOTATION_ROTATED_AT: now.isoformat(),
    }
    patch_body = {
        "metadata": {"annotations": annotations},
        "data": secret_data,
        "type": "Opaque",
    }

    try:
        api.patch_namespaced_secret(name=secret_name, namespace=namespace, body=patch_body)
    except ApiException as exc:
        if getattr(exc, "status", None) != 404:
            LOGGER.error(
                "Failed to patch Kubernetes secret %s/%s", namespace, secret_name, exc_info=True
            )
            raise HTTPException(
                status_code=status.HTTP_502_BAD_GATEWAY,
                detail="Unable to update Kubernetes secret",
            ) from exc
        secret_manifest = {
            "metadata": {
                "name": secret_name,
                "namespace": namespace,
                "annotations": annotations,
            },
            "data": secret_data,
            "type": "Opaque",
        }
        try:
            api.create_namespaced_secret(namespace=namespace, body=secret_manifest)
        except Exception as create_exc:
            LOGGER.error(
                "Failed to create Kubernetes secret %s/%s",
                namespace,
                secret_name,
                exc_info=True,
            )
            raise HTTPException(
                status_code=status.HTTP_502_BAD_GATEWAY,
                detail="Unable to create Kubernetes secret",
            ) from create_exc
    except Exception as exc:  # pragma: no cover - additional safety
        LOGGER.exception("Unexpected error updating secret %s/%s", namespace, secret_name)
        raise HTTPException(
            status_code=status.HTTP_502_BAD_GATEWAY,
            detail="Unable to update Kubernetes secret",
        ) from exc

    return {
        "secret_name": secret_name,
        "created_at": created_at,
        "last_rotated_at": now,
    }


@app.post(
    "/secrets/rotate",
    response_model=SecretRotationResponse,
    status_code=status.HTTP_200_OK,
    dependencies=[Depends(ensure_secure_transport)],
)
def rotate_secret(
    payload: KrakenSecretRequest,
    request: Request,
    background_tasks: BackgroundTasks,
    *,
    actor_account: str = Depends(require_admin_account),
    _: str = Depends(require_mfa_context),
    director_approvals: Tuple[str, str] = Depends(require_dual_director_confirmation),
    api: CoreV1Api = Depends(get_core_v1_api),
) -> Response:
    if payload.account_id != actor_account:
        raise HTTPException(
            status_code=status.HTTP_403_FORBIDDEN,
            detail="Account mismatch between header and payload",
        )

    api_key = payload.api_key.get_secret_value()
    api_secret = payload.api_secret.get_secret_value()

    validate_kraken_credentials(
        api_key,
        api_secret,
        account_id=actor_account,
    )

    rotation = _perform_secure_rotation(
        account_id=actor_account,
        api_key=api_key,
        api_secret=api_secret,
        api=api,
        request=request,
        approvals=director_approvals,
        actor=actor_account,
    )

    rotated_at = rotation["last_rotated_at"]
    if isinstance(rotated_at, datetime):
        rotation_ts = rotated_at
    else:
        rotation_ts = datetime.now(timezone.utc)
    _post_rotation_hooks(
        account_id=actor_account,
        actor=actor_account,
        rotated_at=rotation_ts,
        background_tasks=background_tasks,
    )

    response_payload = SecretRotationResponse(
        account_id=actor_account,
        secret_name=rotation["secret_name"],
        last_rotated_at=rotation_ts,
        kms_key_id=rotation["kms_key_id"],
    )
    headers = {
        "X-OMS-Watcher": "Credentials rotated; OMS hot-reload triggered.",
    }
    return JSONResponse(
        status_code=status.HTTP_200_OK,
        content=jsonable_encoder(response_payload),
        headers=headers,
    )


@app.post(
    "/secrets/kraken",
    status_code=status.HTTP_200_OK,
    dependencies=[Depends(ensure_secure_transport)],
)
def rotate_kraken_secret(
    payload: KrakenSecretRequest,
    request: Request,
    background_tasks: BackgroundTasks,
    *,
    actor_account: str = Depends(require_admin_account),
    _: str = Depends(require_mfa_context),
    director_approvals: Tuple[str, str] = Depends(require_dual_director_confirmation),
    api: CoreV1Api = Depends(get_core_v1_api),
) -> Response:
    if payload.account_id != actor_account:
        raise HTTPException(
            status_code=status.HTTP_403_FORBIDDEN,
            detail="Account mismatch between header and payload",
        )

    api_key = payload.api_key.get_secret_value()
    api_secret = payload.api_secret.get_secret_value()

    validate_kraken_credentials(
        api_key,
        api_secret,
        account_id=actor_account,
    )

    rotation = _perform_secure_rotation(
        account_id=actor_account,
        api_key=api_key,
        api_secret=api_secret,
        api=api,
        request=request,
        approvals=director_approvals,
        actor=actor_account,
    )

    rotated_at = rotation["last_rotated_at"]
    if isinstance(rotated_at, datetime):
        rotation_ts = rotated_at
    else:
        rotation_ts = datetime.now(timezone.utc)
    _post_rotation_hooks(
        account_id=actor_account,
        actor=actor_account,
        rotated_at=rotation_ts,
        background_tasks=background_tasks,
    )

    response_payload = SecretRotationResponse(
        account_id=actor_account,
        secret_name=rotation["secret_name"],
        last_rotated_at=rotation_ts,
        kms_key_id=rotation["kms_key_id"],
    )
    headers = {
        "X-OMS-Watcher": "Kraken credentials rotated; OMS hot-reloads when secret annotations change.",
    }
    return JSONResponse(
        status_code=status.HTTP_200_OK,
        content=jsonable_encoder(response_payload),
        headers=headers,
    )


@app.post(
    "/secrets/rotate_encrypted",
    response_model=EncryptedRotationResponse,
    status_code=status.HTTP_200_OK,
    dependencies=[Depends(ensure_secure_transport)],
)
def rotate_encrypted_secret(
    payload: KrakenSecretRequest,
    request: Request,
    background_tasks: BackgroundTasks,
    *,
    actor_account: str = Depends(require_admin_account),
    _: str = Depends(require_mfa_context),
    director_approvals: Tuple[str, str] = Depends(require_dual_director_confirmation),
    api: CoreV1Api = Depends(get_core_v1_api),
) -> Response:
    if payload.account_id != actor_account:
        raise HTTPException(
            status_code=status.HTTP_403_FORBIDDEN,
            detail="Account mismatch between header and payload",
        )

    api_key = payload.api_key.get_secret_value()
    api_secret = payload.api_secret.get_secret_value()

    validate_kraken_credentials(
        api_key,
        api_secret,
        account_id=actor_account,
    )

    rotation = _perform_secure_rotation(
        account_id=actor_account,
        api_key=api_key,
        api_secret=api_secret,
        api=api,
        request=request,
        approvals=director_approvals,
        actor=actor_account,
    )

    rotated_at = rotation["last_rotated_at"]
    if isinstance(rotated_at, datetime):
        rotation_ts = rotated_at
    else:
        rotation_ts = datetime.now(timezone.utc)
    _post_rotation_hooks(
        account_id=actor_account,
        actor=actor_account,
        rotated_at=rotation_ts,
        background_tasks=background_tasks,
    )

    response = EncryptedRotationResponse(
        secret_name=rotation["secret_name"],
        last_rotated_at=rotation_ts,
        kms_key_id=rotation["kms_key_id"],
        secrets_meta=rotation["metadata"],
    )

    headers = {
        "X-OMS-Watcher": "Kraken credentials rotated with envelope encryption; OMS watchers notified.",
    }
    return JSONResponse(
        status_code=status.HTTP_200_OK,
        content=jsonable_encoder(response),
        headers=headers,
    )


@app.post(
    "/secrets/kraken/force_rotate",
    status_code=status.HTTP_204_NO_CONTENT,
    dependencies=[Depends(ensure_secure_transport)],
)
def force_rotate_kraken_secret(
    payload: KrakenForceRotateRequest,
    request: Request,
    background_tasks: BackgroundTasks,
    *,
    actor_account: str = Depends(require_admin_account),
    _: str = Depends(require_mfa_context),
    api: CoreV1Api = Depends(get_core_v1_api),
) -> Response:
    if payload.account_id != actor_account:
        raise HTTPException(
            status_code=status.HTTP_403_FORBIDDEN,
            detail="Account mismatch between header and payload",
        )

    secret_name = _secret_name(actor_account)
    secret = _fetch_secret(api, name=secret_name, namespace=KRAKEN_SECRET_NAMESPACE)
    if secret is None:
        raise HTTPException(
            status_code=status.HTTP_404_NOT_FOUND,
            detail="Kraken credentials not found for account",
        )

    metadata = _extract_metadata(secret)
    now = datetime.now(timezone.utc)
    created_at = metadata.get("created_at") or now
    if isinstance(created_at, datetime):
        created_iso = created_at.isoformat()
    elif isinstance(created_at, str):
        created_iso = created_at
    else:
        created_iso = now.isoformat()

    raw_annotations = getattr(getattr(secret, "metadata", None), "annotations", None) or {}
    updated_annotations = dict(raw_annotations)
    updated_annotations[ANNOTATION_CREATED_AT] = created_iso
    updated_annotations[ANNOTATION_ROTATED_AT] = now.isoformat()

    _apply_rotation_annotation(
        api,
        name=secret_name,
        namespace=KRAKEN_SECRET_NAMESPACE,
        annotations=updated_annotations,
    )

    _post_rotation_hooks(
        account_id=actor_account,
        actor=actor_account,
        rotated_at=now,
        background_tasks=background_tasks,
    )

    before_for_audit = _serialize_metadata_for_audit(metadata)
    after_for_audit = {
        "account_id": actor_account,
        "actor": actor_account,
        "secret_name": secret_name,
        "rotated_at": now.isoformat(),
        "ip_hash": _hash_ip(request.client.host if request.client else None),
    }

    _auditor.record(
        action="kraken.secret.force_rotate",
        actor_id=actor_account,
        before=before_for_audit,
        after=after_for_audit,
    )

    LOGGER.info(
        "Force rotation triggered for Kraken credentials; OMS watchers notified",
        extra={"account_id": actor_account, "secret_name": secret_name},
    )

    response = Response(status_code=status.HTTP_204_NO_CONTENT)
    response.headers[
        "X-OMS-Watcher"
    ] = "Kraken credentials force-rotated; OMS hot-reloads when secret annotations change."
    return response


@app.get(
    "/secrets/status",
    response_model=SecretStatusResponse,
    dependencies=[Depends(ensure_secure_transport)],
)
def secret_status(
    account_id: str = Query(..., description="Trading account identifier"),
    actor_account: str = Depends(require_admin_account),
    _: str = Depends(require_mfa_context),
    api: CoreV1Api = Depends(get_core_v1_api),
) -> SecretStatusResponse:
    if account_id != actor_account:
        raise HTTPException(
            status_code=status.HTTP_403_FORBIDDEN,
            detail="Account mismatch between header and query parameter",
        )

    metadata = _read_secret_metadata(
        api, name=_secret_name(account_id), namespace=KRAKEN_SECRET_NAMESPACE
    )
    if not metadata:
        raise HTTPException(
            status_code=status.HTTP_404_NOT_FOUND,
            detail="No rotation metadata found for account",
        )
    rotated_at = metadata.get("last_rotated_at")
    if rotated_at is None:
        raise HTTPException(
            status_code=status.HTTP_404_NOT_FOUND,
            detail="Rotation timestamp unavailable",
        )
    if not isinstance(rotated_at, datetime):
        try:
            rotated_at = datetime.fromisoformat(str(rotated_at))
        except ValueError:
            raise HTTPException(
                status_code=status.HTTP_502_BAD_GATEWAY,
                detail="Rotation metadata corrupt",
            ) from None

    return SecretStatusResponse(account_id=account_id, last_rotated_at=rotated_at)


@app.get(
    "/secrets/audit",
    response_model=List[RotationAuditEntry],
    dependencies=[Depends(ensure_secure_transport)],
)
def secret_rotation_audit(
    account_id: str = Query(..., description="Trading account identifier"),
    actor_account: str = Depends(require_admin_account),
    _: str = Depends(require_mfa_context),
) -> List[RotationAuditEntry]:
    if account_id != actor_account:
        raise HTTPException(
            status_code=status.HTTP_403_FORBIDDEN,
            detail="Account mismatch between header and query parameter",
        )

    history = SecretsMetadataStore.history(account_id)
    audit_entries: List[RotationAuditEntry] = []
    for entry in history:
        last_rotated = entry.get("last_rotated")
        if isinstance(last_rotated, datetime):
            last_rotated_at = last_rotated
        else:
            try:
                last_rotated_at = datetime.fromisoformat(str(last_rotated))
            except ValueError:
                last_rotated_at = datetime.now(timezone.utc)

        master_rotated = entry.get("master_key_rotated_at", last_rotated_at)
        if isinstance(master_rotated, datetime):
            master_key_rotated_at = master_rotated
        else:
            try:
                master_key_rotated_at = datetime.fromisoformat(str(master_rotated))
            except ValueError:
                master_key_rotated_at = last_rotated_at

        recorded_at = entry.get("ts", datetime.now(timezone.utc))
        if isinstance(recorded_at, datetime):
            ts = recorded_at
        else:
            try:
                ts = datetime.fromisoformat(str(recorded_at))
            except ValueError:
                ts = datetime.now(timezone.utc)

        audit_entries.append(
            RotationAuditEntry(
                account_id=entry.get("account_id", account_id),
                actor=entry.get("actor", actor_account),
                approvers=list(entry.get("approvers") or []),
                kms_key_id=entry.get("kms_key_id", "unknown"),
                master_key_id=entry.get("master_key_id", "unknown"),
                last_rotated_at=last_rotated_at,
                master_key_rotated_at=master_key_rotated_at,
                recorded_at=ts,
                ip_hash=entry.get("ip_hash", "anonymous"),
            )
        )

    return audit_entries


@app.get(
    "/secrets/kraken/status",
    response_model=KrakenSecretStatus,
    dependencies=[Depends(ensure_secure_transport)],
)
def kraken_secret_status(
    account_id: str = Query(..., description="Trading account identifier"),
    actor_account: str = Depends(require_admin_account),
    _: str = Depends(require_mfa_context),
    api: CoreV1Api = Depends(get_core_v1_api),
) -> KrakenSecretStatus:
    if account_id != actor_account:
        raise HTTPException(
            status_code=status.HTTP_403_FORBIDDEN,
            detail="Account mismatch between header and query parameter",
        )

    metadata = _read_secret_metadata(
        api, name=_secret_name(account_id), namespace=KRAKEN_SECRET_NAMESPACE
    )
    if not metadata:
        raise HTTPException(
            status_code=status.HTTP_404_NOT_FOUND,
            detail="No rotation metadata found for account",
        )
    rotated_at = metadata.get("last_rotated_at")
    if rotated_at is None:
        raise HTTPException(
            status_code=status.HTTP_404_NOT_FOUND,
            detail="Rotation timestamp unavailable",
        )

    return KrakenSecretStatus(
        account_id=account_id,
        secret_name=metadata.get("secret_name", _secret_name(account_id)),
        last_rotated_at=rotated_at,
    )


@app.post(
    "/secrets/kraken/test",
    status_code=status.HTTP_204_NO_CONTENT,
    dependencies=[Depends(ensure_secure_transport)],
)
def test_kraken_secret(
    payload: KrakenSecretRequest,
    _: str = Depends(require_admin_account),
    __: str = Depends(require_mfa_context),
) -> Response:
    api_key = payload.api_key.get_secret_value()
    api_secret = payload.api_secret.get_secret_value()
    validate_kraken_credentials(
        api_key,
        api_secret,
        account_id=payload.account_id,
    )
    return Response(status_code=status.HTTP_204_NO_CONTENT)


__all__ = [
    "app",
    "KrakenSecretRequest",
    "KrakenSecretStatus",
    "SecretRotationResponse",
    "SecretStatusResponse",
    "EncryptedRotationResponse",
    "KrakenForceRotateRequest",
    "RotationAuditEntry",
    "rotate_secret",
    "rotate_kraken_secret",
    "rotate_encrypted_secret",
    "force_rotate_kraken_secret",
    "secret_status",
    "secret_rotation_audit",
    "kraken_secret_status",
    "test_kraken_secret",
    "validate_kraken_credentials",
]
<|MERGE_RESOLUTION|>--- conflicted
+++ resolved
@@ -83,11 +83,7 @@
     SecretsMetadataStore,
 )
 from shared.audit import AuditLogStore, SensitiveActionRecorder, TimescaleAuditLogger
-<<<<<<< HEAD
 from shared.audit_hooks import AuditEvent, load_audit_hooks
-=======
-from shared.audit_hooks import AuditEvent, load_audit_hooks, log_audit_event_with_fallback
->>>>>>> 78331bca
 
 try:  # pragma: no cover - OMS watcher is optional in some runtimes
     from services.oms.oms_kraken import KrakenCredentialWatcher
@@ -311,16 +307,9 @@
         after=chain_audit_after,
         ip_hash=chain_ip_hash,
     )
-<<<<<<< HEAD
     event.log_with_fallback(
         audit_hooks,
         LOGGER,
-=======
-    log_audit_event_with_fallback(
-        audit_hooks,
-        LOGGER,
-        event,
->>>>>>> 78331bca
         failure_message=(
             f"Failed to record tamper-evident audit log for Kraken rotation on {account_id}"
         ),
