--- conflicted
+++ resolved
@@ -83,11 +83,7 @@
     SecretsMetadataStore,
 )
 from shared.audit import AuditLogStore, SensitiveActionRecorder, TimescaleAuditLogger
-<<<<<<< HEAD
 from shared.audit_hooks import load_audit_hooks, log_event_with_fallback
-=======
-from shared.audit_hooks import load_audit_hooks
->>>>>>> 2c07db14
 
 
 _AUDIT_HOOKS = load_audit_hooks()
@@ -305,7 +301,6 @@
         after=audit_after,
     )
 
-<<<<<<< HEAD
     log_event_with_fallback(
         _AUDIT_HOOKS,
         LOGGER,
@@ -322,21 +317,6 @@
             f"Audit logging disabled; skipping secret.kraken.rotate for {account_id}"
         ),
     )
-=======
-    try:
-        _AUDIT_HOOKS.log_event(
-            actor=actor,
-            action="secret.kraken.rotate",
-            entity=f"kraken:{account_id}",
-            before=before_for_audit,
-            after=chain_audit_after,
-            ip_hash=chain_ip_hash,
-        )
-    except Exception:  # pragma: no cover - defensive best effort
-        LOGGER.exception(
-            "Failed to record tamper-evident audit log for Kraken rotation on %s", account_id
-        )
->>>>>>> 2c07db14
 
     LOGGER.info(
         "OMS watcher note: Kraken credentials rotated with envelope encryption",  # pragma: no cover - log only
