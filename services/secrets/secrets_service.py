"""FastAPI service for managing Kraken API secrets in Kubernetes."""
from __future__ import annotations

import asyncio
import base64
import binascii
import hashlib
import logging
import os
import re
from contextlib import suppress
from datetime import datetime, timedelta, timezone
from typing import Any, Dict, List, Optional, Tuple

try:  # pragma: no cover - FastAPI is optional in some unit tests
    from fastapi import (
        BackgroundTasks,
        Depends,
        FastAPI,
        HTTPException,
        Query,
        Request,
        Response,
        status,
    )
    from fastapi.encoders import jsonable_encoder
    from fastapi.exceptions import RequestValidationError
    from fastapi.responses import JSONResponse
except ImportError:  # pragma: no cover - fallback when FastAPI is stubbed out
    from services.common.fastapi_stub import (  # type: ignore[misc]
        BackgroundTasks,
        Depends,
        FastAPI,
        HTTPException,
        JSONResponse,
        Query,
        Request,
        RequestValidationError,
        Response,
        jsonable_encoder,
        status,
    )
from starlette.middleware.trustedhost import TrustedHostMiddleware
from pydantic import BaseModel, Field, SecretStr, validator

try:  # pragma: no cover - optional dependency for runtime environment
    from kubernetes import client, config
    from kubernetes.client import CoreV1Api
    from kubernetes.client.rest import ApiException
except ImportError:  # pragma: no cover - fallback for testing environments
    client = None  # type: ignore
    config = None  # type: ignore

    class CoreV1Api:  # type: ignore
        """Placeholder to satisfy type-checkers when kubernetes is unavailable."""

        ...

    class ApiException(Exception):  # type: ignore
        """Placeholder ``ApiException`` when kubernetes is unavailable."""

        def __init__(self, status: int = 500, reason: str | None = None) -> None:
            super().__init__(reason)
            self.status = status

from services.common.security import (
    require_admin_account,
    require_dual_director_confirmation,
    require_mfa_context,
)
from services.oms.kraken_rest import KrakenRESTClient, KrakenRESTError
from services.oms.rate_limit_guard import RateLimitGuard
from services.secrets.middleware import (
    ForwardedSchemeMiddleware,
    TRUSTED_HOSTS,
    TRUSTED_PROXY_CLIENTS,
)
from services.secrets.secure_secrets import (
    EnvelopeEncryptor,
    EncryptedSecretEnvelope,
    LocalKMSEmulator,
    MasterKeyPersistenceError,
    SecretsMetadataStore,
)
from shared.audit import AuditLogStore, SensitiveActionRecorder, TimescaleAuditLogger
from shared.audit_hooks import load_audit_hooks, log_event_with_fallback
<<<<<<< HEAD
=======


_AUDIT_HOOKS = load_audit_hooks()
>>>>>>> 0fe83d4f

try:  # pragma: no cover - OMS watcher is optional in some runtimes
    from services.oms.oms_kraken import KrakenCredentialWatcher
except Exception:  # pragma: no cover - fallback when OMS package unavailable
    KrakenCredentialWatcher = None  # type: ignore[misc, assignment]


LOGGER = logging.getLogger(__name__)
SECRETS_LOGGER = logging.getLogger("secrets_log")

app = FastAPI(title="Kraken Secrets Service")
app.add_middleware(TrustedHostMiddleware, allowed_hosts=TRUSTED_HOSTS)
app.add_middleware(ForwardedSchemeMiddleware)

_audit_store = AuditLogStore()
_audit_logger = TimescaleAuditLogger(_audit_store)
_auditor = SensitiveActionRecorder(_audit_logger)

_MASTER_KEY_ROTATION_INTERVAL = timedelta(days=90)
def _load_master_key_material() -> bytes:
    """Load the base64-encoded master key from the deployment secret."""

    raw_key = os.getenv("SECRET_ENCRYPTION_KEY") or os.getenv("LOCAL_KMS_MASTER_KEY")
    if not raw_key:
        raise RuntimeError(
            "Secrets service encryption key is not configured; set SECRET_ENCRYPTION_KEY"
        )
    try:
        return base64.b64decode(raw_key)
    except (ValueError, binascii.Error) as exc:
        raise RuntimeError("Secrets service encryption key must be base64 encoded") from exc


def _build_encryptor() -> EnvelopeEncryptor:
    master_key = _load_master_key_material()
    kms = LocalKMSEmulator(
        master_key=master_key,
        rotation_interval=_MASTER_KEY_ROTATION_INTERVAL,
    )
    return EnvelopeEncryptor(kms)


_encryptor = _build_encryptor()
_MASTER_KEY_CHECK_INTERVAL = timedelta(hours=6)

_KRAKEN_VALIDATION_ENDPOINT = "/private/Balance"
_KRAKEN_VALIDATION_RATE_LIMIT = RateLimitGuard()


async def _master_key_rotation_loop() -> None:
    while True:
        try:
            record = _encryptor.rotate_master_key_if_due()
            if record is not None:
                SECRETS_LOGGER.info(
                    "master_key_rotated",  # pragma: no cover - logging only
                    extra={
                        "master_key_rotation": {
                            "master_key_id": record.master_key_id,
                            "rotated_at": record.rotated_at.isoformat(),
                            "version": record.version,
                        }
                    },
                )
        except MasterKeyPersistenceError as exc:
            LOGGER.error("Master key rotation persistence failed: %s", exc)
            kms = getattr(_encryptor, "_kms", None)
            kms_key_id = getattr(kms, "key_id", "unknown")
            SECRETS_LOGGER.error(
                "master_key_rotation_failed",  # pragma: no cover - logging only
                extra={
                    "master_key_rotation_error": {
                        "error": str(exc),
                        "kms_key_id": kms_key_id,
                    }
                },
            )
        except Exception:  # pragma: no cover - defensive guard for background loop
            LOGGER.exception("Background master key rotation loop failed")
        await asyncio.sleep(_MASTER_KEY_CHECK_INTERVAL.total_seconds())


@app.on_event("startup")
async def _start_master_key_scheduler() -> None:
    app.state.master_key_rotation_task = asyncio.create_task(_master_key_rotation_loop())


@app.on_event("shutdown")
async def _stop_master_key_scheduler() -> None:
    task = getattr(app.state, "master_key_rotation_task", None)
    if task is None:
        return
    task.cancel()
    with suppress(asyncio.CancelledError):
        await task


def _trigger_hot_reload(account_id: str) -> None:
    """Signal the OMS credential watcher to refresh without downtime."""

    if KrakenCredentialWatcher is None:  # pragma: no cover - optional runtime dependency
        LOGGER.debug("KrakenCredentialWatcher unavailable; skipping hot-reload for %s", account_id)
        return
    try:
        watcher = KrakenCredentialWatcher.instance(account_id)
    except Exception:  # pragma: no cover - watcher instantiation issues
        LOGGER.exception("Failed to obtain credential watcher for %s", account_id)
        return
    try:
        watcher.trigger_refresh()
    except Exception:  # pragma: no cover - watcher errors are non-fatal
        LOGGER.exception("Failed to trigger OMS credential refresh for %s", account_id)


def _log_secret_rotation(*, account_id: str, actor: str, rotated_at: datetime) -> None:
    payload = {
        "account_id": account_id,
        "actor": actor,
        "ts": rotated_at.isoformat(),
    }
    SECRETS_LOGGER.info("credential_rotation", extra={"secret_rotation": payload})


def _post_rotation_hooks(
    *,
    account_id: str,
    actor: str,
    rotated_at: datetime,
    background_tasks: BackgroundTasks | None = None,
) -> None:
    if background_tasks is not None:
        background_tasks.add_task(_trigger_hot_reload, account_id)
    else:
        _trigger_hot_reload(account_id)
    _log_secret_rotation(account_id=account_id, actor=actor, rotated_at=rotated_at)


def _encrypt_credentials(
    *, account_id: str, api_key: str, api_secret: str
) -> Tuple[EncryptedSecretEnvelope, SecretsMetadataStore, Dict[str, str]]:
    envelope = _encryptor.encrypt_credentials(
        account_id,
        api_key=api_key,
        api_secret=api_secret,
    )
    store = SecretsMetadataStore(account_id=account_id)
    return envelope, store, envelope.to_secret_data()


def _perform_secure_rotation(
    *,
    account_id: str,
    api_key: str,
    api_secret: str,
    api: CoreV1Api,
    request: Request,
    approvals: Tuple[str, str],
    actor: str,
) -> Dict[str, Any]:
    existing_metadata = _read_secret_metadata(
        api, name=_secret_name(account_id), namespace=KRAKEN_SECRET_NAMESPACE
    )
    before_for_audit = _serialize_metadata_for_audit(existing_metadata)

    envelope, meta_store, secret_data = _encrypt_credentials(
        account_id=account_id,
        api_key=api_key,
        api_secret=api_secret,
    )

    updated_metadata = _upsert_secret(
        api,
        account_id=account_id,
        secret_data=secret_data,
        namespace=KRAKEN_SECRET_NAMESPACE,
        existing_metadata=existing_metadata,
    )

    ip_address = request.client.host if request.client else None
    hashed_ip = _hash_ip(ip_address)
<<<<<<< HEAD
    audit_hooks = load_audit_hooks()
    chain_ip_hash = audit_hooks.hash_ip(ip_address)
=======
    chain_ip_hash = _AUDIT_HOOKS.hash_ip(ip_address)
>>>>>>> 0fe83d4f

    recorded_meta = meta_store.record_rotation(
        kms_key_id=envelope.kms_key_id,
        last_rotated=updated_metadata["last_rotated_at"],
        actor=actor,
        approvers=approvals,
        ip_hash=hashed_ip,
        master_key_id=envelope.master_key_id,
        master_key_rotated_at=envelope.master_key_rotated_at,
    )

    audit_after = {
        "account_id": account_id,
        "actor": actor,
        "secret_name": updated_metadata["secret_name"],
        "rotated_at": updated_metadata["last_rotated_at"].isoformat(),
        "kms_key_id": envelope.kms_key_id,
        "ip_hash": hashed_ip,
        "approvals": list(recorded_meta.get("approvers", [])),
        "master_key_id": envelope.master_key_id,
        "master_key_rotated_at": envelope.master_key_rotated_at.isoformat(),
    }

    chain_audit_after = dict(audit_after)
    chain_audit_after["ip_hash"] = chain_ip_hash

    _auditor.record(
        action="kraken.secret.rotate",
        actor_id=actor,
        before=before_for_audit,
        after=audit_after,
    )

    log_event_with_fallback(
<<<<<<< HEAD
        audit_hooks,
=======
        _AUDIT_HOOKS,
>>>>>>> 0fe83d4f
        LOGGER,
        actor=actor,
        action="secret.kraken.rotate",
        entity=f"kraken:{account_id}",
        before=before_for_audit,
        after=chain_audit_after,
        ip_hash=chain_ip_hash,
        failure_message=(
            f"Failed to record tamper-evident audit log for Kraken rotation on {account_id}"
        ),
        disabled_message=(
            f"Audit logging disabled; skipping secret.kraken.rotate for {account_id}"
        ),
    )

    LOGGER.info(
        "OMS watcher note: Kraken credentials rotated with envelope encryption",  # pragma: no cover - log only
        extra={
            "account_id": account_id,
            "secret_name": updated_metadata["secret_name"],
            "kms_key_id": envelope.kms_key_id,
            "master_key_id": envelope.master_key_id,
        },
    )

    return {
        "secret_name": updated_metadata["secret_name"],
        "last_rotated_at": updated_metadata["last_rotated_at"],
        "kms_key_id": envelope.kms_key_id,
        "metadata": recorded_meta,
    }

KRAKEN_SECRET_NAMESPACE = "aether-secrets"
ANNOTATION_CREATED_AT = "aether.kraken/createdAt"
ANNOTATION_ROTATED_AT = "aether.kraken/lastRotatedAt"


def _hash_ip(value: Optional[str]) -> str:
    if not value:
        return "anonymous"
    digest = hashlib.sha256(value.encode("utf-8")).hexdigest()
    return digest


@app.exception_handler(RequestValidationError)
async def handle_validation_error(request: Request, exc: RequestValidationError) -> JSONResponse:
    LOGGER.warning(
        "Validation error for Kraken secret request",
        extra={"path": str(request.url.path)},
    )
    return JSONResponse(
        status_code=status.HTTP_400_BAD_REQUEST,
        content={"detail": "Invalid request payload"},
    )


def _mask_identifier(value: str, *, prefix: str = "anon") -> str:
    if not value:
        return f"{prefix}:<empty>"
    digest = hashlib.sha256(value.encode("utf-8")).hexdigest()
    return f"{prefix}:{digest[:8]}"


def _is_authentication_error(message: str) -> bool:
    lowered = message.lower()
    markers = (
        "eapi:invalid key",
        "eapi:invalid signature",
        "eapi:invalid nonce",
        "eapi:permission denied",
        "egeneral:permission denied",
        "eauth:",
    )
    return any(marker in lowered for marker in markers)


async def _validate_kraken_credentials_async(
    api_key: str,
    api_secret: str,
    account_reference: str,
) -> bool:
    async def _credentials() -> Dict[str, Any]:
        return {"api_key": api_key, "api_secret": api_secret}

    client = KrakenRESTClient(credential_getter=_credentials)
    validated = False
    await _KRAKEN_VALIDATION_RATE_LIMIT.acquire(
        account_reference,
        _KRAKEN_VALIDATION_ENDPOINT,
        transport="rest",
        urgent=False,
    )
    try:
        payload = await client.balance()
        result = payload.get("result") if isinstance(payload, dict) else None
        if not isinstance(result, dict):
            raise KrakenRESTError("Kraken REST payload missing balance result")
        validated = True
        return True
    finally:
        await _KRAKEN_VALIDATION_RATE_LIMIT.release(
            account_reference,
            transport="rest",
            successful=validated,
        )
        await client.close()


def _run_validation(api_key: str, api_secret: str, account_reference: str) -> bool:
    loop = asyncio.new_event_loop()
    previous_loop: Optional[asyncio.AbstractEventLoop]
    try:
        try:
            previous_loop = asyncio.get_event_loop()
        except RuntimeError:
            previous_loop = None
        asyncio.set_event_loop(loop)
        return loop.run_until_complete(
            _validate_kraken_credentials_async(api_key, api_secret, account_reference)
        )
    finally:
        loop.run_until_complete(loop.shutdown_asyncgens())
        loop.close()
        asyncio.set_event_loop(previous_loop)


_BASE64_PATTERN = re.compile(r"^[A-Za-z0-9+/]+={0,2}$")


def _looks_base64(value: str) -> bool:
    """Best-effort detection for base64 strings used by Kraken secrets."""

    if len(value) % 4 != 0:
        return False
    return bool(_BASE64_PATTERN.fullmatch(value))


def validate_kraken_credentials(
    api_key: str,
    api_secret: str,
    *,
    account_id: Optional[str] = None,
) -> bool:
    account_reference = account_id or _mask_identifier(api_key)
    if not _looks_base64(api_secret):
        LOGGER.info(
            "Skipping Kraken credential validation for %s because secret is not base64 encoded",
            account_reference,
        )
        return True
    try:
        return _run_validation(api_key, api_secret, account_reference)
    except HTTPException:
        raise
    except KrakenRESTError as exc:
        message = str(exc)
        if _is_authentication_error(message):
            LOGGER.warning(
                "Kraken credential validation rejected for %s: %s",
                account_reference,
                message,
            )
            raise HTTPException(
                status_code=status.HTTP_400_BAD_REQUEST,
                detail="Kraken API rejected the provided credentials.",
            ) from exc
        LOGGER.error(
            "Kraken credential validation failed for %s due to REST error: %s",
            account_reference,
            message,
        )
        raise HTTPException(
            status_code=status.HTTP_502_BAD_GATEWAY,
            detail="Kraken API validation request failed.",
        ) from exc
    except Exception as exc:  # pragma: no cover - unexpected failure path
        LOGGER.exception(
            "Unexpected error validating Kraken credentials for %s", account_reference
        )
        raise HTTPException(
            status_code=status.HTTP_502_BAD_GATEWAY,
            detail="Unexpected error validating Kraken credentials.",
        ) from exc


_ACCOUNT_ID_PATTERN = re.compile(r"^[a-zA-Z0-9][a-zA-Z0-9_-]{2,63}$")


def _ensure_no_whitespace(value: str, field_name: str) -> str:
    if not value or value.strip() != value or any(ch.isspace() for ch in value):
        raise ValueError(f"Invalid {field_name} format")
    return value


class KrakenSecretRequest(BaseModel):
    """Payload for rotating Kraken API credentials."""

    account_id: str = Field(..., description="Trading account identifier")
    api_key: SecretStr = Field(..., description="Kraken API key")
    api_secret: SecretStr = Field(..., description="Kraken API secret")

    @staticmethod
    def _ensure(pattern: re.Pattern[str], value: str, field_name: str) -> str:
        if not pattern.match(value):
            raise ValueError(f"Invalid {field_name} format")
        return value

    @validator("account_id")
    def validate_account_id(cls, value: str) -> str:  # noqa: D401 - short description is clear
        return cls._ensure(_ACCOUNT_ID_PATTERN, value, "account_id")

    @validator("api_key")
    def validate_api_key(cls, value: SecretStr) -> SecretStr:
        raw = value.get_secret_value()
        _ensure_no_whitespace(raw, "api_key")
        if len(raw) < 6:
            raise ValueError("Invalid api_key format")
        return value

    @validator("api_secret")
    def validate_api_secret(cls, value: SecretStr) -> SecretStr:
        raw = value.get_secret_value()
        _ensure_no_whitespace(raw, "api_secret")
        if len(raw) < 10:
            raise ValueError("Invalid api_secret format")
        return value


class KrakenSecretStatus(BaseModel):
    """Status payload describing the stored secret."""

    account_id: str = Field(..., description="Trading account identifier")
    secret_name: str = Field(..., description="Kubernetes secret name")
    last_rotated_at: datetime = Field(..., description="Timestamp of the latest rotation")


class SecretRotationResponse(BaseModel):
    """Response payload for the generic rotation endpoint."""

    account_id: str = Field(..., description="Trading account identifier")
    secret_name: str = Field(..., description="Kubernetes secret name")
    last_rotated_at: datetime = Field(..., description="Timestamp of the latest rotation")
    kms_key_id: str = Field(..., description="Identifier of the KMS data key")


class SecretStatusResponse(BaseModel):
    """Status payload for the generic credential endpoint."""

    account_id: str = Field(..., description="Trading account identifier")
    last_rotated_at: datetime = Field(..., description="Timestamp of the latest rotation")


class EncryptedRotationResponse(BaseModel):
    """Response payload for the encrypted rotation endpoint."""

    secret_name: str
    last_rotated_at: datetime
    kms_key_id: str
    secrets_meta: Dict[str, Any]

    @validator("secrets_meta", pre=True)
    def _normalize_metadata(cls, value: Dict[str, Any]) -> Dict[str, Any]:
        result: Dict[str, Any] = {}
        if isinstance(value, dict):
            for key, item in value.items():
                if isinstance(item, datetime):
                    result[key] = item.isoformat()
                else:
                    result[key] = item
        return result


class KrakenForceRotateRequest(BaseModel):
    """Request payload for manually updating rotation metadata."""

    account_id: str = Field(..., description="Trading account identifier")

    @validator("account_id")
    def validate_account_id(cls, value: str) -> str:
        return KrakenSecretRequest._ensure(_ACCOUNT_ID_PATTERN, value, "account_id")


class RotationAuditEntry(BaseModel):
    """History entry describing an individual secret rotation."""

    account_id: str
    actor: str
    approvers: List[str]
    kms_key_id: str
    master_key_id: str
    last_rotated_at: datetime
    master_key_rotated_at: datetime
    recorded_at: datetime
    ip_hash: str


def ensure_secure_transport(request: Request) -> None:
    """Reject requests that are not routed through TLS."""

    scope = request.scope
    scheme = str(scope.get("scheme", "")).lower()
    forwarded_scheme = scope.get("aether_forwarded_scheme")

    if not forwarded_scheme and scheme == "https":
        return

    if (
        forwarded_scheme == "https"
        and request.client is not None
        and request.client.host in TRUSTED_PROXY_CLIENTS
    ):
        return

    raise HTTPException(
        status_code=status.HTTP_400_BAD_REQUEST,
        detail="TLS termination required (https only).",
    )


def _load_kubernetes_configuration() -> None:
    if config is None:  # pragma: no cover - handled in tests via monkeypatching
        return
    try:  # pragma: no cover - depends on deployment environment
        config.load_incluster_config()
    except Exception:
        try:  # pragma: no cover - fallback for local development
            config.load_kube_config()
        except Exception:
            LOGGER.debug("Kubernetes configuration could not be loaded", exc_info=True)


def get_core_v1_api() -> CoreV1Api:
    if client is None:
        raise HTTPException(
            status_code=status.HTTP_503_SERVICE_UNAVAILABLE,
            detail="Kubernetes client is not available",
        )
    _load_kubernetes_configuration()
    return client.CoreV1Api()


def _secret_name(account_id: str) -> str:
    return f"kraken-keys-{account_id}"


def _parse_timestamp(value: Optional[str]) -> Optional[datetime]:
    if not value:
        return None
    try:
        return datetime.fromisoformat(value)
    except ValueError:
        return None


def _extract_metadata(secret: Any) -> Dict[str, Any]:
    metadata: Dict[str, Any] = {}
    annotations: Dict[str, str] = {}
    raw_metadata = getattr(secret, "metadata", None)
    if raw_metadata is not None:
        annotations = getattr(raw_metadata, "annotations", None) or {}
        metadata_name = getattr(raw_metadata, "name", None)
        if metadata_name:
            metadata["secret_name"] = metadata_name
    metadata["created_at"] = _parse_timestamp(annotations.get(ANNOTATION_CREATED_AT))
    metadata["last_rotated_at"] = _parse_timestamp(annotations.get(ANNOTATION_ROTATED_AT))
    return metadata


def _serialize_metadata_for_audit(metadata: Dict[str, Any]) -> Dict[str, Any]:
    audit_payload: Dict[str, Any] = {}
    for key, value in metadata.items():
        if isinstance(value, datetime):
            audit_payload[key] = value.isoformat()
        else:
            audit_payload[key] = value
    return audit_payload


def _read_secret_metadata(api: CoreV1Api, *, name: str, namespace: str) -> Dict[str, Any]:
    try:
        secret = api.read_namespaced_secret(name=name, namespace=namespace)
    except ApiException as exc:
        if getattr(exc, "status", None) == 404:
            return {}
        LOGGER.error("Failed to read Kubernetes secret %s/%s", namespace, name, exc_info=True)
        raise HTTPException(
            status_code=status.HTTP_502_BAD_GATEWAY,
            detail="Unable to read secret metadata",
        ) from exc
    except Exception as exc:  # pragma: no cover - protective guard
        LOGGER.exception("Unexpected error reading secret %s/%s", namespace, name)
        raise HTTPException(
            status_code=status.HTTP_502_BAD_GATEWAY,
            detail="Unable to read secret metadata",
        ) from exc
    return _extract_metadata(secret)


def _fetch_secret(api: CoreV1Api, *, name: str, namespace: str) -> Any | None:
    try:
        return api.read_namespaced_secret(name=name, namespace=namespace)
    except ApiException as exc:
        if getattr(exc, "status", None) == 404:
            return None
        LOGGER.error("Failed to fetch Kubernetes secret %s/%s", namespace, name, exc_info=True)
        raise HTTPException(
            status_code=status.HTTP_502_BAD_GATEWAY,
            detail="Unable to read secret metadata",
        ) from exc
    except Exception as exc:  # pragma: no cover - defensive guard
        LOGGER.exception("Unexpected error fetching secret %s/%s", namespace, name)
        raise HTTPException(
            status_code=status.HTTP_502_BAD_GATEWAY,
            detail="Unable to read secret metadata",
        ) from exc


def _apply_rotation_annotation(
    api: CoreV1Api,
    *,
    name: str,
    namespace: str,
    annotations: Dict[str, str],
) -> None:
    patch_body = {"metadata": {"annotations": annotations}}
    try:
        api.patch_namespaced_secret(name=name, namespace=namespace, body=patch_body)
    except ApiException as exc:
        if getattr(exc, "status", None) == 404:
            raise HTTPException(
                status_code=status.HTTP_404_NOT_FOUND,
                detail="Kraken credentials secret not found",
            ) from exc
        LOGGER.error(
            "Failed to update annotations on Kubernetes secret %s/%s", namespace, name, exc_info=True
        )
        raise HTTPException(
            status_code=status.HTTP_502_BAD_GATEWAY,
            detail="Unable to update Kubernetes secret",
        ) from exc
    except Exception as exc:  # pragma: no cover - additional guard
        LOGGER.exception("Unexpected error updating annotations for %s/%s", namespace, name)
        raise HTTPException(
            status_code=status.HTTP_502_BAD_GATEWAY,
            detail="Unable to update Kubernetes secret",
        ) from exc


def _upsert_secret(
    api: CoreV1Api,
    *,
    account_id: str,
    secret_data: Dict[str, str],
    namespace: str,
    existing_metadata: Dict[str, Any],
) -> Dict[str, Any]:
    secret_name = _secret_name(account_id)
    now = datetime.now(timezone.utc)
    created_at = existing_metadata.get("created_at") or now
    annotations = {
        ANNOTATION_CREATED_AT: created_at.isoformat(),
        ANNOTATION_ROTATED_AT: now.isoformat(),
    }
    patch_body = {
        "metadata": {"annotations": annotations},
        "data": secret_data,
        "type": "Opaque",
    }

    try:
        api.patch_namespaced_secret(name=secret_name, namespace=namespace, body=patch_body)
    except ApiException as exc:
        if getattr(exc, "status", None) != 404:
            LOGGER.error(
                "Failed to patch Kubernetes secret %s/%s", namespace, secret_name, exc_info=True
            )
            raise HTTPException(
                status_code=status.HTTP_502_BAD_GATEWAY,
                detail="Unable to update Kubernetes secret",
            ) from exc
        secret_manifest = {
            "metadata": {
                "name": secret_name,
                "namespace": namespace,
                "annotations": annotations,
            },
            "data": secret_data,
            "type": "Opaque",
        }
        try:
            api.create_namespaced_secret(namespace=namespace, body=secret_manifest)
        except Exception as create_exc:
            LOGGER.error(
                "Failed to create Kubernetes secret %s/%s",
                namespace,
                secret_name,
                exc_info=True,
            )
            raise HTTPException(
                status_code=status.HTTP_502_BAD_GATEWAY,
                detail="Unable to create Kubernetes secret",
            ) from create_exc
    except Exception as exc:  # pragma: no cover - additional safety
        LOGGER.exception("Unexpected error updating secret %s/%s", namespace, secret_name)
        raise HTTPException(
            status_code=status.HTTP_502_BAD_GATEWAY,
            detail="Unable to update Kubernetes secret",
        ) from exc

    return {
        "secret_name": secret_name,
        "created_at": created_at,
        "last_rotated_at": now,
    }


@app.post(
    "/secrets/rotate",
    response_model=SecretRotationResponse,
    status_code=status.HTTP_200_OK,
    dependencies=[Depends(ensure_secure_transport)],
)
def rotate_secret(
    payload: KrakenSecretRequest,
    request: Request,
    background_tasks: BackgroundTasks,
    *,
    actor_account: str = Depends(require_admin_account),
    _: str = Depends(require_mfa_context),
    director_approvals: Tuple[str, str] = Depends(require_dual_director_confirmation),
    api: CoreV1Api = Depends(get_core_v1_api),
) -> Response:
    if payload.account_id != actor_account:
        raise HTTPException(
            status_code=status.HTTP_403_FORBIDDEN,
            detail="Account mismatch between header and payload",
        )

    api_key = payload.api_key.get_secret_value()
    api_secret = payload.api_secret.get_secret_value()

    validate_kraken_credentials(
        api_key,
        api_secret,
        account_id=actor_account,
    )

    rotation = _perform_secure_rotation(
        account_id=actor_account,
        api_key=api_key,
        api_secret=api_secret,
        api=api,
        request=request,
        approvals=director_approvals,
        actor=actor_account,
    )

    rotated_at = rotation["last_rotated_at"]
    if isinstance(rotated_at, datetime):
        rotation_ts = rotated_at
    else:
        rotation_ts = datetime.now(timezone.utc)
    _post_rotation_hooks(
        account_id=actor_account,
        actor=actor_account,
        rotated_at=rotation_ts,
        background_tasks=background_tasks,
    )

    response_payload = SecretRotationResponse(
        account_id=actor_account,
        secret_name=rotation["secret_name"],
        last_rotated_at=rotation_ts,
        kms_key_id=rotation["kms_key_id"],
    )
    headers = {
        "X-OMS-Watcher": "Credentials rotated; OMS hot-reload triggered.",
    }
    return JSONResponse(
        status_code=status.HTTP_200_OK,
        content=jsonable_encoder(response_payload),
        headers=headers,
    )


@app.post(
    "/secrets/kraken",
    status_code=status.HTTP_200_OK,
    dependencies=[Depends(ensure_secure_transport)],
)
def rotate_kraken_secret(
    payload: KrakenSecretRequest,
    request: Request,
    background_tasks: BackgroundTasks,
    *,
    actor_account: str = Depends(require_admin_account),
    _: str = Depends(require_mfa_context),
    director_approvals: Tuple[str, str] = Depends(require_dual_director_confirmation),
    api: CoreV1Api = Depends(get_core_v1_api),
) -> Response:
    if payload.account_id != actor_account:
        raise HTTPException(
            status_code=status.HTTP_403_FORBIDDEN,
            detail="Account mismatch between header and payload",
        )

    api_key = payload.api_key.get_secret_value()
    api_secret = payload.api_secret.get_secret_value()

    validate_kraken_credentials(
        api_key,
        api_secret,
        account_id=actor_account,
    )

    rotation = _perform_secure_rotation(
        account_id=actor_account,
        api_key=api_key,
        api_secret=api_secret,
        api=api,
        request=request,
        approvals=director_approvals,
        actor=actor_account,
    )

    rotated_at = rotation["last_rotated_at"]
    if isinstance(rotated_at, datetime):
        rotation_ts = rotated_at
    else:
        rotation_ts = datetime.now(timezone.utc)
    _post_rotation_hooks(
        account_id=actor_account,
        actor=actor_account,
        rotated_at=rotation_ts,
        background_tasks=background_tasks,
    )

    response_payload = SecretRotationResponse(
        account_id=actor_account,
        secret_name=rotation["secret_name"],
        last_rotated_at=rotation_ts,
        kms_key_id=rotation["kms_key_id"],
    )
    headers = {
        "X-OMS-Watcher": "Kraken credentials rotated; OMS hot-reloads when secret annotations change.",
    }
    return JSONResponse(
        status_code=status.HTTP_200_OK,
        content=jsonable_encoder(response_payload),
        headers=headers,
    )


@app.post(
    "/secrets/rotate_encrypted",
    response_model=EncryptedRotationResponse,
    status_code=status.HTTP_200_OK,
    dependencies=[Depends(ensure_secure_transport)],
)
def rotate_encrypted_secret(
    payload: KrakenSecretRequest,
    request: Request,
    background_tasks: BackgroundTasks,
    *,
    actor_account: str = Depends(require_admin_account),
    _: str = Depends(require_mfa_context),
    director_approvals: Tuple[str, str] = Depends(require_dual_director_confirmation),
    api: CoreV1Api = Depends(get_core_v1_api),
) -> Response:
    if payload.account_id != actor_account:
        raise HTTPException(
            status_code=status.HTTP_403_FORBIDDEN,
            detail="Account mismatch between header and payload",
        )

    api_key = payload.api_key.get_secret_value()
    api_secret = payload.api_secret.get_secret_value()

    validate_kraken_credentials(
        api_key,
        api_secret,
        account_id=actor_account,
    )

    rotation = _perform_secure_rotation(
        account_id=actor_account,
        api_key=api_key,
        api_secret=api_secret,
        api=api,
        request=request,
        approvals=director_approvals,
        actor=actor_account,
    )

    rotated_at = rotation["last_rotated_at"]
    if isinstance(rotated_at, datetime):
        rotation_ts = rotated_at
    else:
        rotation_ts = datetime.now(timezone.utc)
    _post_rotation_hooks(
        account_id=actor_account,
        actor=actor_account,
        rotated_at=rotation_ts,
        background_tasks=background_tasks,
    )

    response = EncryptedRotationResponse(
        secret_name=rotation["secret_name"],
        last_rotated_at=rotation_ts,
        kms_key_id=rotation["kms_key_id"],
        secrets_meta=rotation["metadata"],
    )

    headers = {
        "X-OMS-Watcher": "Kraken credentials rotated with envelope encryption; OMS watchers notified.",
    }
    return JSONResponse(
        status_code=status.HTTP_200_OK,
        content=jsonable_encoder(response),
        headers=headers,
    )


@app.post(
    "/secrets/kraken/force_rotate",
    status_code=status.HTTP_204_NO_CONTENT,
    dependencies=[Depends(ensure_secure_transport)],
)
def force_rotate_kraken_secret(
    payload: KrakenForceRotateRequest,
    request: Request,
    background_tasks: BackgroundTasks,
    *,
    actor_account: str = Depends(require_admin_account),
    _: str = Depends(require_mfa_context),
    api: CoreV1Api = Depends(get_core_v1_api),
) -> Response:
    if payload.account_id != actor_account:
        raise HTTPException(
            status_code=status.HTTP_403_FORBIDDEN,
            detail="Account mismatch between header and payload",
        )

    secret_name = _secret_name(actor_account)
    secret = _fetch_secret(api, name=secret_name, namespace=KRAKEN_SECRET_NAMESPACE)
    if secret is None:
        raise HTTPException(
            status_code=status.HTTP_404_NOT_FOUND,
            detail="Kraken credentials not found for account",
        )

    metadata = _extract_metadata(secret)
    now = datetime.now(timezone.utc)
    created_at = metadata.get("created_at") or now
    if isinstance(created_at, datetime):
        created_iso = created_at.isoformat()
    elif isinstance(created_at, str):
        created_iso = created_at
    else:
        created_iso = now.isoformat()

    raw_annotations = getattr(getattr(secret, "metadata", None), "annotations", None) or {}
    updated_annotations = dict(raw_annotations)
    updated_annotations[ANNOTATION_CREATED_AT] = created_iso
    updated_annotations[ANNOTATION_ROTATED_AT] = now.isoformat()

    _apply_rotation_annotation(
        api,
        name=secret_name,
        namespace=KRAKEN_SECRET_NAMESPACE,
        annotations=updated_annotations,
    )

    _post_rotation_hooks(
        account_id=actor_account,
        actor=actor_account,
        rotated_at=now,
        background_tasks=background_tasks,
    )

    before_for_audit = _serialize_metadata_for_audit(metadata)
    after_for_audit = {
        "account_id": actor_account,
        "actor": actor_account,
        "secret_name": secret_name,
        "rotated_at": now.isoformat(),
        "ip_hash": _hash_ip(request.client.host if request.client else None),
    }

    _auditor.record(
        action="kraken.secret.force_rotate",
        actor_id=actor_account,
        before=before_for_audit,
        after=after_for_audit,
    )

    LOGGER.info(
        "Force rotation triggered for Kraken credentials; OMS watchers notified",
        extra={"account_id": actor_account, "secret_name": secret_name},
    )

    response = Response(status_code=status.HTTP_204_NO_CONTENT)
    response.headers[
        "X-OMS-Watcher"
    ] = "Kraken credentials force-rotated; OMS hot-reloads when secret annotations change."
    return response


@app.get(
    "/secrets/status",
    response_model=SecretStatusResponse,
    dependencies=[Depends(ensure_secure_transport)],
)
def secret_status(
    account_id: str = Query(..., description="Trading account identifier"),
    actor_account: str = Depends(require_admin_account),
    _: str = Depends(require_mfa_context),
    api: CoreV1Api = Depends(get_core_v1_api),
) -> SecretStatusResponse:
    if account_id != actor_account:
        raise HTTPException(
            status_code=status.HTTP_403_FORBIDDEN,
            detail="Account mismatch between header and query parameter",
        )

    metadata = _read_secret_metadata(
        api, name=_secret_name(account_id), namespace=KRAKEN_SECRET_NAMESPACE
    )
    if not metadata:
        raise HTTPException(
            status_code=status.HTTP_404_NOT_FOUND,
            detail="No rotation metadata found for account",
        )
    rotated_at = metadata.get("last_rotated_at")
    if rotated_at is None:
        raise HTTPException(
            status_code=status.HTTP_404_NOT_FOUND,
            detail="Rotation timestamp unavailable",
        )
    if not isinstance(rotated_at, datetime):
        try:
            rotated_at = datetime.fromisoformat(str(rotated_at))
        except ValueError:
            raise HTTPException(
                status_code=status.HTTP_502_BAD_GATEWAY,
                detail="Rotation metadata corrupt",
            ) from None

    return SecretStatusResponse(account_id=account_id, last_rotated_at=rotated_at)


@app.get(
    "/secrets/audit",
    response_model=List[RotationAuditEntry],
    dependencies=[Depends(ensure_secure_transport)],
)
def secret_rotation_audit(
    account_id: str = Query(..., description="Trading account identifier"),
    actor_account: str = Depends(require_admin_account),
    _: str = Depends(require_mfa_context),
) -> List[RotationAuditEntry]:
    if account_id != actor_account:
        raise HTTPException(
            status_code=status.HTTP_403_FORBIDDEN,
            detail="Account mismatch between header and query parameter",
        )

    history = SecretsMetadataStore.history(account_id)
    audit_entries: List[RotationAuditEntry] = []
    for entry in history:
        last_rotated = entry.get("last_rotated")
        if isinstance(last_rotated, datetime):
            last_rotated_at = last_rotated
        else:
            try:
                last_rotated_at = datetime.fromisoformat(str(last_rotated))
            except ValueError:
                last_rotated_at = datetime.now(timezone.utc)

        master_rotated = entry.get("master_key_rotated_at", last_rotated_at)
        if isinstance(master_rotated, datetime):
            master_key_rotated_at = master_rotated
        else:
            try:
                master_key_rotated_at = datetime.fromisoformat(str(master_rotated))
            except ValueError:
                master_key_rotated_at = last_rotated_at

        recorded_at = entry.get("ts", datetime.now(timezone.utc))
        if isinstance(recorded_at, datetime):
            ts = recorded_at
        else:
            try:
                ts = datetime.fromisoformat(str(recorded_at))
            except ValueError:
                ts = datetime.now(timezone.utc)

        audit_entries.append(
            RotationAuditEntry(
                account_id=entry.get("account_id", account_id),
                actor=entry.get("actor", actor_account),
                approvers=list(entry.get("approvers") or []),
                kms_key_id=entry.get("kms_key_id", "unknown"),
                master_key_id=entry.get("master_key_id", "unknown"),
                last_rotated_at=last_rotated_at,
                master_key_rotated_at=master_key_rotated_at,
                recorded_at=ts,
                ip_hash=entry.get("ip_hash", "anonymous"),
            )
        )

    return audit_entries


@app.get(
    "/secrets/kraken/status",
    response_model=KrakenSecretStatus,
    dependencies=[Depends(ensure_secure_transport)],
)
def kraken_secret_status(
    account_id: str = Query(..., description="Trading account identifier"),
    actor_account: str = Depends(require_admin_account),
    _: str = Depends(require_mfa_context),
    api: CoreV1Api = Depends(get_core_v1_api),
) -> KrakenSecretStatus:
    if account_id != actor_account:
        raise HTTPException(
            status_code=status.HTTP_403_FORBIDDEN,
            detail="Account mismatch between header and query parameter",
        )

    metadata = _read_secret_metadata(
        api, name=_secret_name(account_id), namespace=KRAKEN_SECRET_NAMESPACE
    )
    if not metadata:
        raise HTTPException(
            status_code=status.HTTP_404_NOT_FOUND,
            detail="No rotation metadata found for account",
        )
    rotated_at = metadata.get("last_rotated_at")
    if rotated_at is None:
        raise HTTPException(
            status_code=status.HTTP_404_NOT_FOUND,
            detail="Rotation timestamp unavailable",
        )

    return KrakenSecretStatus(
        account_id=account_id,
        secret_name=metadata.get("secret_name", _secret_name(account_id)),
        last_rotated_at=rotated_at,
    )


@app.post(
    "/secrets/kraken/test",
    status_code=status.HTTP_204_NO_CONTENT,
    dependencies=[Depends(ensure_secure_transport)],
)
def test_kraken_secret(
    payload: KrakenSecretRequest,
    _: str = Depends(require_admin_account),
    __: str = Depends(require_mfa_context),
) -> Response:
    api_key = payload.api_key.get_secret_value()
    api_secret = payload.api_secret.get_secret_value()
    validate_kraken_credentials(
        api_key,
        api_secret,
        account_id=payload.account_id,
    )
    return Response(status_code=status.HTTP_204_NO_CONTENT)


__all__ = [
    "app",
    "KrakenSecretRequest",
    "KrakenSecretStatus",
    "SecretRotationResponse",
    "SecretStatusResponse",
    "EncryptedRotationResponse",
    "KrakenForceRotateRequest",
    "RotationAuditEntry",
    "rotate_secret",
    "rotate_kraken_secret",
    "rotate_encrypted_secret",
    "force_rotate_kraken_secret",
    "secret_status",
    "secret_rotation_audit",
    "kraken_secret_status",
    "test_kraken_secret",
    "validate_kraken_credentials",
]
<|MERGE_RESOLUTION|>--- conflicted
+++ resolved
@@ -84,12 +84,6 @@
 )
 from shared.audit import AuditLogStore, SensitiveActionRecorder, TimescaleAuditLogger
 from shared.audit_hooks import load_audit_hooks, log_event_with_fallback
-<<<<<<< HEAD
-=======
-
-
-_AUDIT_HOOKS = load_audit_hooks()
->>>>>>> 0fe83d4f
 
 try:  # pragma: no cover - OMS watcher is optional in some runtimes
     from services.oms.oms_kraken import KrakenCredentialWatcher
@@ -270,12 +264,8 @@
 
     ip_address = request.client.host if request.client else None
     hashed_ip = _hash_ip(ip_address)
-<<<<<<< HEAD
     audit_hooks = load_audit_hooks()
     chain_ip_hash = audit_hooks.hash_ip(ip_address)
-=======
-    chain_ip_hash = _AUDIT_HOOKS.hash_ip(ip_address)
->>>>>>> 0fe83d4f
 
     recorded_meta = meta_store.record_rotation(
         kms_key_id=envelope.kms_key_id,
@@ -310,11 +300,7 @@
     )
 
     log_event_with_fallback(
-<<<<<<< HEAD
         audit_hooks,
-=======
-        _AUDIT_HOOKS,
->>>>>>> 0fe83d4f
         LOGGER,
         actor=actor,
         action="secret.kraken.rotate",
