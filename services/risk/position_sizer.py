--- conflicted
+++ resolved
@@ -412,30 +412,21 @@
         return None
 
     def _resolve_lot_size(self, symbol: str) -> float:
-<<<<<<< HEAD
+
         metadata = precision_provider.require(symbol)
         native_pair = metadata.get("native_pair")
-=======
-        native = precision_provider.resolve_native(symbol)
-        if not native:
-            raise PrecisionMetadataUnavailable(f"Precision metadata unavailable for {symbol}")
-        metadata = precision_provider.require_native(native)
->>>>>>> 9260f050
+
         lot_size = metadata.get("lot")
         try:
             value = float(lot_size) if lot_size is not None else 0.0
         except (TypeError, ValueError) as exc:  # pragma: no cover - defensive casting
-<<<<<<< HEAD
+
             pair = native_pair or symbol
             raise PrecisionMetadataUnavailable(f"Invalid lot size for {pair}") from exc
         if value <= 0:
             pair = native_pair or symbol
             raise PrecisionMetadataUnavailable(f"Invalid lot size for {pair}")
-=======
-            raise PrecisionMetadataUnavailable(f"Invalid lot size for {native}") from exc
-        if value <= 0:
-            raise PrecisionMetadataUnavailable(f"Invalid lot size for {native}")
->>>>>>> 9260f050
+
         return value
 
     def _finalize_result(
