--- conflicted
+++ resolved
@@ -19,14 +19,11 @@
         Query,
         status,
     )
-<<<<<<< HEAD
 
 from shared.common_bootstrap import ensure_common_helpers
 
 ensure_common_helpers()
 
-=======
->>>>>>> 5a0c86e1
 from sqlalchemy import create_engine, func, select
 from typing import TYPE_CHECKING
 
