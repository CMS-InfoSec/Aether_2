"""Advanced USD spot-market microstructure and risk signal service.

This FastAPI application bundles together a selection of advanced
microstructure analytics for our **spot-only** trading programme.  The
handlers source market data directly from the authoritative
TimescaleDB-backed market-data store via pluggable adapters so results
reflect the latest production context while remaining fully testable using
recorded fixtures.  Every endpoint validates requested instruments to
guarantee we never operate on derivatives, margin markets, or non-USD
pairs.
"""

from __future__ import annotations

import logging
import math
import os
import statistics
import sys
from contextlib import asynccontextmanager
from datetime import datetime, timedelta, timezone
from typing import (
    TYPE_CHECKING,
    Any,
    AsyncIterator,
    Callable,
    Dict,
    List,
    Mapping,
    Sequence,
    TypeVar,
    Protocol,
    cast,
)
from typing import Optional
from typing import TypedDict

<<<<<<< HEAD
try:  # pragma: no cover - optional scientific stack dependency
    import numpy as np
except Exception:  # pragma: no cover - executed when numpy is unavailable
    np = None  # type: ignore[assignment]
from fastapi import Depends, FastAPI, HTTPException, Query
=======
import numpy as np
>>>>>>> 05d93965
from prometheus_client import Gauge

from shared.pydantic_compat import BaseModel

if TYPE_CHECKING:  # pragma: no cover - FastAPI may be optional
    from fastapi import Depends, FastAPI, HTTPException, Query
else:  # pragma: no cover - lightweight fallbacks when FastAPI is unavailable
    try:
        from fastapi import Depends, FastAPI, HTTPException, Query
    except ModuleNotFoundError:  # pragma: no cover - decorator-friendly shims
        class HTTPException(Exception):
            """Lightweight HTTP exception carrying status and detail."""

            def __init__(self, status_code: int, detail: str) -> None:
                super().__init__(detail)
                self.status_code = status_code
                self.detail = detail

        class _State:
            def __init__(self) -> None:
                self.market_data_adapter: Optional["TimescaleMarketDataAdapter"] = None
                self.session_store: Optional["SessionStoreProtocol"] = None

        class FastAPI:  # pragma: no cover - decorator-friendly application shim
            def __init__(self, *args: Any, **kwargs: Any) -> None:
                del args, kwargs
                self.state = _State()

            def get(
                self, *args: Any, **kwargs: Any
            ) -> Callable[[Callable[..., Any]], Callable[..., Any]]:
                def decorator(func: Callable[..., Any]) -> Callable[..., Any]:
                    return func

                return decorator

        def Depends(dependency: Callable[..., Any]) -> Callable[..., Any]:  # type: ignore[misc]
            return dependency

        def Query(default: Any = None, **_: Any) -> Any:
            return default

from auth.service import (
    InMemorySessionStore,
    SessionStoreProtocol,
    build_session_store_from_url,
)
from services.analytics.market_data_store import (
    MarketDataAdapter,
    MarketDataUnavailable,
    TimescaleMarketDataAdapter,
    Trade,
)
from services.common import security
from services.common.security import require_admin_account
from shared.postgres import normalize_postgres_schema, normalize_sqlalchemy_dsn
from shared.session_config import load_session_ttl_minutes
from services.common.spot import require_spot_http


TCallable = TypeVar("TCallable", bound=Callable[..., Any])


def typed_app_get(
    application: "FastAPI", path: str, **kwargs: Any
) -> Callable[[TCallable], TCallable]:
    """Wrap ``FastAPI.get`` so decorated callables retain their type."""

    def decorator(func: TCallable) -> TCallable:
        wrapped = application.get(path, **kwargs)(func)
        return cast(TCallable, wrapped)

    return decorator


logger = logging.getLogger(__name__)


DATA_STALENESS_GAUGE = Gauge(
    "signal_service_data_age_seconds",
    "Age of the market data powering signal service computations.",
    ["symbol", "feed"],
)


# ---------------------------------------------------------------------------
# Typed payload helpers
# ---------------------------------------------------------------------------


class LiquidityGap(TypedDict):
    side: str
    level: int
    drop_ratio: float
    size: float


class QueueAnomalyMetrics(TypedDict):
    top_bid_depth: float
    top_ask_depth: float
    depth_imbalance: float
    queue_skew: float
    anomaly_score: float
    liquidity_gaps: List[LiquidityGap]


JumpEvent = TypedDict(
    "JumpEvent", {"index": int, "return": float, "z_score": float}
)


WhaleTrade = TypedDict(
    "WhaleTrade",
    {"side": str, "volume": float, "price": float, "ts": datetime, "sigma": float},
)


FlashCrashInfo = TypedDict(
    "FlashCrashInfo",
    {
        "price": float,
        "expected_slippage": float,
        "depth_absorption": float,
    },
)


SpreadWideningInfo = TypedDict(
    "SpreadWideningInfo",
    {
        "price": float,
        "new_spread": Optional[float],
        "depth_reduction": float,
    },
)


class WhaleDetectionResult(TypedDict):
    threshold_volume: float
    count: int
    share_of_trades: float
    trades: List[WhaleTrade]


class StressTestPayload(TypedDict):
    symbol: str
    flash_crash: FlashCrashInfo
    spread_widening: SpreadWideningInfo


class VolatilityMetrics(TypedDict):
    variance: float
    forecasts: List[float]
    jump_events: List[JumpEvent]


class _SignalServiceState(Protocol):
    market_data_adapter: Optional["TimescaleMarketDataAdapter"]
    session_store: Optional[SessionStoreProtocol]


def _service_state(application: "FastAPI") -> _SignalServiceState:
    state = cast(_SignalServiceState, application.state)
    if not hasattr(state, "market_data_adapter"):
        state.market_data_adapter = None
    if not hasattr(state, "session_store"):
        state.session_store = None
    return state


# ---------------------------------------------------------------------------
# Helper computations
# ---------------------------------------------------------------------------


def _coerce_datetime(value: object) -> datetime | None:
    if isinstance(value, datetime):
        return value if value.tzinfo else value.replace(tzinfo=timezone.utc)
    if isinstance(value, str):
        try:
            parsed = datetime.fromisoformat(value)
        except ValueError:
            return None
        return parsed if parsed.tzinfo else parsed.replace(tzinfo=timezone.utc)
    return None


def _ensure_fresh(symbol: str, feed: str, observed_at: datetime | None, max_age: timedelta) -> None:
    if observed_at is None:
        detail = f"{feed} feed unavailable for {symbol.upper()}"
        logger.warning(detail)
        raise HTTPException(status_code=503, detail=detail)

    observed = observed_at.astimezone(timezone.utc)
    age_seconds = max(0.0, (datetime.now(timezone.utc) - observed).total_seconds())
    DATA_STALENESS_GAUGE.labels(symbol=symbol.upper(), feed=feed).set(age_seconds)

    if age_seconds > max_age.total_seconds():
        detail = f"{feed} feed stale for {symbol.upper()} ({int(age_seconds)}s old)"
        logger.warning(detail)
        raise HTTPException(status_code=503, detail=detail)


def _order_flow_metrics(trades: Sequence[Trade]) -> Dict[str, float]:
    if not trades:
        raise HTTPException(status_code=422, detail="No trades available for the requested window")

    buy_volume = sum(t.volume for t in trades if t.side == "buy")
    sell_volume = sum(t.volume for t in trades if t.side == "sell")
    total_volume = buy_volume + sell_volume
    imbalance = 0.0 if total_volume == 0 else (buy_volume - sell_volume) / total_volume

    volumes = [t.volume for t in trades]
    mean_volume = statistics.fmean(volumes)
    std_volume = statistics.pstdev(volumes) if len(volumes) > 1 else 0.0
    whale_threshold = mean_volume + 3 * std_volume if std_volume else mean_volume * 2.5
    whale_ratio = sum(1 for t in trades if t.volume >= whale_threshold) / len(trades)

    return {
        "buy_volume": round(buy_volume, 6),
        "sell_volume": round(sell_volume, 6),
        "imbalance": round(imbalance, 6),
        "whale_threshold": round(whale_threshold, 6),
        "whale_ratio": round(whale_ratio, 6),
    }


def _queue_depth_anomalies(order_book: Mapping[str, Sequence[Sequence[float]]]) -> QueueAnomalyMetrics:
    bids = list(order_book.get("bids", []))
    asks = list(order_book.get("asks", []))
    if not bids or not asks:
        raise HTTPException(status_code=422, detail="Order book missing bids or asks")

    top_depth_bid = sum(level[1] for level in bids[:3])
    top_depth_ask = sum(level[1] for level in asks[:3])
    depth_imbalance = 0.0
    if top_depth_bid + top_depth_ask:
        depth_imbalance = (top_depth_bid - top_depth_ask) / (top_depth_bid + top_depth_ask)

    anomalies: List[LiquidityGap] = []
    for side_name, levels in ("bid", bids), ("ask", asks):
        for idx in range(1, len(levels)):
            prev = levels[idx - 1][1]
            curr = levels[idx][1]
            if prev <= 0:
                continue
            drop = (prev - curr) / prev
            if drop > 0.55:
                anomalies.append(
                    cast(
                        LiquidityGap,
                        {
                            "side": side_name,
                            "level": idx + 1,
                            "drop_ratio": round(drop, 6),
                            "size": float(curr),
                        },
                    )
                )

    queue_skew = 0.0
    if bids and asks:
        queue_skew = (bids[0][1] - asks[0][1]) / max(bids[0][1] + asks[0][1], 1e-9)

    anomaly_score = min(1.0, max((abs(depth_imbalance) + len(anomalies) * 0.1) / 2, 0))

    return cast(
        QueueAnomalyMetrics,
        {
            "top_bid_depth": round(top_depth_bid, 6),
            "top_ask_depth": round(top_depth_ask, 6),
            "depth_imbalance": round(depth_imbalance, 6),
            "queue_skew": round(queue_skew, 6),
            "anomaly_score": round(anomaly_score, 6),
            "liquidity_gaps": anomalies,
        },
    )


def _pearson(series_a: Sequence[float], series_b: Sequence[float]) -> float:
    if len(series_a) != len(series_b) or len(series_a) < 2:
        raise HTTPException(status_code=422, detail="Series lengths must match and be >= 2")
    mean_a = statistics.fmean(series_a)
    mean_b = statistics.fmean(series_b)
    cov = sum((a - mean_a) * (b - mean_b) for a, b in zip(series_a, series_b))
    var_a = sum((a - mean_a) ** 2 for a in series_a)
    var_b = sum((b - mean_b) ** 2 for b in series_b)
    if var_a == 0 or var_b == 0:
        raise HTTPException(status_code=422, detail="Zero variance encountered in correlation")
    return cov / math.sqrt(var_a * var_b)


def _lag(series_a: Sequence[float], series_b: Sequence[float], max_lag: int) -> int:
    best_lag = 0
    best_corr = float("-inf")
    for lag in range(-max_lag, max_lag + 1):
        if lag < 0:
            a = series_a[: lag or None]
            b = series_b[-lag:]
        elif lag > 0:
            a = series_a[lag:]
            b = series_b[: -lag or None]
        else:
            a = series_a
            b = series_b
        if len(a) < 2 or len(b) < 2:
            continue
        corr = _pearson(a, b)
        if corr > best_corr:
            best_corr = corr
            best_lag = lag
    return best_lag


def _rolling_beta(series_alt: Sequence[float], series_base: Sequence[float], window: int) -> float:
    if len(series_alt) < window or len(series_base) < window:
        raise HTTPException(status_code=422, detail=f"Need at least {window} points for beta")
    alt_window = series_alt[-window:]
    base_window = series_base[-window:]
    mean_alt = statistics.fmean(alt_window)
    mean_base = statistics.fmean(base_window)
    covariance = sum((a - mean_alt) * (b - mean_base) for a, b in zip(alt_window, base_window))
    variance = sum((b - mean_base) ** 2 for b in base_window)
    if variance == 0:
        raise HTTPException(status_code=422, detail="Base series variance is zero")
    return covariance / variance


<<<<<<< HEAD
def _log_returns(prices: Sequence[float]) -> List[float]:
    if len(prices) < 2:
        return []

    cleaned: List[float] = []
    for idx, price in enumerate(prices):
        if price is None:
            raise HTTPException(status_code=422, detail=f"Encountered null price at index {idx}")
        try:
            value = float(price)
        except (TypeError, ValueError) as exc:
            raise HTTPException(status_code=422, detail=f"Invalid price value at index {idx}") from exc
        if value <= 0:
            raise HTTPException(status_code=422, detail="Prices must be positive to compute log returns")
        cleaned.append(value)

    if np is not None:
        array = np.asarray(cleaned, dtype=float)
        returns = np.diff(np.log(array))
        return [float(ret) for ret in returns.tolist()]

    returns: List[float] = []
    for previous, current in zip(cleaned, cleaned[1:]):
        returns.append(math.log(current) - math.log(previous))
    return returns


def _garch_forecast(prices: Sequence[float], horizon: int = 12) -> Dict[str, object]:
=======
def _garch_forecast(prices: Sequence[float], horizon: int = 12) -> VolatilityMetrics:
>>>>>>> 05d93965
    if len(prices) < 30:
        raise HTTPException(status_code=422, detail="Need at least 30 observations for GARCH")
    log_returns = _log_returns(prices)
    if len(log_returns) < 1:
        raise HTTPException(status_code=422, detail="Insufficient returns for volatility forecasting")

    alpha = 0.07
    beta = 0.9
    variance = float(statistics.pvariance(log_returns))
    omega = variance * (1 - alpha - beta)
    if omega <= 0:
        omega = variance * 0.05

    sigma2 = variance
    forecasts: List[float] = []
    for ret in log_returns[-5:]:
        sigma2 = omega + alpha * ret**2 + beta * sigma2
    for _ in range(horizon):
        sigma2 = omega + (alpha + beta) * sigma2
        forecasts.append(math.sqrt(max(sigma2, 0)))

    window = min(20, len(log_returns))
    recent = log_returns[-window:]
<<<<<<< HEAD
    mean = float(statistics.fmean(recent))
    std = float(statistics.pstdev(recent)) if len(recent) > 1 else 0.0
    if std == 0:
        std = 1e-6
    jumps = []
=======
    mean = float(np.mean(recent))
    std = float(np.std(recent)) or 1e-6
    jumps: List[JumpEvent] = []
>>>>>>> 05d93965
    for idx, ret in enumerate(log_returns[-horizon:], start=len(log_returns) - horizon):
        z_score = (ret - mean) / std
        if abs(z_score) > 4:
            jumps.append(
                cast(
                    JumpEvent,
                    {
                        "index": idx + 1,
                        "return": float(ret),
                        "z_score": round(float(z_score), 6),
                    },
                )
            )

    return cast(
        VolatilityMetrics,
        {
            "variance": round(variance, 10),
            "forecasts": [round(float(v), 10) for v in forecasts],
            "jump_events": jumps,
        },
    )


def _detect_whales(trades: Sequence[Trade], threshold_sigma: float) -> WhaleDetectionResult:
    if not trades:
        raise HTTPException(status_code=422, detail="No trades available for whale detection")
    volumes = [t.volume for t in trades]
    mean = statistics.fmean(volumes)
    std = statistics.pstdev(volumes) if len(volumes) > 1 else 0.0
    if std == 0:
        std = mean * 0.1
    threshold = mean + threshold_sigma * std
    whales = [t for t in trades if t.volume >= threshold]
    payload: List[WhaleTrade] = [
        cast(
            WhaleTrade,
            {
                "side": trade.side,
                "volume": trade.volume,
                "price": trade.price,
                "ts": trade.ts,
                "sigma": round((trade.volume - mean) / std if std else 0.0, 6),
            },
        )
        for trade in whales
    ]
    share = len(payload) / len(trades) if trades else 0.0
    return cast(
        WhaleDetectionResult,
        {
            "threshold_volume": round(threshold, 6),
            "count": len(payload),
            "share_of_trades": round(share, 6),
            "trades": payload,
        },
    )


def _stress_test(
    symbol: str,
    prices: Sequence[float],
    order_book: Mapping[str, Sequence[Sequence[float]]],
) -> StressTestPayload:
    current_price = prices[-1]
    flash_crash_price = round(current_price * 0.82, 6)
    spread_widen_price = round(current_price * 0.97, 6)

    bids = list(order_book.get("bids", []))
    asks = list(order_book.get("asks", []))
    total_bid_depth = sum(level[1] for level in bids)
    total_ask_depth = sum(level[1] for level in asks)

    flash_crash_liquidity = cast(
        FlashCrashInfo,
        {
            "price": flash_crash_price,
            "expected_slippage": round((current_price - flash_crash_price) / current_price, 6),
            "depth_absorption": round(min(total_bid_depth, total_ask_depth * 1.4), 6),
        },
    )

    spread_widening = cast(
        SpreadWideningInfo,
        {
            "price": spread_widen_price,
            "new_spread": round((asks[0][0] - bids[0][0]) * 3, 6) if bids and asks else None,
            "depth_reduction": round(total_bid_depth * 0.35 + total_ask_depth * 0.35, 6),
        },
    )

    return cast(
        StressTestPayload,
        {
            "symbol": symbol,
            "flash_crash": flash_crash_liquidity,
            "spread_widening": spread_widening,
        },
    )


# ---------------------------------------------------------------------------
# Pydantic response models
# ---------------------------------------------------------------------------


class OrderFlowResponse(BaseModel):
    symbol: str
    window: int
    buy_volume: float
    sell_volume: float
    imbalance: float
    whale_threshold: float
    whale_ratio: float
    queue_skew: float
    depth_imbalance: float
    anomaly_score: float
    liquidity_gaps: List[LiquidityGap]
    ts: datetime


class CrossAssetResponse(BaseModel):
    base_symbol: str
    alt_symbol: str
    beta: float
    correlation: float
    lead_lag: int
    ts: datetime


class VolatilityResponse(BaseModel):
    symbol: str
    variance: float
    forecasts: List[float]
    jump_events: List[JumpEvent]
    ts: datetime


class WhaleResponse(BaseModel):
    symbol: str
    threshold_volume: float
    count: int
    share_of_trades: float
    trades: List[WhaleTrade]
    ts: datetime


class StressTestResponse(BaseModel):
    symbol: str
    flash_crash: FlashCrashInfo
    spread_widening: SpreadWideningInfo
    ts: datetime


# ---------------------------------------------------------------------------
# FastAPI application
# ---------------------------------------------------------------------------


@asynccontextmanager
async def _lifespan(application: FastAPI) -> AsyncIterator[None]:
    adapter: TimescaleMarketDataAdapter | None = None
    try:
        adapter = _configure_market_data_adapter(application)
        _configure_session_store(application)
        yield
    finally:
        if adapter is not None:
            _reset_market_data_adapter(application)


app = FastAPI(title="Advanced Signal Service", version="1.0.0", lifespan=_lifespan)



_PRIMARY_DSN_ENV = "SIGNAL_DATABASE_URL"
_FALLBACK_DSN_ENV = "TIMESCALE_DSN"
_PRIMARY_SCHEMA_ENV = "SIGNAL_SCHEMA"
_FALLBACK_SCHEMA_ENV = "TIMESCALE_SCHEMA"
_SESSION_DSN_ENV_VARS = ("SESSION_REDIS_URL", "SESSION_STORE_URL", "SESSION_BACKEND_DSN")

SESSION_STORE: SessionStoreProtocol | None = None


def _resolve_market_data_dsn() -> str:
    allow_sqlite = "pytest" in sys.modules
    for env_var in (_PRIMARY_DSN_ENV, _FALLBACK_DSN_ENV):
        raw = os.getenv(env_var)
        if raw is None:
            continue
        candidate = raw.strip()
        if not candidate:
            raise RuntimeError(
                f"{env_var} is set but empty; configure a PostgreSQL/Timescale DSN for the signal service."
            )
        normalized_dsn: str = normalize_sqlalchemy_dsn(
            candidate,
            allow_sqlite=allow_sqlite,
            label="Signal service market data DSN",
        )
        return normalized_dsn
    raise RuntimeError(
        "SIGNAL_DATABASE_URL or TIMESCALE_DSN must be configured with a PostgreSQL/Timescale DSN for the signal service."
    )


def _resolve_market_data_schema() -> str | None:
    raw = os.getenv(_PRIMARY_SCHEMA_ENV) or os.getenv(_FALLBACK_SCHEMA_ENV)
    if raw is None:
        return None
    normalized_schema: str = normalize_postgres_schema(
        raw,
        label="Signal service schema",
        prefix_if_missing="signal_",
        allow_leading_digit_prefix=True,
    )
    return normalized_schema


def _configure_market_data_adapter(application: FastAPI) -> TimescaleMarketDataAdapter:
    dsn = _resolve_market_data_dsn()
    schema = _resolve_market_data_schema()
    adapter = TimescaleMarketDataAdapter(database_url=dsn, schema=schema)
    state = _service_state(application)
    state.market_data_adapter = adapter
    return adapter


def _reset_market_data_adapter(application: FastAPI) -> None:
    state = _service_state(application)
    adapter = state.market_data_adapter
    if adapter is None:
        return
    engine = getattr(adapter, "_engine", None)
    if engine is not None:
        try:
            engine.dispose()
        except Exception:  # pragma: no cover - defensive cleanup
            logger.debug("Failed to dispose Timescale engine during shutdown", exc_info=True)
    state.market_data_adapter = None



def _resolve_session_store_dsn() -> str:
    for env_var in _SESSION_DSN_ENV_VARS:
        raw = os.getenv(env_var)
        if raw is None:
            continue
        candidate: str = raw.strip()
        if not candidate:
            raise RuntimeError(
                f"{env_var} is set but empty; configure a redis:// DSN for the signal service session store."
            )
        return candidate
    raise RuntimeError(
        "Session store misconfigured: set SESSION_REDIS_URL, SESSION_STORE_URL, or SESSION_BACKEND_DSN "
        "so the signal service can validate administrator tokens."
    )


def _configure_session_store(application: FastAPI) -> SessionStoreProtocol:
    global SESSION_STORE

    state = _service_state(application)
    existing = state.session_store
    if isinstance(existing, SessionStoreProtocol):
        store = existing
    else:
        dsn = _resolve_session_store_dsn()
        ttl_minutes = load_session_ttl_minutes()
        if dsn.lower().startswith("memory://"):
            if "pytest" not in sys.modules:
                raise RuntimeError(
                    "Session store misconfigured: memory:// DSNs are only supported when running tests."
                )
            store = InMemorySessionStore(ttl_minutes=ttl_minutes)
        else:
            store = build_session_store_from_url(dsn, ttl_minutes=ttl_minutes)
        state.session_store = store

    security.set_default_session_store(store)
    SESSION_STORE = store
    return store


_service_state(app)
try:
    SESSION_STORE = _configure_session_store(app)
except RuntimeError:
    SESSION_STORE = None


def _market_data_adapter() -> MarketDataAdapter:
    state = _service_state(app)
    adapter = state.market_data_adapter
    if adapter is None:
        try:
            adapter = _configure_market_data_adapter(app)
        except Exception as exc:
            logger.debug("Failed to lazily configure market data adapter", exc_info=True)
            raise HTTPException(status_code=503, detail="Market data adapter is not configured") from exc
    return adapter


def _require_spot_symbol(symbol: str, *, param_name: str) -> str:
    """Validate *symbol* as a USD spot trading pair.

    The helper delegates to :func:`services.common.spot.require_spot_http` so
    HTTP responses and audit logging remain consistent with the rest of the
    platform.
    """

    normalized_symbol: str = require_spot_http(symbol, param=param_name, logger=logger)
    return normalized_symbol


@typed_app_get(app, "/signals/orderflow/{symbol}", response_model=OrderFlowResponse)
def order_flow_signals(
    symbol: str,
    window: int = Query(300, ge=60, le=3600),
    _caller: str = Depends(require_admin_account),
) -> OrderFlowResponse:
    symbol = _require_spot_symbol(symbol, param_name="symbol")
    adapter = _market_data_adapter()
    try:
        trades = adapter.recent_trades(symbol, window=window)
        order_book = adapter.order_book_snapshot(symbol)
    except MarketDataUnavailable as exc:
        raise HTTPException(status_code=502, detail=str(exc)) from exc

    order_flow = _order_flow_metrics(trades)
    queue = _queue_depth_anomalies(order_book)

    latest_trade_ts = max((trade.ts for trade in trades), default=None)
    _ensure_fresh(symbol, "trades", latest_trade_ts, timedelta(seconds=window * 2))
    book_ts = _coerce_datetime(order_book.get("as_of"))
    _ensure_fresh(symbol, "order_book", book_ts, timedelta(seconds=max(60, window // 2)))

    ts = datetime.now(timezone.utc)
    return OrderFlowResponse(
        symbol=symbol,
        window=window,
        buy_volume=order_flow["buy_volume"],
        sell_volume=order_flow["sell_volume"],
        imbalance=order_flow["imbalance"],
        whale_threshold=order_flow["whale_threshold"],
        whale_ratio=order_flow["whale_ratio"],
        queue_skew=queue["queue_skew"],
        depth_imbalance=queue["depth_imbalance"],
        anomaly_score=queue["anomaly_score"],
        liquidity_gaps=queue["liquidity_gaps"],
        ts=ts,
    )


@typed_app_get(app, "/signals/crossasset", response_model=CrossAssetResponse)
def cross_asset_signals(
    base_symbol: str,
    alt_symbol: str,
    window: int = Query(180, ge=30, le=720),
    max_lag: int = Query(10, ge=1, le=50),
    _caller: str = Depends(require_admin_account),
) -> CrossAssetResponse:
    base_symbol = _require_spot_symbol(base_symbol, param_name="base_symbol")
    alt_symbol = _require_spot_symbol(alt_symbol, param_name="alt_symbol")
    adapter = _market_data_adapter()
    try:
        base_series = adapter.price_history(base_symbol, length=window)
        base_ts = adapter.latest_price_timestamp(base_symbol)
        alt_series = adapter.price_history(alt_symbol, length=window)
        alt_ts = adapter.latest_price_timestamp(alt_symbol)
    except MarketDataUnavailable as exc:
        raise HTTPException(status_code=502, detail=str(exc)) from exc

    _ensure_fresh(base_symbol, "prices", base_ts, timedelta(hours=6))
    _ensure_fresh(alt_symbol, "prices", alt_ts, timedelta(hours=6))

    beta = _rolling_beta(alt_series, base_series, window=min(window, 120))
    correlation = _pearson(base_series, alt_series)
    lag = _lag(base_series, alt_series, max_lag=max_lag)
    ts = datetime.now(timezone.utc)
    return CrossAssetResponse(
        base_symbol=base_symbol,
        alt_symbol=alt_symbol,
        beta=round(beta, 6),
        correlation=round(correlation, 6),
        lead_lag=lag,
        ts=ts,
    )


@typed_app_get(app, "/signals/volatility/{symbol}", response_model=VolatilityResponse)
def volatility_signals(
    symbol: str,
    window: int = Query(240, ge=60, le=960),
    horizon: int = Query(12, ge=1, le=60),
    _caller: str = Depends(require_admin_account),
) -> VolatilityResponse:
    symbol = _require_spot_symbol(symbol, param_name="symbol")
    adapter = _market_data_adapter()
    try:
        prices = adapter.price_history(symbol, length=window)
        price_ts = adapter.latest_price_timestamp(symbol)
    except MarketDataUnavailable as exc:
        raise HTTPException(status_code=502, detail=str(exc)) from exc

    _ensure_fresh(symbol, "prices", price_ts, timedelta(hours=6))

    garch = _garch_forecast(prices, horizon=horizon)
    ts = datetime.now(timezone.utc)
    return VolatilityResponse(
        symbol=symbol,
        variance=garch["variance"],
        forecasts=garch["forecasts"],
        jump_events=garch["jump_events"],
        ts=ts,
    )


@typed_app_get(app, "/signals/whales/{symbol}", response_model=WhaleResponse)
def whale_signals(
    symbol: str,
    window: int = Query(900, ge=120, le=7200),
    threshold_sigma: float = Query(2.5, ge=1.0, le=6.0),
    _caller: str = Depends(require_admin_account),
) -> WhaleResponse:
    symbol = _require_spot_symbol(symbol, param_name="symbol")
    adapter = _market_data_adapter()
    try:
        trades = adapter.recent_trades(symbol, window=window)
    except MarketDataUnavailable as exc:
        raise HTTPException(status_code=502, detail=str(exc)) from exc

    latest_trade_ts = max((trade.ts for trade in trades), default=None)
    _ensure_fresh(symbol, "trades", latest_trade_ts, timedelta(seconds=window * 2))

    whales = _detect_whales(trades, threshold_sigma)
    ts = datetime.now(timezone.utc)
    return WhaleResponse(
        symbol=symbol,
        threshold_volume=whales["threshold_volume"],
        count=whales["count"],
        share_of_trades=whales["share_of_trades"],
        trades=whales["trades"],
        ts=ts,
    )


@typed_app_get(app, "/signals/stress/{symbol}", response_model=StressTestResponse)
def stress_test_signals(
    symbol: str,
    window: int = Query(240, ge=60, le=960),
    _caller: str = Depends(require_admin_account),
) -> StressTestResponse:
    symbol = _require_spot_symbol(symbol, param_name="symbol")
    adapter = _market_data_adapter()
    try:
        prices = adapter.price_history(symbol, length=window)
        price_ts = adapter.latest_price_timestamp(symbol)
        book = adapter.order_book_snapshot(symbol)
    except MarketDataUnavailable as exc:
        raise HTTPException(status_code=502, detail=str(exc)) from exc

    _ensure_fresh(symbol, "prices", price_ts, timedelta(hours=6))
    book_ts = _coerce_datetime(book.get("as_of"))
    _ensure_fresh(symbol, "order_book", book_ts, timedelta(minutes=10))

    stress = _stress_test(symbol, prices, book)
    ts = datetime.now(timezone.utc)
    return StressTestResponse(
        symbol=stress["symbol"],
        flash_crash=stress["flash_crash"],
        spread_widening=stress["spread_widening"],
        ts=ts,
    )


__all__ = [
    "app",
    "SESSION_STORE",
    "order_flow_signals",
    "cross_asset_signals",
    "volatility_signals",
    "whale_signals",
    "stress_test_signals",
]<|MERGE_RESOLUTION|>--- conflicted
+++ resolved
@@ -35,15 +35,11 @@
 from typing import Optional
 from typing import TypedDict
 
-<<<<<<< HEAD
 try:  # pragma: no cover - optional scientific stack dependency
     import numpy as np
 except Exception:  # pragma: no cover - executed when numpy is unavailable
     np = None  # type: ignore[assignment]
 from fastapi import Depends, FastAPI, HTTPException, Query
-=======
-import numpy as np
->>>>>>> 05d93965
 from prometheus_client import Gauge
 
 from shared.pydantic_compat import BaseModel
@@ -372,7 +368,6 @@
     return covariance / variance
 
 
-<<<<<<< HEAD
 def _log_returns(prices: Sequence[float]) -> List[float]:
     if len(prices) < 2:
         return []
@@ -401,9 +396,6 @@
 
 
 def _garch_forecast(prices: Sequence[float], horizon: int = 12) -> Dict[str, object]:
-=======
-def _garch_forecast(prices: Sequence[float], horizon: int = 12) -> VolatilityMetrics:
->>>>>>> 05d93965
     if len(prices) < 30:
         raise HTTPException(status_code=422, detail="Need at least 30 observations for GARCH")
     log_returns = _log_returns(prices)
@@ -427,17 +419,11 @@
 
     window = min(20, len(log_returns))
     recent = log_returns[-window:]
-<<<<<<< HEAD
     mean = float(statistics.fmean(recent))
     std = float(statistics.pstdev(recent)) if len(recent) > 1 else 0.0
     if std == 0:
         std = 1e-6
     jumps = []
-=======
-    mean = float(np.mean(recent))
-    std = float(np.std(recent)) or 1e-6
-    jumps: List[JumpEvent] = []
->>>>>>> 05d93965
     for idx, ret in enumerate(log_returns[-horizon:], start=len(log_returns) - horizon):
         z_score = (ret - mean) / std
         if abs(z_score) > 4:
