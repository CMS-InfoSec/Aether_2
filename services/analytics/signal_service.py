"""Advanced USD spot-market microstructure and risk signal service.

This FastAPI application bundles together a selection of advanced
microstructure analytics for our **spot-only** trading programme.  The
handlers source market data directly from the authoritative
TimescaleDB-backed market-data store via pluggable adapters so results
reflect the latest production context while remaining fully testable using
recorded fixtures.  Every endpoint validates requested instruments to
guarantee we never operate on derivatives, margin markets, or non-USD
pairs.
"""

from __future__ import annotations

import logging
import math
import os
import statistics
import sys
from contextlib import asynccontextmanager
from datetime import datetime, timedelta, timezone
from typing import (
    TYPE_CHECKING,
    Any,
    AsyncIterator,
    Callable,
    Dict,
    List,
    Mapping,
    Sequence,
    TypeVar,
    Protocol,
    cast,
)
from typing import Optional
from typing import TypedDict

<<<<<<< HEAD
import numpy as np
=======
try:  # pragma: no cover - optional scientific stack dependency
    import numpy as np
except Exception:  # pragma: no cover - executed when numpy is unavailable
    np = None  # type: ignore[assignment]
from fastapi import Depends, FastAPI, HTTPException, Query
>>>>>>> dde3c606
from prometheus_client import Gauge

from shared.pydantic_compat import BaseModel

if TYPE_CHECKING:  # pragma: no cover - FastAPI may be optional
    from fastapi import Depends, FastAPI, HTTPException, Query
else:  # pragma: no cover - lightweight fallbacks when FastAPI is unavailable
    try:
        from fastapi import Depends, FastAPI, HTTPException, Query
    except ModuleNotFoundError:  # pragma: no cover - decorator-friendly shims
        class HTTPException(Exception):
            """Lightweight HTTP exception carrying status and detail."""

            def __init__(self, status_code: int, detail: str) -> None:
                super().__init__(detail)
                self.status_code = status_code
                self.detail = detail

        class _State:
            def __init__(self) -> None:
                self.market_data_adapter: Optional["TimescaleMarketDataAdapter"] = None
                self.session_store: Optional["SessionStoreProtocol"] = None

        class FastAPI:  # pragma: no cover - decorator-friendly application shim
            def __init__(self, *args: Any, **kwargs: Any) -> None:
                del args, kwargs
                self.state = _State()

            def get(
                self, *args: Any, **kwargs: Any
            ) -> Callable[[Callable[..., Any]], Callable[..., Any]]:
                def decorator(func: Callable[..., Any]) -> Callable[..., Any]:
                    return func

                return decorator

        def Depends(dependency: Callable[..., Any]) -> Callable[..., Any]:  # type: ignore[misc]
            return dependency

        def Query(default: Any = None, **_: Any) -> Any:
            return default

from auth.service import (
    InMemorySessionStore,
    SessionStoreProtocol,
    build_session_store_from_url,
)
from services.analytics.market_data_store import (
    MarketDataAdapter,
    MarketDataUnavailable,
    TimescaleMarketDataAdapter,
    Trade,
)
from services.common import security
from services.common.security import require_admin_account
from shared.postgres import normalize_postgres_schema, normalize_sqlalchemy_dsn
from shared.session_config import load_session_ttl_minutes
from services.common.spot import require_spot_http


TCallable = TypeVar("TCallable", bound=Callable[..., Any])


def typed_app_get(
    application: "FastAPI", path: str, **kwargs: Any
) -> Callable[[TCallable], TCallable]:
    """Wrap ``FastAPI.get`` so decorated callables retain their type."""

    def decorator(func: TCallable) -> TCallable:
        wrapped = application.get(path, **kwargs)(func)
        return cast(TCallable, wrapped)

    return decorator


logger = logging.getLogger(__name__)


DATA_STALENESS_GAUGE = Gauge(
    "signal_service_data_age_seconds",
    "Age of the market data powering signal service computations.",
    ["symbol", "feed"],
)


# ---------------------------------------------------------------------------
# Typed payload helpers
# ---------------------------------------------------------------------------


class LiquidityGap(TypedDict):
    side: str
    level: int
    drop_ratio: float
    size: float


class QueueAnomalyMetrics(TypedDict):
    top_bid_depth: float
    top_ask_depth: float
    depth_imbalance: float
    queue_skew: float
    anomaly_score: float
    liquidity_gaps: List[LiquidityGap]


JumpEvent = TypedDict(
    "JumpEvent", {"index": int, "return": float, "z_score": float}
)


WhaleTrade = TypedDict(
    "WhaleTrade",
    {"side": str, "volume": float, "price": float, "ts": datetime, "sigma": float},
)


FlashCrashInfo = TypedDict(
    "FlashCrashInfo",
    {
        "price": float,
        "expected_slippage": float,
        "depth_absorption": float,
    },
)


SpreadWideningInfo = TypedDict(
    "SpreadWideningInfo",
    {
        "price": float,
        "new_spread": Optional[float],
        "depth_reduction": float,
    },
)


class WhaleDetectionResult(TypedDict):
    threshold_volume: float
    count: int
    share_of_trades: float
    trades: List[WhaleTrade]


class StressTestPayload(TypedDict):
    symbol: str
    flash_crash: FlashCrashInfo
    spread_widening: SpreadWideningInfo


class VolatilityMetrics(TypedDict):
    variance: float
    forecasts: List[float]
    jump_events: List[JumpEvent]


class _SignalServiceState(Protocol):
    market_data_adapter: Optional["TimescaleMarketDataAdapter"]
    session_store: Optional[SessionStoreProtocol]


def _service_state(application: "FastAPI") -> _SignalServiceState:
    state = cast(_SignalServiceState, application.state)
    if not hasattr(state, "market_data_adapter"):
        state.market_data_adapter = None
    if not hasattr(state, "session_store"):
        state.session_store = None
    return state


# ---------------------------------------------------------------------------
# Helper computations
# ---------------------------------------------------------------------------


def _coerce_datetime(value: object) -> datetime | None:
    if isinstance(value, datetime):
        return value if value.tzinfo else value.replace(tzinfo=timezone.utc)
    if isinstance(value, str):
        try:
            parsed = datetime.fromisoformat(value)
        except ValueError:
            return None
        return parsed if parsed.tzinfo else parsed.replace(tzinfo=timezone.utc)
    return None


def _ensure_fresh(symbol: str, feed: str, observed_at: datetime | None, max_age: timedelta) -> None:
    if observed_at is None:
        detail = f"{feed} feed unavailable for {symbol.upper()}"
        logger.warning(detail)
        raise HTTPException(status_code=503, detail=detail)

    observed = observed_at.astimezone(timezone.utc)
    age_seconds = max(0.0, (datetime.now(timezone.utc) - observed).total_seconds())
    DATA_STALENESS_GAUGE.labels(symbol=symbol.upper(), feed=feed).set(age_seconds)

    if age_seconds > max_age.total_seconds():
        detail = f"{feed} feed stale for {symbol.upper()} ({int(age_seconds)}s old)"
        logger.warning(detail)
        raise HTTPException(status_code=503, detail=detail)


def _order_flow_metrics(trades: Sequence[Trade]) -> Dict[str, float]:
    if not trades:
        raise HTTPException(status_code=422, detail="No trades available for the requested window")

    buy_volume = sum(t.volume for t in trades if t.side == "buy")
    sell_volume = sum(t.volume for t in trades if t.side == "sell")
    total_volume = buy_volume + sell_volume
    imbalance = 0.0 if total_volume == 0 else (buy_volume - sell_volume) / total_volume

    volumes = [t.volume for t in trades]
    mean_volume = statistics.fmean(volumes)
    std_volume = statistics.pstdev(volumes) if len(volumes) > 1 else 0.0
    whale_threshold = mean_volume + 3 * std_volume if std_volume else mean_volume * 2.5
    whale_ratio = sum(1 for t in trades if t.volume >= whale_threshold) / len(trades)

    return {
        "buy_volume": round(buy_volume, 6),
        "sell_volume": round(sell_volume, 6),
        "imbalance": round(imbalance, 6),
        "whale_threshold": round(whale_threshold, 6),
        "whale_ratio": round(whale_ratio, 6),
    }


def _queue_depth_anomalies(order_book: Mapping[str, Sequence[Sequence[float]]]) -> QueueAnomalyMetrics:
    bids = list(order_book.get("bids", []))
    asks = list(order_book.get("asks", []))
    if not bids or not asks:
        raise HTTPException(status_code=422, detail="Order book missing bids or asks")

    top_depth_bid = sum(level[1] for level in bids[:3])
    top_depth_ask = sum(level[1] for level in asks[:3])
    depth_imbalance = 0.0
    if top_depth_bid + top_depth_ask:
        depth_imbalance = (top_depth_bid - top_depth_ask) / (top_depth_bid + top_depth_ask)

    anomalies: List[LiquidityGap] = []
    for side_name, levels in ("bid", bids), ("ask", asks):
        for idx in range(1, len(levels)):
            prev = levels[idx - 1][1]
            curr = levels[idx][1]
            if prev <= 0:
                continue
            drop = (prev - curr) / prev
            if drop > 0.55:
                anomalies.append(
                    cast(
                        LiquidityGap,
                        {
                            "side": side_name,
                            "level": idx + 1,
                            "drop_ratio": round(drop, 6),
                            "size": float(curr),
                        },
                    )
                )

    queue_skew = 0.0
    if bids and asks:
        queue_skew = (bids[0][1] - asks[0][1]) / max(bids[0][1] + asks[0][1], 1e-9)

    anomaly_score = min(1.0, max((abs(depth_imbalance) + len(anomalies) * 0.1) / 2, 0))

    return cast(
        QueueAnomalyMetrics,
        {
            "top_bid_depth": round(top_depth_bid, 6),
            "top_ask_depth": round(top_depth_ask, 6),
            "depth_imbalance": round(depth_imbalance, 6),
            "queue_skew": round(queue_skew, 6),
            "anomaly_score": round(anomaly_score, 6),
            "liquidity_gaps": anomalies,
        },
    )


def _pearson(series_a: Sequence[float], series_b: Sequence[float]) -> float:
    if len(series_a) != len(series_b) or len(series_a) < 2:
        raise HTTPException(status_code=422, detail="Series lengths must match and be >= 2")
    mean_a = statistics.fmean(series_a)
    mean_b = statistics.fmean(series_b)
    cov = sum((a - mean_a) * (b - mean_b) for a, b in zip(series_a, series_b))
    var_a = sum((a - mean_a) ** 2 for a in series_a)
    var_b = sum((b - mean_b) ** 2 for b in series_b)
    if var_a == 0 or var_b == 0:
        raise HTTPException(status_code=422, detail="Zero variance encountered in correlation")
    return cov / math.sqrt(var_a * var_b)


def _lag(series_a: Sequence[float], series_b: Sequence[float], max_lag: int) -> int:
    best_lag = 0
    best_corr = float("-inf")
    for lag in range(-max_lag, max_lag + 1):
        if lag < 0:
            a = series_a[: lag or None]
            b = series_b[-lag:]
        elif lag > 0:
            a = series_a[lag:]
            b = series_b[: -lag or None]
        else:
            a = series_a
            b = series_b
        if len(a) < 2 or len(b) < 2:
            continue
        corr = _pearson(a, b)
        if corr > best_corr:
            best_corr = corr
            best_lag = lag
    return best_lag


def _rolling_beta(series_alt: Sequence[float], series_base: Sequence[float], window: int) -> float:
    if len(series_alt) < window or len(series_base) < window:
        raise HTTPException(status_code=422, detail=f"Need at least {window} points for beta")
    alt_window = series_alt[-window:]
    base_window = series_base[-window:]
    mean_alt = statistics.fmean(alt_window)
    mean_base = statistics.fmean(base_window)
    covariance = sum((a - mean_alt) * (b - mean_base) for a, b in zip(alt_window, base_window))
    variance = sum((b - mean_base) ** 2 for b in base_window)
    if variance == 0:
        raise HTTPException(status_code=422, detail="Base series variance is zero")
    return covariance / variance


<<<<<<< HEAD
def _garch_forecast(prices: Sequence[float], horizon: int = 12) -> VolatilityMetrics:
=======
def _log_returns(prices: Sequence[float]) -> List[float]:
    if len(prices) < 2:
        return []

    cleaned: List[float] = []
    for idx, price in enumerate(prices):
        if price is None:
            raise HTTPException(status_code=422, detail=f"Encountered null price at index {idx}")
        try:
            value = float(price)
        except (TypeError, ValueError) as exc:
            raise HTTPException(status_code=422, detail=f"Invalid price value at index {idx}") from exc
        if value <= 0:
            raise HTTPException(status_code=422, detail="Prices must be positive to compute log returns")
        cleaned.append(value)

    if np is not None:
        array = np.asarray(cleaned, dtype=float)
        returns = np.diff(np.log(array))
        return [float(ret) for ret in returns.tolist()]

    returns: List[float] = []
    for previous, current in zip(cleaned, cleaned[1:]):
        returns.append(math.log(current) - math.log(previous))
    return returns


def _garch_forecast(prices: Sequence[float], horizon: int = 12) -> Dict[str, object]:
>>>>>>> dde3c606
    if len(prices) < 30:
        raise HTTPException(status_code=422, detail="Need at least 30 observations for GARCH")
    log_returns = _log_returns(prices)
    if len(log_returns) < 1:
        raise HTTPException(status_code=422, detail="Insufficient returns for volatility forecasting")

    alpha = 0.07
    beta = 0.9
    variance = float(statistics.pvariance(log_returns))
    omega = variance * (1 - alpha - beta)
    if omega <= 0:
        omega = variance * 0.05

    sigma2 = variance
    forecasts: List[float] = []
    for ret in log_returns[-5:]:
        sigma2 = omega + alpha * ret**2 + beta * sigma2
    for _ in range(horizon):
        sigma2 = omega + (alpha + beta) * sigma2
        forecasts.append(math.sqrt(max(sigma2, 0)))

    window = min(20, len(log_returns))
    recent = log_returns[-window:]
<<<<<<< HEAD
    mean = float(np.mean(recent))
    std = float(np.std(recent)) or 1e-6
    jumps: List[JumpEvent] = []
=======
    mean = float(statistics.fmean(recent))
    std = float(statistics.pstdev(recent)) if len(recent) > 1 else 0.0
    if std == 0:
        std = 1e-6
    jumps = []
>>>>>>> dde3c606
    for idx, ret in enumerate(log_returns[-horizon:], start=len(log_returns) - horizon):
        z_score = (ret - mean) / std
        if abs(z_score) > 4:
            jumps.append(
                cast(
                    JumpEvent,
                    {
                        "index": idx + 1,
                        "return": float(ret),
                        "z_score": round(float(z_score), 6),
                    },
                )
            )

    return cast(
        VolatilityMetrics,
        {
            "variance": round(variance, 10),
            "forecasts": [round(float(v), 10) for v in forecasts],
            "jump_events": jumps,
        },
    )


def _detect_whales(trades: Sequence[Trade], threshold_sigma: float) -> WhaleDetectionResult:
    if not trades:
        raise HTTPException(status_code=422, detail="No trades available for whale detection")
    volumes = [t.volume for t in trades]
    mean = statistics.fmean(volumes)
    std = statistics.pstdev(volumes) if len(volumes) > 1 else 0.0
    if std == 0:
        std = mean * 0.1
    threshold = mean + threshold_sigma * std
    whales = [t for t in trades if t.volume >= threshold]
    payload: List[WhaleTrade] = [
        cast(
            WhaleTrade,
            {
                "side": trade.side,
                "volume": trade.volume,
                "price": trade.price,
                "ts": trade.ts,
                "sigma": round((trade.volume - mean) / std if std else 0.0, 6),
            },
        )
        for trade in whales
    ]
    share = len(payload) / len(trades) if trades else 0.0
    return cast(
        WhaleDetectionResult,
        {
            "threshold_volume": round(threshold, 6),
            "count": len(payload),
            "share_of_trades": round(share, 6),
            "trades": payload,
        },
    )


def _stress_test(
    symbol: str,
    prices: Sequence[float],
    order_book: Mapping[str, Sequence[Sequence[float]]],
) -> StressTestPayload:
    current_price = prices[-1]
    flash_crash_price = round(current_price * 0.82, 6)
    spread_widen_price = round(current_price * 0.97, 6)

    bids = list(order_book.get("bids", []))
    asks = list(order_book.get("asks", []))
    total_bid_depth = sum(level[1] for level in bids)
    total_ask_depth = sum(level[1] for level in asks)

    flash_crash_liquidity = cast(
        FlashCrashInfo,
        {
            "price": flash_crash_price,
            "expected_slippage": round((current_price - flash_crash_price) / current_price, 6),
            "depth_absorption": round(min(total_bid_depth, total_ask_depth * 1.4), 6),
        },
    )

    spread_widening = cast(
        SpreadWideningInfo,
        {
            "price": spread_widen_price,
            "new_spread": round((asks[0][0] - bids[0][0]) * 3, 6) if bids and asks else None,
            "depth_reduction": round(total_bid_depth * 0.35 + total_ask_depth * 0.35, 6),
        },
    )

    return cast(
        StressTestPayload,
        {
            "symbol": symbol,
            "flash_crash": flash_crash_liquidity,
            "spread_widening": spread_widening,
        },
    )


# ---------------------------------------------------------------------------
# Pydantic response models
# ---------------------------------------------------------------------------


class OrderFlowResponse(BaseModel):
    symbol: str
    window: int
    buy_volume: float
    sell_volume: float
    imbalance: float
    whale_threshold: float
    whale_ratio: float
    queue_skew: float
    depth_imbalance: float
    anomaly_score: float
    liquidity_gaps: List[LiquidityGap]
    ts: datetime


class CrossAssetResponse(BaseModel):
    base_symbol: str
    alt_symbol: str
    beta: float
    correlation: float
    lead_lag: int
    ts: datetime


class VolatilityResponse(BaseModel):
    symbol: str
    variance: float
    forecasts: List[float]
    jump_events: List[JumpEvent]
    ts: datetime


class WhaleResponse(BaseModel):
    symbol: str
    threshold_volume: float
    count: int
    share_of_trades: float
    trades: List[WhaleTrade]
    ts: datetime


class StressTestResponse(BaseModel):
    symbol: str
    flash_crash: FlashCrashInfo
    spread_widening: SpreadWideningInfo
    ts: datetime


# ---------------------------------------------------------------------------
# FastAPI application
# ---------------------------------------------------------------------------


@asynccontextmanager
async def _lifespan(application: FastAPI) -> AsyncIterator[None]:
    adapter: TimescaleMarketDataAdapter | None = None
    try:
        adapter = _configure_market_data_adapter(application)
        _configure_session_store(application)
        yield
    finally:
        if adapter is not None:
            _reset_market_data_adapter(application)


app = FastAPI(title="Advanced Signal Service", version="1.0.0", lifespan=_lifespan)



_PRIMARY_DSN_ENV = "SIGNAL_DATABASE_URL"
_FALLBACK_DSN_ENV = "TIMESCALE_DSN"
_PRIMARY_SCHEMA_ENV = "SIGNAL_SCHEMA"
_FALLBACK_SCHEMA_ENV = "TIMESCALE_SCHEMA"
_SESSION_DSN_ENV_VARS = ("SESSION_REDIS_URL", "SESSION_STORE_URL", "SESSION_BACKEND_DSN")

SESSION_STORE: SessionStoreProtocol | None = None


def _resolve_market_data_dsn() -> str:
    allow_sqlite = "pytest" in sys.modules
    for env_var in (_PRIMARY_DSN_ENV, _FALLBACK_DSN_ENV):
        raw = os.getenv(env_var)
        if raw is None:
            continue
        candidate = raw.strip()
        if not candidate:
            raise RuntimeError(
                f"{env_var} is set but empty; configure a PostgreSQL/Timescale DSN for the signal service."
            )
        normalized_dsn: str = normalize_sqlalchemy_dsn(
            candidate,
            allow_sqlite=allow_sqlite,
            label="Signal service market data DSN",
        )
        return normalized_dsn
    raise RuntimeError(
        "SIGNAL_DATABASE_URL or TIMESCALE_DSN must be configured with a PostgreSQL/Timescale DSN for the signal service."
    )


def _resolve_market_data_schema() -> str | None:
    raw = os.getenv(_PRIMARY_SCHEMA_ENV) or os.getenv(_FALLBACK_SCHEMA_ENV)
    if raw is None:
        return None
    normalized_schema: str = normalize_postgres_schema(
        raw,
        label="Signal service schema",
        prefix_if_missing="signal_",
        allow_leading_digit_prefix=True,
    )
    return normalized_schema


def _configure_market_data_adapter(application: FastAPI) -> TimescaleMarketDataAdapter:
    dsn = _resolve_market_data_dsn()
    schema = _resolve_market_data_schema()
    adapter = TimescaleMarketDataAdapter(database_url=dsn, schema=schema)
    state = _service_state(application)
    state.market_data_adapter = adapter
    return adapter


def _reset_market_data_adapter(application: FastAPI) -> None:
    state = _service_state(application)
    adapter = state.market_data_adapter
    if adapter is None:
        return
    engine = getattr(adapter, "_engine", None)
    if engine is not None:
        try:
            engine.dispose()
        except Exception:  # pragma: no cover - defensive cleanup
            logger.debug("Failed to dispose Timescale engine during shutdown", exc_info=True)
    state.market_data_adapter = None



def _resolve_session_store_dsn() -> str:
    for env_var in _SESSION_DSN_ENV_VARS:
        raw = os.getenv(env_var)
        if raw is None:
            continue
        candidate: str = raw.strip()
        if not candidate:
            raise RuntimeError(
                f"{env_var} is set but empty; configure a redis:// DSN for the signal service session store."
            )
        return candidate
    raise RuntimeError(
        "Session store misconfigured: set SESSION_REDIS_URL, SESSION_STORE_URL, or SESSION_BACKEND_DSN "
        "so the signal service can validate administrator tokens."
    )


def _configure_session_store(application: FastAPI) -> SessionStoreProtocol:
    global SESSION_STORE

    state = _service_state(application)
    existing = state.session_store
    if isinstance(existing, SessionStoreProtocol):
        store = existing
    else:
        dsn = _resolve_session_store_dsn()
        ttl_minutes = load_session_ttl_minutes()
        if dsn.lower().startswith("memory://"):
            if "pytest" not in sys.modules:
                raise RuntimeError(
                    "Session store misconfigured: memory:// DSNs are only supported when running tests."
                )
            store = InMemorySessionStore(ttl_minutes=ttl_minutes)
        else:
            store = build_session_store_from_url(dsn, ttl_minutes=ttl_minutes)
        state.session_store = store

    security.set_default_session_store(store)
    SESSION_STORE = store
    return store


_service_state(app)
try:
    SESSION_STORE = _configure_session_store(app)
except RuntimeError:
    SESSION_STORE = None


def _market_data_adapter() -> MarketDataAdapter:
    state = _service_state(app)
    adapter = state.market_data_adapter
    if adapter is None:
        try:
            adapter = _configure_market_data_adapter(app)
        except Exception as exc:
            logger.debug("Failed to lazily configure market data adapter", exc_info=True)
            raise HTTPException(status_code=503, detail="Market data adapter is not configured") from exc
    return adapter


def _require_spot_symbol(symbol: str, *, param_name: str) -> str:
    """Validate *symbol* as a USD spot trading pair.

    The helper delegates to :func:`services.common.spot.require_spot_http` so
    HTTP responses and audit logging remain consistent with the rest of the
    platform.
    """

    normalized_symbol: str = require_spot_http(symbol, param=param_name, logger=logger)
    return normalized_symbol


@typed_app_get(app, "/signals/orderflow/{symbol}", response_model=OrderFlowResponse)
def order_flow_signals(
    symbol: str,
    window: int = Query(300, ge=60, le=3600),
    _caller: str = Depends(require_admin_account),
) -> OrderFlowResponse:
    symbol = _require_spot_symbol(symbol, param_name="symbol")
    adapter = _market_data_adapter()
    try:
        trades = adapter.recent_trades(symbol, window=window)
        order_book = adapter.order_book_snapshot(symbol)
    except MarketDataUnavailable as exc:
        raise HTTPException(status_code=502, detail=str(exc)) from exc

    order_flow = _order_flow_metrics(trades)
    queue = _queue_depth_anomalies(order_book)

    latest_trade_ts = max((trade.ts for trade in trades), default=None)
    _ensure_fresh(symbol, "trades", latest_trade_ts, timedelta(seconds=window * 2))
    book_ts = _coerce_datetime(order_book.get("as_of"))
    _ensure_fresh(symbol, "order_book", book_ts, timedelta(seconds=max(60, window // 2)))

    ts = datetime.now(timezone.utc)
    return OrderFlowResponse(
        symbol=symbol,
        window=window,
        buy_volume=order_flow["buy_volume"],
        sell_volume=order_flow["sell_volume"],
        imbalance=order_flow["imbalance"],
        whale_threshold=order_flow["whale_threshold"],
        whale_ratio=order_flow["whale_ratio"],
        queue_skew=queue["queue_skew"],
        depth_imbalance=queue["depth_imbalance"],
        anomaly_score=queue["anomaly_score"],
        liquidity_gaps=queue["liquidity_gaps"],
        ts=ts,
    )


@typed_app_get(app, "/signals/crossasset", response_model=CrossAssetResponse)
def cross_asset_signals(
    base_symbol: str,
    alt_symbol: str,
    window: int = Query(180, ge=30, le=720),
    max_lag: int = Query(10, ge=1, le=50),
    _caller: str = Depends(require_admin_account),
) -> CrossAssetResponse:
    base_symbol = _require_spot_symbol(base_symbol, param_name="base_symbol")
    alt_symbol = _require_spot_symbol(alt_symbol, param_name="alt_symbol")
    adapter = _market_data_adapter()
    try:
        base_series = adapter.price_history(base_symbol, length=window)
        base_ts = adapter.latest_price_timestamp(base_symbol)
        alt_series = adapter.price_history(alt_symbol, length=window)
        alt_ts = adapter.latest_price_timestamp(alt_symbol)
    except MarketDataUnavailable as exc:
        raise HTTPException(status_code=502, detail=str(exc)) from exc

    _ensure_fresh(base_symbol, "prices", base_ts, timedelta(hours=6))
    _ensure_fresh(alt_symbol, "prices", alt_ts, timedelta(hours=6))

    beta = _rolling_beta(alt_series, base_series, window=min(window, 120))
    correlation = _pearson(base_series, alt_series)
    lag = _lag(base_series, alt_series, max_lag=max_lag)
    ts = datetime.now(timezone.utc)
    return CrossAssetResponse(
        base_symbol=base_symbol,
        alt_symbol=alt_symbol,
        beta=round(beta, 6),
        correlation=round(correlation, 6),
        lead_lag=lag,
        ts=ts,
    )


@typed_app_get(app, "/signals/volatility/{symbol}", response_model=VolatilityResponse)
def volatility_signals(
    symbol: str,
    window: int = Query(240, ge=60, le=960),
    horizon: int = Query(12, ge=1, le=60),
    _caller: str = Depends(require_admin_account),
) -> VolatilityResponse:
    symbol = _require_spot_symbol(symbol, param_name="symbol")
    adapter = _market_data_adapter()
    try:
        prices = adapter.price_history(symbol, length=window)
        price_ts = adapter.latest_price_timestamp(symbol)
    except MarketDataUnavailable as exc:
        raise HTTPException(status_code=502, detail=str(exc)) from exc

    _ensure_fresh(symbol, "prices", price_ts, timedelta(hours=6))

    garch = _garch_forecast(prices, horizon=horizon)
    ts = datetime.now(timezone.utc)
    return VolatilityResponse(
        symbol=symbol,
        variance=garch["variance"],
        forecasts=garch["forecasts"],
        jump_events=garch["jump_events"],
        ts=ts,
    )


@typed_app_get(app, "/signals/whales/{symbol}", response_model=WhaleResponse)
def whale_signals(
    symbol: str,
    window: int = Query(900, ge=120, le=7200),
    threshold_sigma: float = Query(2.5, ge=1.0, le=6.0),
    _caller: str = Depends(require_admin_account),
) -> WhaleResponse:
    symbol = _require_spot_symbol(symbol, param_name="symbol")
    adapter = _market_data_adapter()
    try:
        trades = adapter.recent_trades(symbol, window=window)
    except MarketDataUnavailable as exc:
        raise HTTPException(status_code=502, detail=str(exc)) from exc

    latest_trade_ts = max((trade.ts for trade in trades), default=None)
    _ensure_fresh(symbol, "trades", latest_trade_ts, timedelta(seconds=window * 2))

    whales = _detect_whales(trades, threshold_sigma)
    ts = datetime.now(timezone.utc)
    return WhaleResponse(
        symbol=symbol,
        threshold_volume=whales["threshold_volume"],
        count=whales["count"],
        share_of_trades=whales["share_of_trades"],
        trades=whales["trades"],
        ts=ts,
    )


@typed_app_get(app, "/signals/stress/{symbol}", response_model=StressTestResponse)
def stress_test_signals(
    symbol: str,
    window: int = Query(240, ge=60, le=960),
    _caller: str = Depends(require_admin_account),
) -> StressTestResponse:
    symbol = _require_spot_symbol(symbol, param_name="symbol")
    adapter = _market_data_adapter()
    try:
        prices = adapter.price_history(symbol, length=window)
        price_ts = adapter.latest_price_timestamp(symbol)
        book = adapter.order_book_snapshot(symbol)
    except MarketDataUnavailable as exc:
        raise HTTPException(status_code=502, detail=str(exc)) from exc

    _ensure_fresh(symbol, "prices", price_ts, timedelta(hours=6))
    book_ts = _coerce_datetime(book.get("as_of"))
    _ensure_fresh(symbol, "order_book", book_ts, timedelta(minutes=10))

    stress = _stress_test(symbol, prices, book)
    ts = datetime.now(timezone.utc)
    return StressTestResponse(
        symbol=stress["symbol"],
        flash_crash=stress["flash_crash"],
        spread_widening=stress["spread_widening"],
        ts=ts,
    )


__all__ = [
    "app",
    "SESSION_STORE",
    "order_flow_signals",
    "cross_asset_signals",
    "volatility_signals",
    "whale_signals",
    "stress_test_signals",
]<|MERGE_RESOLUTION|>--- conflicted
+++ resolved
@@ -35,15 +35,7 @@
 from typing import Optional
 from typing import TypedDict
 
-<<<<<<< HEAD
 import numpy as np
-=======
-try:  # pragma: no cover - optional scientific stack dependency
-    import numpy as np
-except Exception:  # pragma: no cover - executed when numpy is unavailable
-    np = None  # type: ignore[assignment]
-from fastapi import Depends, FastAPI, HTTPException, Query
->>>>>>> dde3c606
 from prometheus_client import Gauge
 
 from shared.pydantic_compat import BaseModel
@@ -372,38 +364,7 @@
     return covariance / variance
 
 
-<<<<<<< HEAD
 def _garch_forecast(prices: Sequence[float], horizon: int = 12) -> VolatilityMetrics:
-=======
-def _log_returns(prices: Sequence[float]) -> List[float]:
-    if len(prices) < 2:
-        return []
-
-    cleaned: List[float] = []
-    for idx, price in enumerate(prices):
-        if price is None:
-            raise HTTPException(status_code=422, detail=f"Encountered null price at index {idx}")
-        try:
-            value = float(price)
-        except (TypeError, ValueError) as exc:
-            raise HTTPException(status_code=422, detail=f"Invalid price value at index {idx}") from exc
-        if value <= 0:
-            raise HTTPException(status_code=422, detail="Prices must be positive to compute log returns")
-        cleaned.append(value)
-
-    if np is not None:
-        array = np.asarray(cleaned, dtype=float)
-        returns = np.diff(np.log(array))
-        return [float(ret) for ret in returns.tolist()]
-
-    returns: List[float] = []
-    for previous, current in zip(cleaned, cleaned[1:]):
-        returns.append(math.log(current) - math.log(previous))
-    return returns
-
-
-def _garch_forecast(prices: Sequence[float], horizon: int = 12) -> Dict[str, object]:
->>>>>>> dde3c606
     if len(prices) < 30:
         raise HTTPException(status_code=422, detail="Need at least 30 observations for GARCH")
     log_returns = _log_returns(prices)
@@ -427,17 +388,9 @@
 
     window = min(20, len(log_returns))
     recent = log_returns[-window:]
-<<<<<<< HEAD
     mean = float(np.mean(recent))
     std = float(np.std(recent)) or 1e-6
     jumps: List[JumpEvent] = []
-=======
-    mean = float(statistics.fmean(recent))
-    std = float(statistics.pstdev(recent)) if len(recent) > 1 else 0.0
-    if std == 0:
-        std = 1e-6
-    jumps = []
->>>>>>> dde3c606
     for idx, ret in enumerate(log_returns[-horizon:], start=len(log_returns) - horizon):
         z_score = (ret - mean) / std
         if abs(z_score) > 4:
