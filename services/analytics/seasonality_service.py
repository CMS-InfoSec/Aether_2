--- conflicted
+++ resolved
@@ -116,25 +116,15 @@
     raise RuntimeError(
         "Seasonality service requires a PostgreSQL/Timescale DSN (SQLite is permitted for tests)."
     )
-<<<<<<< HEAD
-=======
 
 def _engine_options(url: str) -> Dict[str, Any]:
     if not _SQLALCHEMY_AVAILABLE:
         return {}
->>>>>>> dcd458be
 
 def _engine_options(url: str) -> Dict[str, Any]:
     if not _SQLALCHEMY_AVAILABLE:
         return {}
 
-<<<<<<< HEAD
-def _engine_options(url: str) -> Dict[str, Any]:
-    if not _SQLALCHEMY_AVAILABLE:
-        return {}
-
-=======
->>>>>>> dcd458be
     url_obj = make_url(url)
     options: Dict[str, Any] = {
         "future": True,
@@ -172,7 +162,6 @@
         """Minimal OHLCV representation backed by the historical bars table."""
 
         __tablename__ = "ohlcv_bars"
-<<<<<<< HEAD
 
         market = Column(String, primary_key=True)
         bucket_start = Column(DateTime(timezone=True), primary_key=True)
@@ -223,58 +212,6 @@
         avg_volume: float
         ts: datetime
 
-=======
-
-        market = Column(String, primary_key=True)
-        bucket_start = Column(DateTime(timezone=True), primary_key=True)
-        open = Column(Float)
-        high = Column(Float)
-        low = Column(Float)
-        close = Column(Float)
-        volume = Column(Float)
-
-    class SeasonalityMetric(MetricsBase):
-        """Persisted aggregate used to snapshot historical seasonality results."""
-
-        __tablename__ = "seasonality_metrics"
-
-        symbol = Column(String, primary_key=True)
-        period = Column(String, primary_key=True)
-        avg_return = Column(Float, nullable=False)
-        avg_vol = Column(Float, nullable=False)
-        avg_volume = Column(Float, nullable=False)
-        ts = Column(DateTime(timezone=True), nullable=False)
-else:
-    class _InMemoryBase:
-        metadata = SimpleNamespace(create_all=lambda **_: None)
-
-    OhlcvBase = _InMemoryBase  # type: ignore[assignment]
-    MetricsBase = _InMemoryBase  # type: ignore[assignment]
-
-    @dataclass
-    class OhlcvBar:  # type: ignore[override]
-        """Minimal OHLCV representation used when SQLAlchemy is unavailable."""
-
-        market: str
-        bucket_start: datetime
-        open: float | None = None
-        high: float | None = None
-        low: float | None = None
-        close: float | None = None
-        volume: float | None = None
-
-    @dataclass
-    class SeasonalityMetric:  # type: ignore[override]
-        """In-memory representation of computed seasonality metrics."""
-
-        symbol: str
-        period: str
-        avg_return: float
-        avg_vol: float
-        avg_volume: float
-        ts: datetime
-
->>>>>>> dcd458be
         __tablename__ = "seasonality_metrics"
         __table__ = SimpleNamespace(create=lambda **_: None)
 
@@ -614,9 +551,6 @@
     if callable(dispose):
         dispose()
 
-<<<<<<< HEAD
-    for key in (ENGINE_STATE_KEY, SESSIONMAKER_STATE_KEY):
-=======
     for key in (
         ENGINE_STATE_KEY,
         SESSIONMAKER_STATE_KEY,
@@ -624,7 +558,6 @@
         "seasonality_engine",
         "seasonality_sessionmaker",
     ):
->>>>>>> dcd458be
         if hasattr(application.state, key):
             delattr(application.state, key)
 
