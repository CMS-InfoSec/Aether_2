"""FastAPI service exposing historical seasonality analytics for Kraken symbols."""

from __future__ import annotations

import calendar
import os
from dataclasses import dataclass
from datetime import datetime, timezone
from typing import Any, Dict, Iterator, List, Optional, Sequence

from fastapi import Depends, FastAPI, HTTPException, Query, Request
from pydantic import BaseModel, Field
from sqlalchemy import Column, DateTime, Float, String, create_engine, func, select
from sqlalchemy.engine import Engine, URL
from sqlalchemy.engine.url import make_url
from sqlalchemy.exc import ArgumentError
from sqlalchemy.orm import Session, declarative_base, sessionmaker

from auth.service import InMemorySessionStore, RedisSessionStore, SessionStoreProtocol
from services.common import security
from services.common.security import require_admin_account

__all__ = ["app", "ENGINE", "SessionLocal", "SESSION_STORE"]


ENGINE_STATE_KEY = "seasonality_engine"
SESSIONMAKER_STATE_KEY = "seasonality_sessionmaker"

ENGINE: Engine | None = None
SessionLocal: sessionmaker[Session] | None = None
SESSION_STORE: SessionStoreProtocol | None = None


def _normalise_database_url(url: str) -> str:
    """Ensure SQLAlchemy uses the psycopg2 driver for PostgreSQL URLs."""

    if url.startswith("postgresql+psycopg://"):
        return "postgresql+psycopg2://" + url[len("postgresql+psycopg://") :]
    if url.startswith("postgresql://"):
        return "postgresql+psycopg2://" + url[len("postgresql://") :]
    if url.startswith("postgres://"):
        return "postgresql+psycopg2://" + url[len("postgres://") :]
    return url


def _require_database_url() -> URL:
    """Resolve and validate the managed Timescale/PostgreSQL DSN."""

    primary = os.getenv("SEASONALITY_DATABASE_URI")
    fallback = os.getenv("TIMESCALE_DATABASE_URI") or os.getenv("DATABASE_URL")
    raw_url = primary or fallback

    if not raw_url:
        raise RuntimeError(
            "Seasonality service requires SEASONALITY_DATABASE_URI (or TIMESCALE_DATABASE_URI) "
            "to point at a managed Timescale/PostgreSQL database."
        )

    normalised = _normalise_database_url(raw_url)

    try:
        url = make_url(normalised)
    except ArgumentError as exc:  # pragma: no cover - configuration error
        raise RuntimeError(f"Invalid seasonality database URL '{raw_url}': {exc}") from exc

    if not url.drivername.lower().startswith("postgresql"):
        raise RuntimeError(
            "Seasonality service requires a PostgreSQL/Timescale DSN; "
            f"received driver '{url.drivername}'."
        )

    return url


def _engine_options(url: URL) -> Dict[str, Any]:
    options: Dict[str, Any] = {
        "future": True,
        "pool_pre_ping": True,
        "pool_size": int(os.getenv("SEASONALITY_DB_POOL_SIZE", "15")),
        "max_overflow": int(os.getenv("SEASONALITY_DB_MAX_OVERFLOW", "10")),
        "pool_timeout": int(os.getenv("SEASONALITY_DB_POOL_TIMEOUT", "30")),
        "pool_recycle": int(os.getenv("SEASONALITY_DB_POOL_RECYCLE", "1800")),
    }

    connect_args: Dict[str, Any] = {}

    forced_sslmode = os.getenv("SEASONALITY_DB_SSLMODE")
    if forced_sslmode:
        connect_args["sslmode"] = forced_sslmode
    elif "sslmode" not in url.query and url.host not in {None, "localhost", "127.0.0.1"}:
        connect_args["sslmode"] = "require"

    if connect_args:
        options["connect_args"] = connect_args

    return options


<<<<<<< HEAD
=======
DATABASE_URL: Optional[URL] = None
ENGINE: Optional[Engine] = None
SessionFactory: Optional[sessionmaker] = None


def _create_engine(url: URL) -> Engine:
    return create_engine(
        url.render_as_string(hide_password=False),
        **_engine_options(url),
    )


>>>>>>> 72841478
OhlcvBase = declarative_base()
MetricsBase = declarative_base()


class OhlcvBar(OhlcvBase):
    """Minimal OHLCV representation backed by the historical bars table."""

    __tablename__ = "ohlcv_bars"

    market = Column(String, primary_key=True)
    bucket_start = Column(DateTime(timezone=True), primary_key=True)
    open = Column(Float)
    high = Column(Float)
    low = Column(Float)
    close = Column(Float)
    volume = Column(Float)


class SeasonalityMetric(MetricsBase):
    """Persisted aggregate used to snapshot historical seasonality results."""

    __tablename__ = "seasonality_metrics"

    symbol = Column(String, primary_key=True)
    period = Column(String, primary_key=True)
    avg_return = Column(Float, nullable=False)
    avg_vol = Column(Float, nullable=False)
    avg_volume = Column(Float, nullable=False)
    ts = Column(DateTime(timezone=True), nullable=False)


@dataclass
class Bar:
    """Internal representation of an OHLCV bar used for analytics computations."""

    timestamp: datetime
    close: float | None
    volume: float


@dataclass
class AggregatedMetric:
    """Computed metrics for a specific seasonality bucket."""

    key: str
    avg_return: float
    avg_vol: float
    avg_volume: float


class DayOfWeekMetric(BaseModel):
    weekday: str = Field(..., description="Weekday name", example="Monday")
    avg_return: float = Field(..., description="Average close-to-close return")
    avg_vol: float = Field(..., description="Standard deviation of returns")
    avg_volume: float = Field(..., description="Average traded volume")


class DayOfWeekResponse(BaseModel):
    symbol: str
    generated_at: datetime
    metrics: List[DayOfWeekMetric]


class HourOfDayMetric(BaseModel):
    hour: int = Field(..., ge=0, le=23, description="Hour of day in UTC")
    avg_return: float
    avg_vol: float
    avg_volume: float


class HourOfDayResponse(BaseModel):
    symbol: str
    generated_at: datetime
    metrics: List[HourOfDayMetric]


class SessionMetric(BaseModel):
    session: str = Field(..., description="Trading session label", example="EUROPE")
    avg_return: float
    avg_vol: float
    avg_volume: float


class SessionLiquidityResponse(BaseModel):
    symbol: str
    generated_at: datetime
    metrics: List[SessionMetric]


class CurrentSessionResponse(BaseModel):
    session: str
    regime: str
    reference_volume: float
    benchmark_volume: float
    as_of: datetime


SESSION_WINDOWS: Dict[str, range] = {
    "ASIA": range(0, 8),
    "EUROPE": range(8, 16),
    "US": range(16, 24),
}


def get_session(request: Request) -> Iterator[Session]:
<<<<<<< HEAD
    session_factory = getattr(request.app.state, SESSIONMAKER_STATE_KEY, None)
    if session_factory is None:
        session_factory = SessionLocal
    if session_factory is None:
        raise RuntimeError(
            "Seasonality database session maker is not initialised. "
            "Ensure the application startup hook has run successfully."
=======
    session_factory: Optional[sessionmaker] = getattr(request.app.state, "seasonality_sessionmaker", None)

    if session_factory is None:
        session_factory = SessionFactory

    if session_factory is None:
        raise RuntimeError(
            "Seasonality database session factory is not initialised. Ensure the startup event has run and the "
            "SEASONALITY_DATABASE_URI (or TIMESCALE_DATABASE_URI) environment variable is configured."
>>>>>>> 72841478
        )

    session = session_factory()
    try:
        yield session
    finally:
        session.close()


def _configure_database(application: FastAPI) -> None:
    global ENGINE
    global SessionLocal
    try:
        database_url = _require_database_url()
    except RuntimeError as exc:
        raise RuntimeError(
            "Seasonality service startup failed: configure SEASONALITY_DATABASE_URI, "
            "TIMESCALE_DATABASE_URI, or DATABASE_URL."
        ) from exc

    engine = create_engine(
        database_url.render_as_string(hide_password=False),
        **_engine_options(database_url),
    )
    session_factory = sessionmaker(bind=engine, autoflush=False, expire_on_commit=False, future=True)

    setattr(application.state, ENGINE_STATE_KEY, engine)
    setattr(application.state, SESSIONMAKER_STATE_KEY, session_factory)

    ENGINE = engine
    SessionLocal = session_factory


def _dispose_database(application: FastAPI) -> None:
    global ENGINE
    global SessionLocal

    engine = getattr(application.state, ENGINE_STATE_KEY, None)
    if isinstance(engine, Engine):
        engine.dispose()

    for key in (ENGINE_STATE_KEY, SESSIONMAKER_STATE_KEY):
        if hasattr(application.state, key):
            delattr(application.state, key)

    ENGINE = None
    SessionLocal = None


def _ensure_timezone(value: datetime) -> datetime:
    if value.tzinfo is None:
        return value.replace(tzinfo=timezone.utc)
    return value.astimezone(timezone.utc)


def _mean(values: Sequence[float]) -> float:
    return float(sum(values) / len(values)) if values else 0.0


def _std(values: Sequence[float]) -> float:
    if len(values) < 2:
        return 0.0
    mean_value = sum(values) / len(values)
    variance = sum((value - mean_value) ** 2 for value in values) / len(values)
    return float(variance ** 0.5)


def _load_bars(session: Session, symbol: str) -> List[Bar]:
    query = (
        select(OhlcvBar.bucket_start, OhlcvBar.close, OhlcvBar.volume)
        .where(func.upper(OhlcvBar.market) == symbol)
        .order_by(OhlcvBar.bucket_start)
    )
    rows = session.execute(query).all()

    bars: List[Bar] = []
    for bucket_start, close, volume in rows:
        if bucket_start is None:
            continue
        timestamp = _ensure_timezone(bucket_start)
        close_value = float(close) if close is not None else None
        volume_value = float(volume) if volume is not None else 0.0
        bars.append(Bar(timestamp=timestamp, close=close_value, volume=volume_value))
    return bars


def _aggregate_by_day_of_week(bars: Sequence[Bar]) -> List[AggregatedMetric]:
    buckets: Dict[int, Dict[str, List[float]]] = {
        i: {"returns": [], "volumes": []} for i in range(7)
    }
    prev_close: float | None = None
    for bar in bars:
        day = bar.timestamp.weekday()
        buckets[day]["volumes"].append(bar.volume)
        if bar.close is None or bar.close <= 0:
            prev_close = None
            continue
        if prev_close is not None and prev_close > 0:
            buckets[day]["returns"].append(bar.close / prev_close - 1.0)
        prev_close = bar.close

    metrics: List[AggregatedMetric] = []
    for day in range(7):
        returns = buckets[day]["returns"]
        volumes = buckets[day]["volumes"]
        metrics.append(
            AggregatedMetric(
                key=calendar.day_name[day].upper(),
                avg_return=_mean(returns),
                avg_vol=_std(returns),
                avg_volume=_mean(volumes),
            )
        )
    return metrics


def _aggregate_by_hour_of_day(bars: Sequence[Bar]) -> List[AggregatedMetric]:
    buckets: Dict[int, Dict[str, List[float]]] = {
        hour: {"returns": [], "volumes": []} for hour in range(24)
    }
    prev_close: float | None = None
    for bar in bars:
        hour = bar.timestamp.hour
        buckets[hour]["volumes"].append(bar.volume)
        if bar.close is None or bar.close <= 0:
            prev_close = None
            continue
        if prev_close is not None and prev_close > 0:
            buckets[hour]["returns"].append(bar.close / prev_close - 1.0)
        prev_close = bar.close

    metrics: List[AggregatedMetric] = []
    for hour in range(24):
        returns = buckets[hour]["returns"]
        volumes = buckets[hour]["volumes"]
        metrics.append(
            AggregatedMetric(
                key=f"{hour:02d}",
                avg_return=_mean(returns),
                avg_vol=_std(returns),
                avg_volume=_mean(volumes),
            )
        )
    return metrics


def _session_for_hour(hour: int) -> str:
    for session_name, hours in SESSION_WINDOWS.items():
        if hour in hours:
            return session_name
    # Fallback for hours not covered by ranges (should not happen with defined ranges).
    return "US"


def _aggregate_by_session(bars: Sequence[Bar]) -> List[AggregatedMetric]:
    buckets: Dict[str, Dict[str, List[float]]] = {
        name: {"returns": [], "volumes": []} for name in SESSION_WINDOWS
    }
    prev_close: float | None = None
    for bar in bars:
        session_name = _session_for_hour(bar.timestamp.hour)
        buckets[session_name]["volumes"].append(bar.volume)
        if bar.close is None or bar.close <= 0:
            prev_close = None
            continue
        if prev_close is not None and prev_close > 0:
            buckets[session_name]["returns"].append(bar.close / prev_close - 1.0)
        prev_close = bar.close

    metrics: List[AggregatedMetric] = []
    for session_name in ("ASIA", "EUROPE", "US"):
        returns = buckets[session_name]["returns"]
        volumes = buckets[session_name]["volumes"]
        metrics.append(
            AggregatedMetric(
                key=session_name,
                avg_return=_mean(returns),
                avg_vol=_std(returns),
                avg_volume=_mean(volumes),
            )
        )
    return metrics


def _persist_metric(
    session: Session,
    *,
    symbol: str,
    period: str,
    avg_return: float,
    avg_vol: float,
    avg_volume: float,
    ts: datetime,
) -> None:
    record = session.get(SeasonalityMetric, {"symbol": symbol, "period": period})
    if record is None:
        record = SeasonalityMetric(
            symbol=symbol,
            period=period,
            avg_return=avg_return,
            avg_vol=avg_vol,
            avg_volume=avg_volume,
            ts=ts,
        )
        session.add(record)
    else:
        record.avg_return = avg_return
        record.avg_vol = avg_vol
        record.avg_volume = avg_volume
        record.ts = ts


def _validate_symbol(symbol: str) -> str:
    symbol_key = symbol.strip().upper()
    if not symbol_key:
        raise HTTPException(status_code=422, detail="Symbol must be provided")
    return symbol_key


def _assert_data_available(bars: Sequence[Bar], symbol: str) -> None:
    closes = [bar.close for bar in bars if bar.close is not None]
    if len(closes) < 2:
        raise HTTPException(
            status_code=404,
            detail=f"Insufficient OHLCV history for symbol={symbol}",
        )


app = FastAPI(title="Seasonality Analytics Service")
app.state.seasonality_database_url = None
app.state.seasonality_engine = None
app.state.seasonality_sessionmaker = None


@app.on_event("startup")
def _configure_database() -> None:
    """Initialise database connectivity once the application starts."""

    global DATABASE_URL, ENGINE, SessionFactory

    url = _require_database_url()
    engine = _create_engine(url)
    session_factory = sessionmaker(bind=engine, autoflush=False, expire_on_commit=False, future=True)

    SeasonalityMetric.__table__.create(bind=engine, checkfirst=True)

    DATABASE_URL = url
    ENGINE = engine
    SessionFactory = session_factory

    app.state.seasonality_database_url = url
    app.state.seasonality_engine = engine
    app.state.seasonality_sessionmaker = session_factory


def _resolve_session_store_dsn() -> str:
    for env_var in ("SESSION_REDIS_URL", "SESSION_STORE_URL", "SESSION_BACKEND_DSN"):
        value = os.getenv(env_var)
        if value:
            return value
    raise RuntimeError(
        "Session store misconfigured: set SESSION_REDIS_URL, SESSION_STORE_URL, or SESSION_BACKEND_DSN "
        "so the seasonality service can validate administrator tokens."
    )


def _configure_session_store(application: FastAPI) -> SessionStoreProtocol:
    global SESSION_STORE
    existing = getattr(application.state, "session_store", None)
    if isinstance(existing, SessionStoreProtocol):
        store = existing
    else:
        dsn = _resolve_session_store_dsn()
        ttl_minutes = int(os.getenv("SESSION_TTL_MINUTES", "60"))
        if dsn.startswith("memory://"):
            store = InMemorySessionStore(ttl_minutes=ttl_minutes)
        else:
            try:  # pragma: no cover - optional dependency for production deployments
                import redis  # type: ignore[import-not-found]
            except ImportError as exc:  # pragma: no cover - surfaced when redis missing locally
                raise RuntimeError(
                    "redis package is required when SESSION_REDIS_URL is configured for the seasonality service."
                ) from exc

            client = redis.Redis.from_url(dsn)
            store = RedisSessionStore(client, ttl_minutes=ttl_minutes)

        application.state.session_store = store

    security.set_default_session_store(store)
    SESSION_STORE = store
    return store


<<<<<<< HEAD
try:
    _configure_database(app)
except RuntimeError:
    ENGINE = None
    SessionLocal = None

try:
    _configure_session_store(app)
except RuntimeError:
    SESSION_STORE = None


@app.on_event("startup")
def _on_startup() -> None:
    _configure_database(app)
    _configure_session_store(app)


@app.on_event("shutdown")
def _on_shutdown() -> None:
    _dispose_database(app)
=======
SESSION_STORE: SessionStoreProtocol | None = None


@app.on_event("startup")
def _initialise_session_store() -> None:
    """Initialise the session backend once the FastAPI app starts."""

    global SESSION_STORE
    SESSION_STORE = _configure_session_store(app)
>>>>>>> 72841478


@app.get("/seasonality/dayofweek", response_model=DayOfWeekResponse)
def day_of_week(
    *,
    symbol: str = Query(..., description="Market symbol", example="BTC/USD"),
    session: Session = Depends(get_session),
    _caller: str = Depends(require_admin_account),
) -> DayOfWeekResponse:
    symbol_key = _validate_symbol(symbol)
    bars = _load_bars(session, symbol_key)
    _assert_data_available(bars, symbol_key)

    metrics = _aggregate_by_day_of_week(bars)
    now = datetime.now(timezone.utc)

    for metric in metrics:
        period_key = f"dayofweek:{metric.key}"
        _persist_metric(
            session,
            symbol=symbol_key,
            period=period_key,
            avg_return=metric.avg_return,
            avg_vol=metric.avg_vol,
            avg_volume=metric.avg_volume,
            ts=now,
        )
    session.commit()

    response_metrics = [
        DayOfWeekMetric(
            weekday=metric.key.capitalize(),
            avg_return=metric.avg_return,
            avg_vol=metric.avg_vol,
            avg_volume=metric.avg_volume,
        )
        for metric in metrics
    ]
    return DayOfWeekResponse(symbol=symbol_key, generated_at=now, metrics=response_metrics)


@app.get("/seasonality/hourofday", response_model=HourOfDayResponse)
def hour_of_day(
    *,
    symbol: str = Query(..., description="Market symbol", example="BTC/USD"),
    session: Session = Depends(get_session),
    _caller: str = Depends(require_admin_account),
) -> HourOfDayResponse:
    symbol_key = _validate_symbol(symbol)
    bars = _load_bars(session, symbol_key)
    _assert_data_available(bars, symbol_key)

    metrics = _aggregate_by_hour_of_day(bars)
    now = datetime.now(timezone.utc)

    for metric in metrics:
        period_key = f"hourofday:{metric.key}"
        _persist_metric(
            session,
            symbol=symbol_key,
            period=period_key,
            avg_return=metric.avg_return,
            avg_vol=metric.avg_vol,
            avg_volume=metric.avg_volume,
            ts=now,
        )
    session.commit()

    response_metrics = [
        HourOfDayMetric(
            hour=int(metric.key),
            avg_return=metric.avg_return,
            avg_vol=metric.avg_vol,
            avg_volume=metric.avg_volume,
        )
        for metric in metrics
    ]
    return HourOfDayResponse(symbol=symbol_key, generated_at=now, metrics=response_metrics)


@app.get("/seasonality/session_liquidity", response_model=SessionLiquidityResponse)
def session_liquidity(
    *,
    symbol: str = Query(..., description="Market symbol", example="BTC/USD"),
    session: Session = Depends(get_session),
    _caller: str = Depends(require_admin_account),
) -> SessionLiquidityResponse:
    symbol_key = _validate_symbol(symbol)
    bars = _load_bars(session, symbol_key)
    _assert_data_available(bars, symbol_key)

    metrics = _aggregate_by_session(bars)
    now = datetime.now(timezone.utc)

    for metric in metrics:
        period_key = f"session:{metric.key}"
        _persist_metric(
            session,
            symbol=symbol_key,
            period=period_key,
            avg_return=metric.avg_return,
            avg_vol=metric.avg_vol,
            avg_volume=metric.avg_volume,
            ts=now,
        )
    session.commit()

    response_metrics = [
        SessionMetric(
            session=metric.key,
            avg_return=metric.avg_return,
            avg_vol=metric.avg_vol,
            avg_volume=metric.avg_volume,
        )
        for metric in metrics
    ]
    return SessionLiquidityResponse(symbol=symbol_key, generated_at=now, metrics=response_metrics)


@app.get("/seasonality/current_session", response_model=CurrentSessionResponse)
def current_session(
    *,
    session: Session = Depends(get_session),
    _caller: str = Depends(require_admin_account),
) -> CurrentSessionResponse:
    now = datetime.now(timezone.utc)
    session_name = _session_for_hour(now.hour)

    session_metrics = (
        session.execute(
            select(SeasonalityMetric).where(SeasonalityMetric.period == f"session:{session_name}")
        )
        .scalars()
        .all()
    )
    if not session_metrics:
        raise HTTPException(status_code=404, detail="No session liquidity metrics available")

    reference_volume = _mean([metric.avg_volume for metric in session_metrics])

    all_session_metrics = (
        session.execute(
            select(SeasonalityMetric).where(SeasonalityMetric.period.like("session:%"))
        )
        .scalars()
        .all()
    )
    if all_session_metrics:
        benchmark_volume = _mean([metric.avg_volume for metric in all_session_metrics])
    else:
        benchmark_volume = reference_volume

    regime: str
    if benchmark_volume <= 0:
        regime = "normal"
    else:
        ratio = reference_volume / benchmark_volume
        if ratio >= 1.2:
            regime = "high"
        elif ratio <= 0.8:
            regime = "low"
        else:
            regime = "normal"

    return CurrentSessionResponse(
        session=session_name,
        regime=regime,
        reference_volume=reference_volume,
        benchmark_volume=benchmark_volume,
        as_of=now,
    )<|MERGE_RESOLUTION|>--- conflicted
+++ resolved
@@ -96,21 +96,7 @@
     return options
 
 
-<<<<<<< HEAD
-=======
-DATABASE_URL: Optional[URL] = None
-ENGINE: Optional[Engine] = None
-SessionFactory: Optional[sessionmaker] = None
-
-
-def _create_engine(url: URL) -> Engine:
-    return create_engine(
-        url.render_as_string(hide_password=False),
-        **_engine_options(url),
-    )
-
-
->>>>>>> 72841478
+
 OhlcvBase = declarative_base()
 MetricsBase = declarative_base()
 
@@ -216,7 +202,7 @@
 
 
 def get_session(request: Request) -> Iterator[Session]:
-<<<<<<< HEAD
+
     session_factory = getattr(request.app.state, SESSIONMAKER_STATE_KEY, None)
     if session_factory is None:
         session_factory = SessionLocal
@@ -224,17 +210,7 @@
         raise RuntimeError(
             "Seasonality database session maker is not initialised. "
             "Ensure the application startup hook has run successfully."
-=======
-    session_factory: Optional[sessionmaker] = getattr(request.app.state, "seasonality_sessionmaker", None)
-
-    if session_factory is None:
-        session_factory = SessionFactory
-
-    if session_factory is None:
-        raise RuntimeError(
-            "Seasonality database session factory is not initialised. Ensure the startup event has run and the "
-            "SEASONALITY_DATABASE_URI (or TIMESCALE_DATABASE_URI) environment variable is configured."
->>>>>>> 72841478
+
         )
 
     session = session_factory()
@@ -529,7 +505,7 @@
     return store
 
 
-<<<<<<< HEAD
+
 try:
     _configure_database(app)
 except RuntimeError:
@@ -551,17 +527,7 @@
 @app.on_event("shutdown")
 def _on_shutdown() -> None:
     _dispose_database(app)
-=======
-SESSION_STORE: SessionStoreProtocol | None = None
-
-
-@app.on_event("startup")
-def _initialise_session_store() -> None:
-    """Initialise the session backend once the FastAPI app starts."""
-
-    global SESSION_STORE
-    SESSION_STORE = _configure_session_store(app)
->>>>>>> 72841478
+
 
 
 @app.get("/seasonality/dayofweek", response_model=DayOfWeekResponse)
