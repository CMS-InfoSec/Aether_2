--- conflicted
+++ resolved
@@ -7,7 +7,6 @@
 import sys
 from dataclasses import dataclass
 from datetime import datetime, timezone
-<<<<<<< HEAD
 from typing import TYPE_CHECKING, Any, Callable, Dict, Iterator, List, Sequence, TypeVar, cast
 
 if TYPE_CHECKING:  # pragma: no cover - imported for static analysis only
@@ -60,49 +59,6 @@
 from sqlalchemy.engine.url import make_url
 from sqlalchemy.exc import ArgumentError
 from sqlalchemy.orm import Session, declarative_base, sessionmaker
-=======
-from threading import RLock
-from types import SimpleNamespace
-from typing import Any, Callable, Dict, Iterator, List, Mapping, Optional, Sequence
-
-from fastapi import Depends, FastAPI, HTTPException, Query, Request
-from pydantic import BaseModel, Field
-
-_SQLALCHEMY_AVAILABLE = True
-
-try:  # pragma: no cover - optional dependency in minimal environments
-    from sqlalchemy import Column, DateTime, Float, String, create_engine, func, select
-    from sqlalchemy.engine import Engine, URL
-    from sqlalchemy.engine.url import make_url
-    from sqlalchemy.exc import ArgumentError
-    from sqlalchemy.orm import Session, declarative_base, sessionmaker
-except Exception:  # pragma: no cover - exercised when SQLAlchemy is absent
-    _SQLALCHEMY_AVAILABLE = False
-    Column = DateTime = Float = String = None  # type: ignore[assignment]
-    Engine = Session = Any  # type: ignore[assignment]
-    URL = str  # type: ignore[assignment]
-
-    def make_url(url: str) -> str:  # type: ignore[override]
-        return url
-
-    class ArgumentError(Exception):
-        """Placeholder for SQLAlchemy's ``ArgumentError``."""
-
-    def declarative_base() -> SimpleNamespace:  # type: ignore[override]
-        return SimpleNamespace(metadata=SimpleNamespace(create_all=lambda **_: None))
-
-    def sessionmaker(*_args: Any, **_kwargs: Any) -> Callable[[], Any]:  # type: ignore[override]
-        raise RuntimeError("SQLAlchemy is required to create sessions in this environment")
-
-    def select(*_args: Any, **_kwargs: Any) -> None:  # type: ignore[override]
-        raise RuntimeError("SQLAlchemy select is unavailable without the dependency")
-
-    class _FuncNamespace(SimpleNamespace):
-        def upper(self, value: Any) -> Any:  # pragma: no cover - defensive fallback
-            return value
-
-    func = _FuncNamespace()
->>>>>>> eab852ca
 
 from auth.service import (
     InMemorySessionStore,
@@ -115,7 +71,6 @@
 from shared.session_config import load_session_ttl_minutes
 from shared.pydantic_compat import BaseModel, Field
 
-<<<<<<< HEAD
 __all__ = ["app", "ENGINE", "SessionLocal", "SESSION_STORE"]
 
 
@@ -126,10 +81,6 @@
 SessionFactory = Callable[[], Session]
 SessionLocal: SessionFactory | None = None
 SESSION_STORE: SessionStoreProtocol | None = None
-=======
-def _symbol_key(symbol: str) -> str:
-    return symbol.replace("-", "").replace("/", "").upper()
->>>>>>> eab852ca
 
 
 def _normalise_database_url(url: str) -> str:
@@ -237,7 +188,6 @@
         registry: Any
 
 
-<<<<<<< HEAD
 if TYPE_CHECKING:
     class _DeclarativeBase:
         """Typed stub mirroring SQLAlchemy's declarative base attributes."""
@@ -246,8 +196,6 @@
         registry: Any
 
 
-=======
->>>>>>> eab852ca
     OhlcvBase = _DeclarativeBase
     MetricsBase = _DeclarativeBase
 else:  # pragma: no cover - runtime declarative bases when SQLAlchemy is available
@@ -267,7 +215,6 @@
 
         __tablename__ = "seasonality_metrics"
 
-<<<<<<< HEAD
     if TYPE_CHECKING:  # pragma: no cover - enhanced constructor for static analysis
         __table__: Any
 
@@ -290,17 +237,6 @@
     low = Column(Float)
     close = Column(Float)
     volume = Column(Float)
-=======
-        symbol = Column(String, primary_key=True)
-        period = Column(String, primary_key=True)
-        avg_return = Column(Float, nullable=False)
-        avg_vol = Column(Float, nullable=False)
-        avg_volume = Column(Float, nullable=False)
-        ts = Column(DateTime(timezone=True), nullable=False)
-else:
-    class _InMemoryBase:
-        metadata = SimpleNamespace(create_all=lambda **_: None)
->>>>>>> eab852ca
 
     OhlcvBase = _InMemoryBase  # type: ignore[assignment]
     MetricsBase = _InMemoryBase  # type: ignore[assignment]
@@ -317,7 +253,6 @@
         close: float | None = None
         volume: float | None = None
 
-<<<<<<< HEAD
     if TYPE_CHECKING:  # pragma: no cover - enhanced constructor for static analysis
         __table__: Any
 
@@ -338,21 +273,6 @@
     avg_vol = Column(Float, nullable=False)
     avg_volume = Column(Float, nullable=False)
     ts = Column(DateTime(timezone=True), nullable=False)
-=======
-    @dataclass
-    class SeasonalityMetric:  # type: ignore[override]
-        """In-memory representation of computed seasonality metrics."""
-
-        symbol: str
-        period: str
-        avg_return: float
-        avg_vol: float
-        avg_volume: float
-        ts: datetime
-
-        __tablename__ = "seasonality_metrics"
-        __table__ = SimpleNamespace(create=lambda **_: None)
->>>>>>> eab852ca
 
 
 @dataclass
@@ -660,7 +580,6 @@
             "TIMESCALE_DATABASE_URI, or DATABASE_URL."
         ) from exc
 
-<<<<<<< HEAD
     engine = create_engine(
         database_url.render_as_string(hide_password=False),
         **_engine_options(database_url),
@@ -670,18 +589,6 @@
     )
 
     SeasonalityMetric.__table__.create(bind=engine, checkfirst=True)
-=======
-    engine = _create_engine(database_url)
-    if _SQLALCHEMY_AVAILABLE:
-        session_factory = sessionmaker(
-            bind=engine, autoflush=False, expire_on_commit=False, future=True
-        )
-        OhlcvBase.metadata.create_all(bind=engine, checkfirst=True)
-        MetricsBase.metadata.create_all(bind=engine, checkfirst=True)
-    else:
-        _IN_MEMORY_STORE.reset()
-        session_factory = lambda: _InMemorySession(_IN_MEMORY_STORE)
->>>>>>> eab852ca
 
     setattr(application.state, ENGINE_STATE_KEY, engine)
     setattr(application.state, SESSIONMAKER_STATE_KEY, session_factory)
@@ -925,14 +832,7 @@
 
 
 def _validate_symbol(symbol: str) -> str:
-<<<<<<< HEAD
     return cast(str, require_spot_http(symbol))
-=======
-    validated = require_spot_http(symbol)
-    if isinstance(validated, str):
-        return validated.replace("-", "/")
-    return str(validated)
->>>>>>> eab852ca
 
 
 def _assert_data_available(bars: Sequence[Bar], symbol: str) -> None:
@@ -950,7 +850,6 @@
 app.state.seasonality_sessionmaker = None
 
 
-<<<<<<< HEAD
 RouteFn = TypeVar("RouteFn", bound=Callable[..., Any])
 
 
@@ -966,8 +865,6 @@
     return cast(Callable[[RouteFn], RouteFn], app.on_event(event))
 
 
-=======
->>>>>>> eab852ca
 def _resolve_session_store_dsn() -> str:
     for env_var in ("SESSION_REDIS_URL", "SESSION_STORE_URL", "SESSION_BACKEND_DSN"):
         raw = os.getenv(env_var)
