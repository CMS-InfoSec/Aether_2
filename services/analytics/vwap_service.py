"""Rolling VWAP analytics service and FastAPI endpoints."""

from __future__ import annotations

import logging
import os
import sys
from functools import lru_cache
from dataclasses import dataclass
from datetime import datetime, timedelta, timezone
from decimal import Decimal
from statistics import pstdev
from typing import TYPE_CHECKING, Any, Callable, TypeVar, cast

<<<<<<< HEAD
if TYPE_CHECKING:  # pragma: no cover - used solely for static analysis
    from fastapi import APIRouter, Depends, HTTPException, Query
else:  # pragma: no cover - runtime fallbacks when FastAPI is optional
    try:
        from fastapi import APIRouter, Depends, HTTPException, Query
    except ModuleNotFoundError:  # pragma: no cover - lightweight shims
        class HTTPException(Exception):
            """Minimal HTTP exception capturing status and detail."""

            def __init__(self, status_code: int, detail: str) -> None:
                super().__init__(detail)
                self.status_code = status_code
                self.detail = detail

        class APIRouter:  # pragma: no cover - decorator-friendly stub
            def __init__(self, *args: Any, **kwargs: Any) -> None:
                del args, kwargs

            def get(
                self, *args: Any, **kwargs: Any
            ) -> Callable[[Callable[..., Any]], Callable[..., Any]]:
                def decorator(func: Callable[..., Any]) -> Callable[..., Any]:
                    return func

                return decorator

        def Depends(dependency: Callable[..., Any]) -> Callable[..., Any]:  # type: ignore[misc]
            return dependency

        def Query(default: Any = None, **_: Any) -> Any:
            return default

from shared.pydantic_compat import BaseModel, Field
from sqlalchemy import (
    Column,
    DateTime,
    Float,
    MetaData,
    PrimaryKeyConstraint,
    String,
    Table,
    select,
)
from sqlalchemy import create_engine
from sqlalchemy.engine import Engine
from sqlalchemy.exc import SQLAlchemyError
from sqlalchemy.pool import StaticPool
=======
from fastapi import APIRouter, Depends, HTTPException, Query
from pydantic import BaseModel, Field

_SQLALCHEMY_AVAILABLE = True

try:  # pragma: no cover - optional dependency present in production
    from sqlalchemy import (
        Column,
        DateTime,
        Float,
        MetaData,
        PrimaryKeyConstraint,
        String,
        Table,
        select,
    )
    from sqlalchemy import create_engine
    from sqlalchemy.engine import Engine
    from sqlalchemy.exc import SQLAlchemyError
    from sqlalchemy.pool import StaticPool
except ImportError:  # pragma: no cover - exercised when SQLAlchemy is unavailable
    _SQLALCHEMY_AVAILABLE = False
    Column = DateTime = Float = MetaData = PrimaryKeyConstraint = String = Table = None  # type: ignore[assignment]
    Engine = object  # type: ignore[assignment]
    SQLAlchemyError = Exception  # type: ignore[assignment]
    StaticPool = object  # type: ignore[assignment]

    def select(*_args: object, **_kwargs: object) -> None:  # type: ignore[override]
        raise RuntimeError("SQLAlchemy is required for select queries in VWAP analytics")

    def create_engine(*_args: object, **_kwargs: object) -> Engine:  # type: ignore[override]
        raise RuntimeError("SQLAlchemy engine creation requested but the dependency is missing")
>>>>>>> dde3c606

from services.common.security import require_admin_account
from services.common.spot import require_spot_http
from shared.spot import require_spot_symbol
from shared.postgres import normalize_postgres_schema, normalize_sqlalchemy_dsn


LOGGER = logging.getLogger(__name__)

DEFAULT_WINDOW_SECONDS = int(os.getenv("VWAP_WINDOW_SECONDS", "300"))
_SQLITE_FALLBACK = "sqlite+pysqlite:///:memory:"
_DATABASE_ENV_KEYS = (
    "VWAP_DATABASE_URL",
    "TIMESCALE_DATABASE_URI",
    "TIMESCALE_DSN",
    "DATABASE_URL",
)


def _engine_options(url: str) -> dict[str, object]:
    options: dict[str, object] = {"future": True, "pool_pre_ping": True}
    if url.startswith("sqlite"):
        options.setdefault("connect_args", {"check_same_thread": False})
        if ":memory:" in url:
            options["poolclass"] = StaticPool
    return options


class VWAPComputationError(RuntimeError):
    """Raised when VWAP calculations cannot be performed."""

    def __init__(self, message: str, *, status_code: int = 400) -> None:
        super().__init__(message)
        self.status_code = status_code


@dataclass(slots=True)
class TradeSample:
    ts: datetime
    price: float
    volume: float
    symbol: str | None = None


class VWAPDivergenceResponse(BaseModel):
    """Response payload returned by the VWAP divergence endpoint."""

    symbol: str = Field(..., description="Instrument symbol for the computed VWAP")
    vwap: float = Field(..., description="Rolling volume-weighted average price")
    current_price: float = Field(..., description="Most recent trade price within the window")
    divergence_pct: float = Field(
        ...,
        description="Percentage difference between the current price and the VWAP",
        example=1.2,
    )
    std_dev_pct: float = Field(
        ...,
        description="Standard deviation of divergences within the window expressed as a percentage",
    )
    overextended: bool = Field(
        ...,
        description="Whether the current price is more than two standard deviations away from the VWAP",
    )
    window_start: datetime = Field(..., description="Start timestamp of the rolling VWAP window (UTC)")
    window_end: datetime = Field(..., description="End timestamp of the rolling VWAP window (UTC)")


class VWAPAnalyticsService:
    """Provides rolling VWAP calculations backed by TimescaleDB tables."""

    def __init__(
        self,
        *,
        engine: Engine | None = None,
        window_seconds: int = DEFAULT_WINDOW_SECONDS,
        schema: str | None = None,
    ) -> None:
        self._window = timedelta(seconds=max(1, window_seconds))
        self._market_data: dict[str, list[TradeSample]] = {}
        self._metrics_store: list[dict[str, object]] = []

        if _SQLALCHEMY_AVAILABLE:
            database_url = self._database_url()
            self._engine = engine or create_engine(
                database_url, **_engine_options(database_url)
            )
            self._schema = self._resolve_schema(self._engine, schema)

            market_metadata = MetaData(schema=self._schema)
            self._bars = Table(
                "bars",
                market_metadata,
                Column("symbol", String, nullable=False),
                Column("ts", DateTime(timezone=True), nullable=False),
                Column("close", Float, nullable=False),
                Column("volume", Float, nullable=False),
            )

            metrics_metadata = MetaData(schema=self._schema)
            self._metrics = Table(
                "vwap_metrics",
                metrics_metadata,
                Column("symbol", String, nullable=False),
                Column("ts", DateTime(timezone=True), nullable=False),
                Column("vwap", Float, nullable=False),
                Column("divergence_pct", Float, nullable=False),
                PrimaryKeyConstraint("symbol", "ts", name="pk_vwap_metrics"),
            )
            metrics_metadata.create_all(self._engine, checkfirst=True)
        else:
            self._engine = engine  # allows dependency injection during tests
            self._schema = None
            self._bars = None
            self._metrics = None

    @staticmethod
    def _database_url() -> str:
        allow_sqlite = "pytest" in sys.modules
        label = "VWAP analytics database DSN"

        for key in _DATABASE_ENV_KEYS:
            raw = os.getenv(key)
            if raw is None:
                continue
            candidate = raw.strip()
            if not candidate:
                continue
            normalized_candidate: str = normalize_sqlalchemy_dsn(
                candidate,
                allow_sqlite=allow_sqlite,
                label=label,
            )
            return normalized_candidate

        if allow_sqlite:
            normalized_sqlite: str = normalize_sqlalchemy_dsn(
                _SQLITE_FALLBACK,
                allow_sqlite=True,
                label=label,
            )
            return normalized_sqlite

        raise RuntimeError(
            "VWAP analytics database DSN is not configured. Set VWAP_DATABASE_URL "
            "or TIMESCALE_DATABASE_URI to a PostgreSQL/Timescale connection string."
        )

    @staticmethod
    def _resolve_schema(engine: Engine, requested: str | None) -> str | None:
        if engine.dialect.name == "sqlite":
            return None
        label = "VWAP schema"
        if requested:
            requested_schema: str = normalize_postgres_schema(requested, label=label)
            return requested_schema
        for key in ("VWAP_SCHEMA", "TIMESCALE_SCHEMA"):
            raw = os.getenv(key)
            if raw is None:
                continue
            candidate = raw.strip()
            if not candidate:
                continue
            env_schema: str = normalize_postgres_schema(candidate, label=label)
            return env_schema
        return "public"

    def compute(self, symbol: str) -> VWAPDivergenceResponse:
        if not symbol:
            raise VWAPComputationError("Symbol must be provided", status_code=422)

        try:
            normalized_symbol = require_spot_symbol(symbol)
        except ValueError as exc:
            raise VWAPComputationError(str(exc), status_code=422) from exc

        window_end = datetime.now(timezone.utc)
        window_start = window_end - self._window
        samples = self._load_samples(normalized_symbol, window_start, window_end)
        if not samples:
            raise VWAPComputationError(
                f"No market data found for symbol '{normalized_symbol}'", status_code=404
            )

        total_volume = sum(sample.volume for sample in samples if sample.volume > 0)
        if total_volume <= 0:
            raise VWAPComputationError("Insufficient volume to compute VWAP", status_code=422)

        weighted_price = sum(sample.price * sample.volume for sample in samples if sample.volume > 0)
        vwap = weighted_price / total_volume

        price_series = [sample.price for sample in samples if sample.volume > 0]
        if not price_series:
            raise VWAPComputationError("No valid price samples available", status_code=422)

        divergences = [((price - vwap) / vwap) if vwap else 0.0 for price in price_series]
        current_price = price_series[-1]
        current_divergence = divergences[-1]
        std_dev = pstdev(divergences) if len(divergences) > 1 else 0.0
        overextended = abs(current_divergence) > (2 * std_dev) if std_dev > 0 else False

        divergence_pct = current_divergence * 100.0
        std_dev_pct = std_dev * 100.0

        self._persist_metric(normalized_symbol, vwap, divergence_pct, window_end)

        return VWAPDivergenceResponse(
            symbol=symbol,
            vwap=vwap,
            current_price=current_price,
            divergence_pct=divergence_pct,
            std_dev_pct=std_dev_pct,
            overextended=overextended,
            window_start=window_start,
            window_end=window_end,
        )

    def _load_samples(self, symbol: str, start: datetime, end: datetime) -> list[TradeSample]:
        if not _SQLALCHEMY_AVAILABLE or not self._bars or not self._engine:
            rows = self._market_data.get(symbol, [])
            return [sample for sample in rows if start <= sample.ts <= end]

        stmt = (
            select(self._bars.c.ts, self._bars.c.close, self._bars.c.volume)
            .where(self._bars.c.symbol == symbol)
            .where(self._bars.c.ts >= start)
            .where(self._bars.c.ts <= end)
            .order_by(self._bars.c.ts.asc())
        )
        try:
            with self._engine.connect() as conn:
                rows = conn.execute(stmt).all()
        except SQLAlchemyError as exc:
            LOGGER.exception("Failed to load market data for %s", symbol)
            raise VWAPComputationError(
                "Database error while loading market data", status_code=500
            ) from exc

        samples: list[TradeSample] = []
        for ts, price, volume in rows:
            if ts is None:
                continue
            price_f = _to_float(price)
            volume_f = _to_float(volume)
            samples.append(
                TradeSample(ts=ts, price=price_f, volume=volume_f, symbol=symbol)
            )
        return samples

    def _persist_metric(self, symbol: str, vwap: float, divergence_pct: float, ts: datetime) -> None:
        payload = {"symbol": symbol, "ts": ts, "vwap": vwap, "divergence_pct": divergence_pct}
        if not _SQLALCHEMY_AVAILABLE or not self._metrics or not self._engine:
            self._metrics_store.append(payload)
            return

        try:
            with self._engine.begin() as conn:
                conn.execute(self._metrics.insert(), [payload])
        except SQLAlchemyError:
            LOGGER.exception("Failed to persist VWAP metric for %s", symbol)

    # ------------------------------------------------------------------
    # Lightweight helpers used when SQLAlchemy is unavailable.
    # ------------------------------------------------------------------
    def record_trade_sample(self, symbol: str, sample: TradeSample) -> None:
        """Store market data in memory when SQLAlchemy is not installed."""

        if _SQLALCHEMY_AVAILABLE and self._bars and self._engine:
            raise RuntimeError("record_trade_sample is only available with the in-memory backend")

        try:
            normalized = require_spot_symbol(symbol)
        except ValueError as exc:
            raise ValueError(
                "Symbol must be provided as a USD spot market instrument when recording fallback VWAP samples"
            ) from exc

        bucket = self._market_data.setdefault(normalized, [])
        sample.symbol = normalized
        bucket.append(sample)

    def reset_fallback_data(self) -> None:
        """Clear in-memory market data and metrics (used in tests)."""

        self._market_data.clear()
        self._metrics_store.clear()


def _to_float(value: float | int | Decimal | None) -> float:
    if value is None:
        return 0.0
    if isinstance(value, (float, int)):
        return float(value)
    if isinstance(value, Decimal):
        return float(value)
    return float(value)


router = APIRouter(prefix="/vwap", tags=["analytics"])

RouteFn = TypeVar("RouteFn", bound=Callable[..., Any])


def _router_get(path: str, **kwargs: Any) -> Callable[[RouteFn], RouteFn]:
    """Typed wrapper around ``router.get`` preserving endpoint signatures."""

    decorator = router.get(path, **kwargs)
    return cast(Callable[[RouteFn], RouteFn], decorator)


@lru_cache(maxsize=1)
def get_service() -> VWAPAnalyticsService:
    """Provide a cached instance of :class:`VWAPAnalyticsService`."""

    return VWAPAnalyticsService()


@_router_get("/divergence", response_model=VWAPDivergenceResponse)
def vwap_divergence(
    *,
    symbol: str = Query(..., description="Symbol to compute VWAP divergence for"),
    account_id: str | None = Query(
        None,
        description="Account identifier the VWAP analytics are scoped to.",
    ),
    caller: str = Depends(require_admin_account),
    service: VWAPAnalyticsService = Depends(get_service),
) -> VWAPDivergenceResponse:
    if account_id:
        requested = account_id.strip().lower()
        if requested and requested != caller.strip().lower():
            raise HTTPException(
                status_code=403,
                detail="Authenticated account is not authorized for requested scope.",
            )

    require_spot_http(symbol, logger=LOGGER)

    try:
        return service.compute(symbol)
    except VWAPComputationError as exc:
        raise HTTPException(status_code=exc.status_code, detail=str(exc)) from exc
    except Exception as exc:  # pragma: no cover - unexpected defensive guard
        LOGGER.exception("Unhandled error while computing VWAP divergence for %s", symbol)
        raise HTTPException(status_code=500, detail="Failed to compute VWAP divergence") from exc


__all__ = ["router", "VWAPAnalyticsService", "VWAPDivergenceResponse", "vwap_divergence"]<|MERGE_RESOLUTION|>--- conflicted
+++ resolved
@@ -12,7 +12,6 @@
 from statistics import pstdev
 from typing import TYPE_CHECKING, Any, Callable, TypeVar, cast
 
-<<<<<<< HEAD
 if TYPE_CHECKING:  # pragma: no cover - used solely for static analysis
     from fastapi import APIRouter, Depends, HTTPException, Query
 else:  # pragma: no cover - runtime fallbacks when FastAPI is optional
@@ -60,40 +59,6 @@
 from sqlalchemy.engine import Engine
 from sqlalchemy.exc import SQLAlchemyError
 from sqlalchemy.pool import StaticPool
-=======
-from fastapi import APIRouter, Depends, HTTPException, Query
-from pydantic import BaseModel, Field
-
-_SQLALCHEMY_AVAILABLE = True
-
-try:  # pragma: no cover - optional dependency present in production
-    from sqlalchemy import (
-        Column,
-        DateTime,
-        Float,
-        MetaData,
-        PrimaryKeyConstraint,
-        String,
-        Table,
-        select,
-    )
-    from sqlalchemy import create_engine
-    from sqlalchemy.engine import Engine
-    from sqlalchemy.exc import SQLAlchemyError
-    from sqlalchemy.pool import StaticPool
-except ImportError:  # pragma: no cover - exercised when SQLAlchemy is unavailable
-    _SQLALCHEMY_AVAILABLE = False
-    Column = DateTime = Float = MetaData = PrimaryKeyConstraint = String = Table = None  # type: ignore[assignment]
-    Engine = object  # type: ignore[assignment]
-    SQLAlchemyError = Exception  # type: ignore[assignment]
-    StaticPool = object  # type: ignore[assignment]
-
-    def select(*_args: object, **_kwargs: object) -> None:  # type: ignore[override]
-        raise RuntimeError("SQLAlchemy is required for select queries in VWAP analytics")
-
-    def create_engine(*_args: object, **_kwargs: object) -> Engine:  # type: ignore[override]
-        raise RuntimeError("SQLAlchemy engine creation requested but the dependency is missing")
->>>>>>> dde3c606
 
 from services.common.security import require_admin_account
 from services.common.spot import require_spot_http
