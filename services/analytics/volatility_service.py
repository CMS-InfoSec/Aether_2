--- conflicted
+++ resolved
@@ -7,11 +7,9 @@
 from dataclasses import dataclass
 from datetime import datetime, timezone
 from pathlib import Path
-<<<<<<< HEAD
+
 from typing import Any, Iterator, List, Optional, Sequence
-=======
-from typing import Any, Generator, List, Optional, Sequence, cast
->>>>>>> 9107cca7
+
 
 from fastapi import Depends, FastAPI, HTTPException, Query, Request, status
 from pydantic import BaseModel, Field
@@ -94,7 +92,7 @@
 
 DATABASE_URL: Optional[URL] = None
 ENGINE: Optional[Engine] = None
-<<<<<<< HEAD
+
 SessionFactory: Optional[sessionmaker] = None
 
 
@@ -103,70 +101,14 @@
         url.render_as_string(hide_password=False),
         **_engine_options(url),
     )
-=======
-_SESSION_FACTORY: Optional[sessionmaker] = None
-
-
-class _SessionFactoryProxy:
-    """Proxy that lazily initialises the sessionmaker when invoked."""
-
-    def __call__(self, *args: Any, **kwargs: Any) -> Session:
-        factory = _ensure_session_factory()
-        return factory(*args, **kwargs)
-
-    def __getattr__(self, item: str) -> Any:
-        factory = _ensure_session_factory()
-        return getattr(factory, item)
-
-
-SessionLocal: sessionmaker = cast(sessionmaker, _SessionFactoryProxy())
->>>>>>> 9107cca7
+
 
 _MIGRATIONS_PATH = Path(__file__).resolve().parents[2] / "data" / "migrations"
 
 
-<<<<<<< HEAD
+
 def run_migrations(url: URL) -> None:
-=======
-def _register_database(url: URL, engine: Engine, session_factory: sessionmaker) -> sessionmaker:
-    """Store database connectivity objects globally and on the FastAPI app state."""
-
-    global DATABASE_URL, ENGINE, _SESSION_FACTORY
-
-    DATABASE_URL = url
-    ENGINE = engine
-    _SESSION_FACTORY = session_factory
-    globals()["SessionLocal"] = session_factory
-
-    app.state.analytics_database_url = url
-    app.state.analytics_engine = engine
-    app.state.analytics_sessionmaker = session_factory
-
-    return session_factory
-
-
-def _ensure_session_factory() -> sessionmaker:
-    """Return an initialised session factory, configuring it lazily if required."""
-
-    state_factory = getattr(app.state, "analytics_sessionmaker", None)
-    state_engine = getattr(app.state, "analytics_engine", None)
-    state_url = getattr(app.state, "analytics_database_url", None)
-
-    if state_factory is not None and isinstance(state_engine, Engine) and isinstance(state_url, URL):
-        return _register_database(state_url, state_engine, state_factory)
-
-    if _SESSION_FACTORY is not None and ENGINE is not None and DATABASE_URL is not None:
-        app.state.analytics_database_url = DATABASE_URL
-        app.state.analytics_engine = ENGINE
-        app.state.analytics_sessionmaker = _SESSION_FACTORY
-        return _SESSION_FACTORY
-
-    session_factory = _initialise_database()
-    return session_factory
-
-
-def run_migrations() -> None:
->>>>>>> 9107cca7
+
     """Apply all outstanding Timescale migrations for analytics data."""
 
     _ensure_session_factory()
@@ -283,7 +225,7 @@
 
 @app.on_event("startup")
 def _on_startup() -> None:
-<<<<<<< HEAD
+
     """Initialise database connectivity and migrations when the app boots."""
 
     global DATABASE_URL, ENGINE, SessionFactory
@@ -298,10 +240,7 @@
     DATABASE_URL = url
     ENGINE = engine
     SessionFactory = session_factory
-=======
-    _initialise_database()
-    run_migrations()
->>>>>>> 9107cca7
+
 
     app.state.analytics_database_url = url
     app.state.analytics_engine = engine
@@ -320,14 +259,7 @@
             "ANALYTICS_DATABASE_URL environment variable is configured."
         )
 
-<<<<<<< HEAD
-=======
-def get_session() -> Generator[Session, None, None]:
-    session_factory = getattr(app.state, "analytics_sessionmaker", None)
-    if session_factory is None:
-        session_factory = _ensure_session_factory()
-
->>>>>>> 9107cca7
+
     session = session_factory()
     try:
         yield session
