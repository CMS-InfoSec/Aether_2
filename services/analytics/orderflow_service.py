--- conflicted
+++ resolved
@@ -13,11 +13,7 @@
 
 import json
 import logging
-<<<<<<< HEAD
-=======
-import math
-import os
->>>>>>> 4e201a31
+
 import statistics
 from dataclasses import dataclass, asdict
 from datetime import datetime, timezone
