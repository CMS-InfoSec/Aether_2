--- conflicted
+++ resolved
@@ -14,11 +14,7 @@
 from services.common.security import require_admin_account
 from shared.sim_mode import SimModeStatus, sim_mode_repository
 from shared.simulation import sim_mode_state
-<<<<<<< HEAD
 from shared.audit_hooks import AuditEvent, load_audit_hooks
-=======
-from shared.audit_hooks import AuditEvent, load_audit_hooks, log_audit_event_with_fallback
->>>>>>> 78331bca
 
 
 LOGGER = logging.getLogger(__name__)
@@ -97,16 +93,9 @@
         },
         ip_address=request.client.host if request.client else None,
     )
-<<<<<<< HEAD
     event.log_with_fallback(
         audit_hooks,
         LOGGER,
-=======
-    log_audit_event_with_fallback(
-        audit_hooks,
-        LOGGER,
-        event,
->>>>>>> 78331bca
         failure_message="Failed to record audit log for simulation mode transition",
         disabled_message="Audit logging disabled; skipping sim_mode.transition",
     )
