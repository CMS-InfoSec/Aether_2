"""Simulation mode toggle endpoints for the control plane."""

from __future__ import annotations

import logging
from datetime import datetime
from typing import Any, Awaitable, Callable, Optional, ParamSpec, TypeVar, cast

from fastapi import APIRouter, Body, Depends, HTTPException, Request, status

from shared.pydantic_compat import BaseModel, Field

from common.schemas.contracts import SimModeEvent
from services.common.adapters import KafkaNATSAdapter
from services.common.security import require_admin_account
from shared.sim_mode import SimModeStatus, sim_mode_repository
from shared.simulation import sim_mode_state
from shared.audit_hooks import AuditEvent, load_audit_hooks


LOGGER = logging.getLogger(__name__)

router = APIRouter(prefix="/sim", tags=["Simulation Mode"])

P = ParamSpec("P")
R = TypeVar("R")


def _router_get(
    *args: Any, **kwargs: Any
) -> Callable[[Callable[P, Awaitable[R]]], Callable[P, Awaitable[R]]]:
    """Return a typed ``router.get`` decorator preserving call signatures."""

    return cast(Callable[[Callable[P, Awaitable[R]]], Callable[P, Awaitable[R]]], router.get(*args, **kwargs))


def _router_post(
    *args: Any, **kwargs: Any
) -> Callable[[Callable[P, Awaitable[R]]], Callable[P, Awaitable[R]]]:
    """Return a typed ``router.post`` decorator preserving call signatures."""

    return cast(
        Callable[[Callable[P, Awaitable[R]]], Callable[P, Awaitable[R]]],
        router.post(*args, **kwargs),
    )


class SimModeStatusResponse(BaseModel):
    """Representation of the persisted simulation mode status."""

    active: bool
    reason: Optional[str]
    ts: datetime

    @classmethod
    def from_status(cls, status: SimModeStatus) -> "SimModeStatusResponse":
        return cls(active=status.active, reason=status.reason, ts=status.ts)


class SimModeEnterRequest(BaseModel):
    """Payload required when entering simulation mode."""

    reason: str = Field(..., min_length=1, description="Why simulation mode is being enabled")


class SimModeTransitionResponse(SimModeStatusResponse):
    """Status response that also includes the actor that performed the change."""

    actor: str

    @classmethod
    def from_status(
        cls,
        status: SimModeStatus,
        actor: str | None = None,
    ) -> "SimModeTransitionResponse":
        payload = SimModeStatusResponse.from_status(status).model_dump()
        if actor is None:
            raise ValueError("actor must be provided for SimModeTransitionResponse")
        payload["actor"] = actor
        return cls(**payload)


async def _publish_event(status: SimModeStatus, actor: str) -> None:
    adapter = KafkaNATSAdapter(account_id="platform")
    event = SimModeEvent(active=status.active, reason=status.reason, ts=status.ts, actor=actor)
    try:
        await adapter.publish("platform.sim_mode", event.model_dump(mode="json"))
    except Exception:
        LOGGER.exception("Failed to publish simulation mode event", extra={"actor": actor})


_AUDIT_HOOKS = load_audit_hooks()


async def _sync_runtime_state(active: bool) -> None:
    if active:
        await sim_mode_state.enable()
    else:
        await sim_mode_state.disable()


def _audit_transition(
    before: SimModeStatus, after: SimModeStatus, actor: str, request: Request
) -> None:
    audit_hooks = load_audit_hooks()
    event = AuditEvent(
        actor=actor,
        action="sim_mode.transition",
        entity="platform",
        before={
            "active": before.active,
            "reason": before.reason,
            "ts": before.ts.isoformat(),
        },
        after={
            "active": after.active,
            "reason": after.reason,
            "ts": after.ts.isoformat(),
        },
        ip_address=request.client.host if request.client else None,
    )
    event.log_with_fallback(
        audit_hooks,
        LOGGER,
        failure_message="Failed to record audit log for simulation mode transition",
        disabled_message="Audit logging disabled; skipping sim_mode.transition",
    )


<<<<<<< HEAD
@_router_get("/status", response_model=SimModeStatusResponse)
=======
@router.get("/status", response_model=SimModeStatusResponse)
>>>>>>> 2aa4caa7
async def get_status() -> SimModeStatusResponse:
    status_obj = await sim_mode_repository.get_status_async()
    await _sync_runtime_state(status_obj.active)
    return SimModeStatusResponse.from_status(status_obj)


@_router_post("/enter", response_model=SimModeTransitionResponse)
async def enter_simulation_mode(
    payload: SimModeEnterRequest = Body(...),
    actor: str = Depends(require_admin_account),
    request: Optional[Request] = None,
) -> SimModeTransitionResponse:
    if request is None:
        raise HTTPException(
            status_code=status.HTTP_500_INTERNAL_SERVER_ERROR,
            detail="Request context unavailable",
        )

    before = await sim_mode_repository.get_status_async(use_cache=False)
    if before.active:
        raise HTTPException(
            status_code=status.HTTP_409_CONFLICT,
            detail="Simulation mode already active",
        )

    after = await sim_mode_repository.set_status_async(True, payload.reason)
    await _sync_runtime_state(True)
    await _publish_event(after, actor)
    _audit_transition(before, after, actor, request)
    return SimModeTransitionResponse.from_status(after, actor=actor)


@_router_post("/exit", response_model=SimModeTransitionResponse)
async def exit_simulation_mode(
    actor: str = Depends(require_admin_account),
    request: Optional[Request] = None,
) -> SimModeTransitionResponse:
    if request is None:
        raise HTTPException(
            status_code=status.HTTP_500_INTERNAL_SERVER_ERROR,
            detail="Request context unavailable",
        )

    before = await sim_mode_repository.get_status_async(use_cache=False)
    if not before.active:
        raise HTTPException(
            status_code=status.HTTP_409_CONFLICT,
            detail="Simulation mode already inactive",
        )

    after = await sim_mode_repository.set_status_async(False, None)
    await _sync_runtime_state(False)
    await _publish_event(after, actor)
    _audit_transition(before, after, actor, request)
    return SimModeTransitionResponse.from_status(after, actor=actor)


__all__ = ["router"]
<|MERGE_RESOLUTION|>--- conflicted
+++ resolved
@@ -128,11 +128,7 @@
     )
 
 
-<<<<<<< HEAD
 @_router_get("/status", response_model=SimModeStatusResponse)
-=======
-@router.get("/status", response_model=SimModeStatusResponse)
->>>>>>> 2aa4caa7
 async def get_status() -> SimModeStatusResponse:
     status_obj = await sim_mode_repository.get_status_async()
     await _sync_runtime_state(status_obj.active)
