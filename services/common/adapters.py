from __future__ import annotations


import base64
import logging
from copy import deepcopy
from dataclasses import dataclass, field

from datetime import datetime, timezone
from typing import Any, Callable, ClassVar, Dict, List, Optional

from shared.k8s import KrakenSecretStore

from services.universe.repository import UniverseRepository


logger = logging.getLogger(__name__)


def _mask_secret(value: str) -> str:
    if not value:
        return "***"
    if len(value) <= 4:
        return "*" * len(value)
    return f"{value[:2]}{'*' * (len(value) - 4)}{value[-2:]}"


@dataclass
class KafkaNATSAdapter:
    account_id: str

    _event_store: ClassVar[Dict[str, List[Dict[str, Any]]]] = {}

    def __post_init__(self) -> None:
        self._event_store.setdefault(self.account_id, [])

    def publish(self, topic: str, payload: Dict[str, Any]) -> None:
        record = {"topic": topic, "payload": payload, "timestamp": datetime.now(timezone.utc)}
        self._event_store[self.account_id].append(record)

    def history(self) -> List[Dict[str, Any]]:
        return list(self._event_store.get(self.account_id, []))

    @classmethod
    def reset(cls, account_id: str | None = None) -> None:
        if account_id is None:
            cls._event_store.clear()
            return
        cls._event_store.pop(account_id, None)


@dataclass
class TimescaleAdapter:
    account_id: str

    _metrics: ClassVar[Dict[str, Dict[str, float]]] = {}

    _telemetry: ClassVar[Dict[str, List[Dict[str, Any]]]] = {}
    _events: ClassVar[Dict[str, Dict[str, List[Dict[str, Any]]]]] = {}
    _credential_events: ClassVar[Dict[str, List[Dict[str, Any]]]] = {}

    _events: ClassVar[Dict[str, Dict[str, List[Dict[str, Any]]]]] = {}
    _risk_configs: ClassVar[Dict[str, Dict[str, Any]]] = {}
    _credential_rotations: ClassVar[Dict[str, Dict[str, Any]]] = {}

    _risk_configs: ClassVar[Dict[str, Dict[str, Any]]] = {}
    _daily_usage: ClassVar[Dict[str, Dict[str, Dict[str, float]]]] = {}
    _instrument_exposures: ClassVar[Dict[str, Dict[str, float]]] = {}

    _default_risk_config: ClassVar[Dict[str, Any]] = {
        "kill_switch": False,
        "loss_cap": 50_000.0,
        "fee_cap": 5_000.0,
        "nav": 1_000_000.0,
        "max_nav_percent": 0.20,
        "var_limit": 250_000.0,
        "spread_limit_bps": 25.0,

        "latency_limit_ms": 250.0,
        "diversification_rules": {"max_single_instrument_percent": 0.35},
        "kill_switch": False,
    }

    def __post_init__(self) -> None:
        self._metrics.setdefault(self.account_id, {"limit": 1_000_000.0, "usage": 0.0})
        self._daily_usage.setdefault(self.account_id, {"loss": 0.0, "fee": 0.0})
        self._instrument_exposure.setdefault(self.account_id, {})
        self._telemetry.setdefault(self.account_id, [])


        self._events.setdefault(self.account_id, {"acks": [], "fills": []})
        self._credential_events.setdefault(self.account_id, [])


        account_events = self._events.setdefault(
            self.account_id,
            {"acks": [], "fills": [], "events": [], "credential_rotations": []},
        )
        account_events.setdefault("acks", [])
        account_events.setdefault("fills", [])
        account_events.setdefault("events", [])
        account_events.setdefault("credential_rotations", [])

        self._risk_configs.setdefault(self.account_id, deepcopy(self._default_risk_config))
        self._daily_usage.setdefault(self.account_id, {})
        self._instrument_exposures.setdefault(self.account_id, {})

        self._credential_rotations.setdefault(self.account_id, {})
        self._risk_configs.setdefault(
            self.account_id,
            {
                "nav": 2_500_000.0,
                "loss_cap": 150_000.0,
                "fee_cap": 50_000.0,
                "max_nav_percent": 0.25,
                "var_limit": 120_000.0,
                "spread_limit_bps": 50.0,
                "latency_limit_ms": 250.0,
                "diversification_rules": {"max_single_instrument_percent": 0.35},
                "kill_switch": False,
            },
        )

    # ------------------------------------------------------------------
    # OMS-inspired metrics
    # ------------------------------------------------------------------
    def record_usage(self, notional: float) -> None:
        self._metrics[self.account_id]["usage"] += float(notional)

    def check_limits(self, notional: float) -> bool:
        projected = self._metrics[self.account_id]["usage"] + float(notional)
        return projected <= self._metrics[self.account_id]["limit"]

    def record_ack(self, payload: Dict[str, Any]) -> None:
        record = {"payload": deepcopy(payload), "recorded_at": datetime.now(timezone.utc)}
        self._events[self.account_id]["acks"].append(record)

    def record_fill(self, payload: Dict[str, Any]) -> None:
        record = {"payload": deepcopy(payload), "recorded_at": datetime.now(timezone.utc)}
        self._events[self.account_id]["fills"].append(record)

    def events(self) -> Dict[str, List[Dict[str, Any]]]:

        stored = self._events.get(
            self.account_id,
            {"acks": [], "fills": [], "events": [], "credential_rotations": []},
        )
        return {
            "acks": [
                {**deepcopy(entry["payload"]), "recorded_at": entry["recorded_at"]}
                for entry in stored.get("acks", [])
            ],
            "fills": [
                {**deepcopy(entry["payload"]), "recorded_at": entry["recorded_at"]}
                for entry in stored.get("fills", [])
            ],
            "events": [deepcopy(entry) for entry in stored.get("events", [])],
            "credential_rotations": [
                deepcopy(entry) for entry in stored.get("credential_rotations", [])
            ],

        }

    # ------------------------------------------------------------------
    # Timescale-inspired risk state helpers
    # ------------------------------------------------------------------

    def load_risk_config(self) -> Dict[str, Any]:
        config = self._risk_configs.setdefault(
            self.account_id, deepcopy(self._default_risk_config)
        )
        return deepcopy(config)

    def get_daily_usage(self) -> Dict[str, float]:
        date_key = datetime.now(timezone.utc).date().isoformat()
        usage = self._daily_usage.setdefault(self.account_id, {})
        day_usage = usage.setdefault(date_key, {"loss": 0.0, "fee": 0.0})
        return deepcopy(day_usage)

    def record_daily_usage(self, loss: float, fee: float) -> None:
        date_key = datetime.now(timezone.utc).date().isoformat()
        usage = self._daily_usage.setdefault(self.account_id, {})
        day_usage = usage.setdefault(date_key, {"loss": 0.0, "fee": 0.0})
        day_usage["loss"] += float(loss)
        day_usage["fee"] += float(fee)

    def record_instrument_exposure(self, instrument: str, notional: float) -> None:
        exposures = self._instrument_exposures.setdefault(self.account_id, {})
        exposures[instrument] = exposures.get(instrument, 0.0) + float(notional)

    def instrument_exposure(self, instrument: str) -> float:
        exposures = self._instrument_exposures.get(self.account_id, {})
        return float(exposures.get(instrument, 0.0))

    def record_event(self, event_type: str, payload: Dict[str, Any]) -> None:
        entry = {
            "type": event_type,
            "payload": deepcopy(payload),
            "timestamp": datetime.now(timezone.utc),
        }
        self._events[self.account_id]["events"].append(entry)

    # ------------------------------------------------------------------
    # Telemetry helpers
    # ------------------------------------------------------------------
    def record_decision(self, order_id: str, payload: Dict[str, Any]) -> None:
        entry = {
            "order_id": order_id,
            "payload": deepcopy(payload),
            "timestamp": datetime.now(timezone.utc),
        }
        self._telemetry[self.account_id].append(entry)

    def telemetry(self) -> List[Dict[str, Any]]:
        return [deepcopy(entry) for entry in self._telemetry.get(self.account_id, [])]

    # ------------------------------------------------------------------
    # Credential rotation tracking
    # ------------------------------------------------------------------
<<<<<<< HEAD

    def record_credential_rotation(
        self, *, secret_name: str, rotated_at: datetime | None = None
    ) -> Dict[str, Any]:
        timestamp = rotated_at or datetime.now(timezone.utc)
        record = self._credential_rotations.setdefault(self.account_id, {})
        record.setdefault("created_at", timestamp)
        record["secret_name"] = secret_name
        record["rotated_at"] = timestamp
=======
    def record_credential_rotation(
        self, *, secret_name: str, rotated_at: datetime
    ) -> Dict[str, Any]:
        record = {"secret_name": secret_name, "rotated_at": rotated_at}
        self._events[self.account_id]["credential_rotations"].append(record)
>>>>>>> 05436e36
        return deepcopy(record)


    def credential_rotation_status(self) -> Optional[Dict[str, Any]]:
        record = self._credential_rotations.get(self.account_id)
        if not record:
            return None

        return deepcopy(record)


    # ------------------------------------------------------------------
    # Test helpers
    # ------------------------------------------------------------------
    @classmethod

    def reset(cls, account_id: str | None = None) -> None:
        if account_id is None:
            cls._metrics.clear()
            cls._telemetry.clear()
            cls._risk_configs.clear()
            cls._daily_usage.clear()
            cls._instrument_exposures.clear()
            cls._events.clear()
            cls._credential_rotations.clear()
            return

        cls._metrics.pop(account_id, None)
        cls._telemetry.pop(account_id, None)
        cls._risk_configs.pop(account_id, None)
        cls._daily_usage.pop(account_id, None)
        cls._instrument_exposures.pop(account_id, None)
        cls._events.pop(account_id, None)
        cls._credential_rotations.pop(account_id, None)



    def record_credential_rotation(self, *, secret_name: str, rotated_at: datetime) -> None:
        existing_events = self._credential_events[self.account_id]
        rotation_events = [
            event for event in existing_events if event.get("event") == "rotation"
        ]
        if rotation_events:
            first_rotation = rotation_events[0]
            created_at = first_rotation.get("created_at") or first_rotation.get("rotated_at")
            if "created_at" not in first_rotation and created_at is not None:
                first_rotation["created_at"] = created_at
        else:
            created_at = rotated_at

        payload = {
            "event": "rotation",
            "secret_name": secret_name,
            "rotated_at": rotated_at,
            "timestamp": rotated_at,
            "created_at": created_at,
        }
        self._credential_events[self.account_id].append(deepcopy(payload))

    def record_credential_access(self, *, secret_name: str, metadata: Dict[str, Any]) -> None:
        sanitized = deepcopy(metadata)
        for key in ("api_key", "api_secret"):
            if key in sanitized:
                sanitized[key] = "***"
        payload = {
            "event": "access",
            "secret_name": secret_name,
            "metadata": sanitized,
            "timestamp": datetime.now(timezone.utc),
        }
        self._credential_events[self.account_id].append(deepcopy(payload))

    def credential_rotation_status(self) -> Optional[Dict[str, Any]]:
        events = [
            event
            for event in self._credential_events.get(self.account_id, [])
            if event.get("event") == "rotation"
        ]
        if not events:
            return None
        created_at = events[0].get("created_at") or events[0].get("rotated_at")
        latest = deepcopy(events[-1])
        if "created_at" not in latest and created_at is not None:
            latest["created_at"] = created_at
        return latest

    def credential_events(self) -> List[Dict[str, Any]]:
        return [deepcopy(event) for event in self._credential_events.get(self.account_id, [])]

    @classmethod
    def reset(cls, account_id: str | None = None) -> None:
        if account_id is None:
            cls._metrics.clear()
            cls._telemetry.clear()
            cls._events.clear()
            cls._credential_events.clear()
            return
        cls._metrics.pop(account_id, None)
        cls._telemetry.pop(account_id, None)
        cls._events.pop(account_id, None)
        cls._credential_events.pop(account_id, None)



@dataclass
class RedisFeastAdapter:
    account_id: str
    repository_factory: Callable[[str], UniverseRepository] = field(
        default=UniverseRepository, repr=False
    )


    _features: ClassVar[Dict[str, Dict[str, Any]]] = {
        "admin-eu": {"approved": ["BTC-USD", "ETH-USD"], "fees": {"BTC-USD": {"maker": 0.1, "taker": 0.2}}},
        "admin-us": {"approved": ["SOL-USD"], "fees": {}},
        "admin-apac": {"approved": ["BTC-USDT", "ETH-USDT"], "fees": {}},
    }
    _online_feature_store: ClassVar[Dict[str, Dict[str, Dict[str, Any]]]] = {
        "admin-eu": {
            "BTC-USD": {
                "features": [18.0, 4.0, -2.0],
                "book_snapshot": {"mid_price": 30_000.0, "spread_bps": 3.0, "imbalance": 0.15},
                "state": {
                    "regime": "neutral",
                    "volatility": 0.35,
                    "liquidity_score": 0.75,
                    "conviction": 0.6,
                },
                "expected_edge_bps": 14.0,
                "take_profit_bps": 25.0,
                "stop_loss_bps": 10.0,
                "confidence": {
                    "model_confidence": 0.62,
                    "state_confidence": 0.58,
                    "execution_confidence": 0.64,
                },
            }
        }
    }


    def __post_init__(self) -> None:

        self._repository = self.repository or UniverseRepository(account_id=self.account_id)

    def approved_instruments(self) -> List[str]:
        instruments = self._repository.approved_universe()
        if instruments:
            return list(instruments)
        account_config = self._features.get(self.account_id, {})
        return list(account_config.get("approved", []))

    def fee_override(self, instrument: str) -> Dict[str, Any] | None:
        override = self._repository.fee_override(instrument)
        if override:
            return dict(override)
        account_config = self._features.get(self.account_id, {})
        fees = account_config.get("fees", {})
        if instrument not in fees:
            return None
        return dict(fees[instrument])


    def fetch_online_features(self, instrument: str) -> Dict[str, Any]:
        account_store = self._online_feature_store.get(self.account_id, {})
        feature_payload = account_store.get(instrument, {})
        return dict(feature_payload)


@dataclass
class KrakenSecretManager:
    account_id: str
    namespace: str = "aether-secrets"
    secret_store: Optional[KrakenSecretStore] = None
    timescale: Optional[TimescaleAdapter] = None

    def __post_init__(self) -> None:
        if self.secret_store is None:
            self.secret_store = KrakenSecretStore(namespace=self.namespace)
        if self.timescale is None:
            self.timescale = TimescaleAdapter(account_id=self.account_id)

    @property
    def secret_name(self) -> str:
        assert self.secret_store is not None
        return self.secret_store.secret_name(self.account_id)


    def rotate_credentials(self, *, api_key: str, api_secret: str) -> Dict[str, Any]:
        assert self.secret_store is not None  # for type checkers
        assert self.timescale is not None

        before_status = self.timescale.credential_rotation_status()
        rotated_at = datetime.now(timezone.utc)
        self.secret_store.write_credentials(
            self.account_id,
            api_key=api_key,
            api_secret=api_secret,
        )
        metadata = self.timescale.record_credential_rotation(
            secret_name=self.secret_name,
            rotated_at=rotated_at,
        )
        metadata = {
            "secret_name": metadata.get("secret_name", self.secret_name),
            "created_at": metadata.get("created_at", rotated_at),
            "rotated_at": metadata.get("rotated_at", rotated_at),
        }

        return {
            "metadata": metadata,
            "before": before_status,
        }

    def get_credentials(self) -> Dict[str, str]:
        """Return the stored Kraken API credentials for the account.

        Raises:
            RuntimeError: If no credentials have been provisioned for the account
                in the configured namespace.
        """

        assert self.secret_store is not None

        credentials = self.secret_store.read_credentials(self.account_id)
        if not credentials:
            raise RuntimeError(
                "No Kraken API credentials are provisioned for account"
                f" '{self.account_id}'. Use the secrets service to rotate keys"
                " before attempting to trade."
            )

        missing_fields = [
            field for field in ("api_key", "api_secret") if not credentials.get(field)
        ]
        if missing_fields:
            fields = ", ".join(sorted(missing_fields))
            raise RuntimeError(
                "Incomplete Kraken credentials for account"
                f" '{self.account_id}': missing {fields}."
            )

        return {"api_key": credentials["api_key"], "api_secret": credentials["api_secret"]}

    def status(self) -> Optional[Dict[str, Any]]:
        assert self.timescale is not None
        return self.timescale.credential_rotation_status()

    def get_credentials(self) -> Dict[str, Any]:
        """Load Kraken API credentials for the account from Kubernetes."""

        assert self.secret_store is not None

        secret_payload = self.secret_store.get_secret(self.secret_name)
        if not secret_payload:
            raise RuntimeError(
                f"Kraken credentials secret '{self.secret_name}' not found in namespace "
                f"'{self.namespace}'."
            )

        data: Dict[str, Any] = secret_payload.get("data") or {}
        api_key = data.get("api_key")
        api_secret = data.get("api_secret")
        if not api_key or not api_secret:
            raise RuntimeError(
                "Kraken credentials are missing required fields 'api_key' or 'api_secret'."
            )

        metadata = deepcopy(secret_payload.get("metadata") or {})
        for sensitive_field in ("api_key", "api_secret"):
            if sensitive_field in metadata:
                metadata[sensitive_field] = "***"
        metadata.setdefault("secret_name", self.secret_name)
        metadata.setdefault("namespace", self.namespace)

        return {"api_key": api_key, "api_secret": api_secret, "metadata": metadata}


def default_fee(currency: str = "USD") -> Dict[str, float | str]:
    return {"currency": currency, "maker": 0.1, "taker": 0.2}
<|MERGE_RESOLUTION|>--- conflicted
+++ resolved
@@ -217,7 +217,7 @@
     # ------------------------------------------------------------------
     # Credential rotation tracking
     # ------------------------------------------------------------------
-<<<<<<< HEAD
+
 
     def record_credential_rotation(
         self, *, secret_name: str, rotated_at: datetime | None = None
@@ -227,13 +227,7 @@
         record.setdefault("created_at", timestamp)
         record["secret_name"] = secret_name
         record["rotated_at"] = timestamp
-=======
-    def record_credential_rotation(
-        self, *, secret_name: str, rotated_at: datetime
-    ) -> Dict[str, Any]:
-        record = {"secret_name": secret_name, "rotated_at": rotated_at}
-        self._events[self.account_id]["credential_rotations"].append(record)
->>>>>>> 05436e36
+
         return deepcopy(record)
 
 
