from __future__ import annotations


import base64
import logging
from copy import deepcopy
from dataclasses import dataclass, field

from datetime import datetime, timezone
from typing import Any, Callable, ClassVar, Dict, List, Optional

from shared.k8s import KrakenSecretStore

from services.universe.repository import UniverseRepository


logger = logging.getLogger(__name__)


def _mask_secret(value: str) -> str:
    if not value:
        return "***"
    if len(value) <= 4:
        return "*" * len(value)
    return f"{value[:2]}{'*' * (len(value) - 4)}{value[-2:]}"


@dataclass
class KafkaNATSAdapter:
    account_id: str

    _event_store: ClassVar[Dict[str, List[Dict[str, Any]]]] = {}

    def __post_init__(self) -> None:
        self._event_store.setdefault(self.account_id, [])

    def publish(self, topic: str, payload: Dict[str, Any]) -> None:
        record = {"topic": topic, "payload": payload, "timestamp": datetime.now(timezone.utc)}
        self._event_store[self.account_id].append(record)

    def history(self) -> List[Dict[str, Any]]:
        return list(self._event_store.get(self.account_id, []))

    @classmethod
    def reset(cls, account_id: str | None = None) -> None:
        if account_id is None:
            cls._event_store.clear()
            return
        cls._event_store.pop(account_id, None)


@dataclass
class TimescaleAdapter:
    account_id: str

    _metrics: ClassVar[Dict[str, Dict[str, float]]] = {}

    _telemetry: ClassVar[Dict[str, List[Dict[str, Any]]]] = {}
    _events: ClassVar[Dict[str, Dict[str, List[Dict[str, Any]]]]] = {}
    _credential_events: ClassVar[Dict[str, List[Dict[str, Any]]]] = {}
    _risk_configs: ClassVar[Dict[str, Dict[str, Any]]] = {}
    _credential_rotations: ClassVar[Dict[str, Dict[str, Any]]] = {}
    _daily_usage: ClassVar[Dict[str, Dict[str, Dict[str, float]]]] = {}
    _instrument_exposures: ClassVar[Dict[str, Dict[str, float]]] = {}

    _default_risk_config: ClassVar[Dict[str, Any]] = {
        "kill_switch": False,
        "loss_cap": 50_000.0,
        "fee_cap": 5_000.0,
        "nav": 1_000_000.0,
        "max_nav_percent": 0.20,
        "var_limit": 250_000.0,
        "spread_limit_bps": 25.0,

        "latency_limit_ms": 250.0,
        "diversification_rules": {"max_single_instrument_percent": 0.35},
        "kill_switch": False,
    }

    def __post_init__(self) -> None:
        self._metrics.setdefault(self.account_id, {"limit": 1_000_000.0, "usage": 0.0})
<<<<<<< HEAD
        self._telemetry.setdefault(self.account_id, [])
        self._credential_events.setdefault(self.account_id, [])
=======
        self._daily_usage.setdefault(self.account_id, {})
        self._instrument_exposures.setdefault(self.account_id, {})
        self._telemetry.setdefault(self.account_id, [])
>>>>>>> 664abfe1

        account_events = self._events.setdefault(
            self.account_id,
            {"acks": [], "fills": [], "events": [], "credential_rotations": []},
        )
        account_events.setdefault("acks", [])
        account_events.setdefault("fills", [])
        account_events.setdefault("events", [])
        account_events.setdefault("credential_rotations", [])

<<<<<<< HEAD
        self._risk_configs.setdefault(self.account_id, deepcopy(self._default_risk_config))
        self._daily_usage.setdefault(self.account_id, {})
        self._instrument_exposures.setdefault(self.account_id, {})
        self._credential_rotations.setdefault(self.account_id, {})
=======
        self._credential_events.setdefault(self.account_id, [])
        self._credential_rotations.setdefault(self.account_id, {})

        self._risk_configs.setdefault(self.account_id, deepcopy(self._default_risk_config))
>>>>>>> 664abfe1

    # ------------------------------------------------------------------
    # OMS-inspired metrics
    # ------------------------------------------------------------------
    def record_usage(self, notional: float) -> None:
        self._metrics[self.account_id]["usage"] += float(notional)

    def check_limits(self, notional: float) -> bool:
        projected = self._metrics[self.account_id]["usage"] + float(notional)
        return projected <= self._metrics[self.account_id]["limit"]

    def record_ack(self, payload: Dict[str, Any]) -> None:
        record = {"payload": deepcopy(payload), "recorded_at": datetime.now(timezone.utc)}
        self._events[self.account_id]["acks"].append(record)

    def record_fill(self, payload: Dict[str, Any]) -> None:
        record = {"payload": deepcopy(payload), "recorded_at": datetime.now(timezone.utc)}
        self._events[self.account_id]["fills"].append(record)

    def events(self) -> Dict[str, List[Dict[str, Any]]]:

        stored = self._events.get(
            self.account_id,
            {"acks": [], "fills": [], "events": [], "credential_rotations": []},
        )
        return {
            "acks": [
                {**deepcopy(entry["payload"]), "recorded_at": entry["recorded_at"]}
                for entry in stored.get("acks", [])
            ],
            "fills": [
                {**deepcopy(entry["payload"]), "recorded_at": entry["recorded_at"]}
                for entry in stored.get("fills", [])
            ],
            "events": [deepcopy(entry) for entry in stored.get("events", [])],
            "credential_rotations": [
                deepcopy(entry) for entry in stored.get("credential_rotations", [])
            ],

        }

    # ------------------------------------------------------------------
    # Timescale-inspired risk state helpers
    # ------------------------------------------------------------------

    def load_risk_config(self) -> Dict[str, Any]:
        config = self._risk_configs.setdefault(
            self.account_id, deepcopy(self._default_risk_config)
        )
        return deepcopy(config)

    def get_daily_usage(self) -> Dict[str, float]:
        date_key = datetime.now(timezone.utc).date().isoformat()
        usage = self._daily_usage.setdefault(self.account_id, {})
        day_usage = usage.setdefault(date_key, {"loss": 0.0, "fee": 0.0})
        return deepcopy(day_usage)

    def record_daily_usage(self, loss: float, fee: float) -> None:
        date_key = datetime.now(timezone.utc).date().isoformat()
        usage = self._daily_usage.setdefault(self.account_id, {})
        day_usage = usage.setdefault(date_key, {"loss": 0.0, "fee": 0.0})
        day_usage["loss"] += float(loss)
        day_usage["fee"] += float(fee)

    def record_instrument_exposure(self, instrument: str, notional: float) -> None:
        exposures = self._instrument_exposures.setdefault(self.account_id, {})
        exposures[instrument] = exposures.get(instrument, 0.0) + float(notional)

    def instrument_exposure(self, instrument: str) -> float:
        exposures = self._instrument_exposures.get(self.account_id, {})
        return float(exposures.get(instrument, 0.0))

    def record_event(self, event_type: str, payload: Dict[str, Any]) -> None:
        entry = {
            "type": event_type,
            "payload": deepcopy(payload),
            "timestamp": datetime.now(timezone.utc),
        }
        self._events[self.account_id]["events"].append(entry)

    # ------------------------------------------------------------------
    # Telemetry helpers
    # ------------------------------------------------------------------
    def record_decision(self, order_id: str, payload: Dict[str, Any]) -> None:
        entry = {
            "order_id": order_id,
            "payload": deepcopy(payload),
            "timestamp": datetime.now(timezone.utc),
        }
        self._telemetry[self.account_id].append(entry)

    def telemetry(self) -> List[Dict[str, Any]]:
        return [deepcopy(entry) for entry in self._telemetry.get(self.account_id, [])]


    # ------------------------------------------------------------------
    # Credential rotation tracking & test helpers
    # ------------------------------------------------------------------
    def record_credential_rotation(
        self, *, secret_name: str, rotated_at: Optional[datetime] = None
    ) -> Dict[str, Any]:
<<<<<<< HEAD
        timestamp = rotated_at or datetime.now(timezone.utc)
        record = self._credential_rotations.setdefault(self.account_id, {})
        record.setdefault("created_at", timestamp)
        record["secret_name"] = secret_name
        record["rotated_at"] = timestamp

        payload = {
            "event": "rotation",
            "secret_name": secret_name,
            "rotated_at": timestamp,
            "timestamp": timestamp,
            "created_at": record["created_at"],
        }
        self._credential_events[self.account_id].append(deepcopy(payload))

        return deepcopy(record)


    def credential_rotation_status(self) -> Optional[Dict[str, Any]]:
        record = self._credential_rotations.get(self.account_id)
        if record:
            return deepcopy(record)

        events = [
            event
            for event in self._credential_events.get(self.account_id, [])
            if event.get("event") == "rotation"
        ]
        if not events:
            return None
=======
        if rotated_at is None:
            rotated_at = datetime.now(timezone.utc)

        rotation_state = self._credential_rotations.setdefault(self.account_id, {})

        created_at = rotation_state.get("created_at") or rotated_at
        rotation_state.update(
            {
                "secret_name": secret_name,
                "created_at": created_at,
                "rotated_at": rotated_at,
            }
        )
>>>>>>> 664abfe1

        created_at = events[0].get("created_at") or events[0].get("rotated_at")
        latest = deepcopy(events[-1])
        if "created_at" not in latest and created_at is not None:
            latest["created_at"] = created_at
        return {
            "secret_name": latest.get("secret_name", ""),
            "created_at": latest.get("created_at"),
            "rotated_at": latest.get("rotated_at"),
        }
<<<<<<< HEAD
=======
        events = self._credential_events.setdefault(self.account_id, [])
        events.append(deepcopy(payload))

        return deepcopy(rotation_state)
>>>>>>> 664abfe1

    def record_credential_access(self, *, secret_name: str, metadata: Dict[str, Any]) -> None:
        sanitized = deepcopy(metadata)
        for key in ("api_key", "api_secret"):
            if key in sanitized:
                sanitized[key] = "***"
        payload = {
            "event": "access",
            "secret_name": secret_name,
            "metadata": sanitized,
            "timestamp": datetime.now(timezone.utc),
        }
        events = self._credential_events.setdefault(self.account_id, [])
        events.append(deepcopy(payload))

<<<<<<< HEAD
=======
    def credential_rotation_status(self) -> Optional[Dict[str, Any]]:
        metadata = self._credential_rotations.get(self.account_id)
        if not metadata:
            return None
        return deepcopy(metadata)

>>>>>>> 664abfe1
    def credential_events(self) -> List[Dict[str, Any]]:
        return [deepcopy(event) for event in self._credential_events.get(self.account_id, [])]


    # ------------------------------------------------------------------
    # Test helpers
    # ------------------------------------------------------------------
    @classmethod

    def reset(cls, account_id: str | None = None) -> None:
        if account_id is None:
            cls._metrics.clear()
            cls._telemetry.clear()
            cls._risk_configs.clear()
            cls._daily_usage.clear()
            cls._instrument_exposures.clear()
            cls._events.clear()
            cls._credential_rotations.clear()
            cls._credential_events.clear()
            cls._credential_rotations.clear()
            return

        cls._metrics.pop(account_id, None)
        cls._telemetry.pop(account_id, None)
        cls._risk_configs.pop(account_id, None)
        cls._daily_usage.pop(account_id, None)
        cls._instrument_exposures.pop(account_id, None)
        cls._events.pop(account_id, None)
        cls._credential_rotations.pop(account_id, None)
        cls._credential_events.pop(account_id, None)
        cls._credential_rotations.pop(account_id, None)

    @classmethod
    def reset_rotation_state(cls, account_id: str | None = None) -> None:
        if account_id is None:
            cls._credential_events.clear()
            cls._credential_rotations.clear()
            return

        cls._credential_events.pop(account_id, None)
        cls._credential_rotations.pop(account_id, None)



@dataclass
class RedisFeastAdapter:
    account_id: str
    repository_factory: Callable[[str], UniverseRepository] = field(
        default=UniverseRepository, repr=False
    )
    repository: UniverseRepository | None = field(default=None, repr=False)


    _features: ClassVar[Dict[str, Dict[str, Any]]] = {
        "admin-eu": {
            "approved": ["BTC-USD", "ETH-USD"],
            "fees": {"BTC-USD": {"maker": 0.1, "taker": 0.2}},
        },
        "admin-us": {"approved": ["SOL-USD"], "fees": {}},
        "admin-apac": {"approved": ["BTC-USD", "ETH-USD"], "fees": {}},
    }
    _online_feature_store: ClassVar[Dict[str, Dict[str, Dict[str, Any]]]] = {
        "admin-eu": {
            "BTC-USD": {
                "features": [18.0, 4.0, -2.0],
                "book_snapshot": {"mid_price": 30_000.0, "spread_bps": 3.0, "imbalance": 0.15},
                "state": {
                    "regime": "neutral",
                    "volatility": 0.35,
                    "liquidity_score": 0.75,
                    "conviction": 0.6,
                },
                "expected_edge_bps": 14.0,
                "take_profit_bps": 25.0,
                "stop_loss_bps": 10.0,
                "confidence": {
                    "model_confidence": 0.62,
                    "state_confidence": 0.58,
                    "execution_confidence": 0.64,
                },
            }
        }
    }


    def __post_init__(self) -> None:

        if self.repository is not None:
            self._repository = self.repository
        else:
            self._repository = self.repository_factory(self.account_id)



    def approved_instruments(self) -> List[str]:

        assert self._repository is not None

        instruments = self._repository.approved_universe()
        if not instruments:
            fallback = self._features.get(self.account_id, {}).get("approved", [])
            instruments = list(fallback)

        return [symbol for symbol in instruments if symbol.endswith("-USD")]


    def fee_override(self, instrument: str) -> Dict[str, Any] | None:
        override = self._repository.fee_override(instrument)
        if override:
            return dict(override)
        account_config = self._features.get(self.account_id, {})
        fees = account_config.get("fees", {})
        if instrument not in fees:
            return None
        return dict(fees[instrument])


    def fetch_online_features(self, instrument: str) -> Dict[str, Any]:
        account_store = self._online_feature_store.get(self.account_id, {})
        feature_payload = account_store.get(instrument, {})
        return dict(feature_payload)


@dataclass
class KrakenSecretManager:
    account_id: str
    namespace: str = "aether-secrets"
    secret_store: Optional[KrakenSecretStore] = None
    timescale: Optional[TimescaleAdapter] = None

    def __post_init__(self) -> None:
        if self.secret_store is None:
            self.secret_store = KrakenSecretStore(namespace=self.namespace)
        if self.timescale is None:
            self.timescale = TimescaleAdapter(account_id=self.account_id)

    @property
    def secret_name(self) -> str:
        assert self.secret_store is not None
        return self.secret_store.secret_name(self.account_id)


    def rotate_credentials(self, *, api_key: str, api_secret: str) -> Dict[str, Any]:
        assert self.secret_store is not None  # for type checkers
        assert self.timescale is not None

        before_status = self.timescale.credential_rotation_status()
        rotated_at = datetime.now(timezone.utc)
        self.secret_store.write_credentials(
            self.account_id,
            api_key=api_key,
            api_secret=api_secret,
        )
        metadata = self.timescale.record_credential_rotation(
            secret_name=self.secret_name,
            rotated_at=rotated_at,
        )
        metadata = {
            "secret_name": metadata.get("secret_name", self.secret_name),
            "created_at": metadata.get("created_at", rotated_at),
            "rotated_at": metadata.get("rotated_at", rotated_at),
        }

        return {
            "metadata": metadata,
            "before": before_status,
        }

    def get_credentials(self) -> Dict[str, str]:
        """Return the stored Kraken API credentials for the account.

        Raises:
            RuntimeError: If no credentials have been provisioned for the account
                in the configured namespace.
        """

        assert self.secret_store is not None

        credentials = self.secret_store.read_credentials(self.account_id)
        if not credentials:
            raise RuntimeError(
                "No Kraken API credentials are provisioned for account"
                f" '{self.account_id}'. Use the secrets service to rotate keys"
                " before attempting to trade."
            )

        missing_fields = [
            field for field in ("api_key", "api_secret") if not credentials.get(field)
        ]
        if missing_fields:
            fields = ", ".join(sorted(missing_fields))
            raise RuntimeError(
                "Incomplete Kraken credentials for account"
                f" '{self.account_id}': missing {fields}."
            )

        return {"api_key": credentials["api_key"], "api_secret": credentials["api_secret"]}

    def status(self) -> Optional[Dict[str, Any]]:
        assert self.timescale is not None
        return self.timescale.credential_rotation_status()

    def get_credentials(self) -> Dict[str, Any]:
        """Load Kraken API credentials for the account from Kubernetes."""

        assert self.secret_store is not None

        secret_payload = self.secret_store.get_secret(self.secret_name)
        if not secret_payload:
            raise RuntimeError(
                f"Kraken credentials secret '{self.secret_name}' not found in namespace "
                f"'{self.namespace}'."
            )

        data: Dict[str, Any] = secret_payload.get("data") or {}
        api_key = data.get("api_key")
        api_secret = data.get("api_secret")
        if not api_key or not api_secret:
            raise RuntimeError(
                "Kraken credentials are missing required fields 'api_key' or 'api_secret'."
            )

        metadata = deepcopy(secret_payload.get("metadata") or {})
        for sensitive_field in ("api_key", "api_secret"):
            if sensitive_field in metadata:
                metadata[sensitive_field] = "***"
        metadata.setdefault("secret_name", self.secret_name)
        metadata.setdefault("namespace", self.namespace)

        return {"api_key": api_key, "api_secret": api_secret, "metadata": metadata}


def default_fee(currency: str = "USD") -> Dict[str, float | str]:
    return {"currency": currency, "maker": 0.1, "taker": 0.2}
<|MERGE_RESOLUTION|>--- conflicted
+++ resolved
@@ -79,14 +79,10 @@
 
     def __post_init__(self) -> None:
         self._metrics.setdefault(self.account_id, {"limit": 1_000_000.0, "usage": 0.0})
-<<<<<<< HEAD
+
         self._telemetry.setdefault(self.account_id, [])
         self._credential_events.setdefault(self.account_id, [])
-=======
-        self._daily_usage.setdefault(self.account_id, {})
-        self._instrument_exposures.setdefault(self.account_id, {})
-        self._telemetry.setdefault(self.account_id, [])
->>>>>>> 664abfe1
+
 
         account_events = self._events.setdefault(
             self.account_id,
@@ -97,17 +93,12 @@
         account_events.setdefault("events", [])
         account_events.setdefault("credential_rotations", [])
 
-<<<<<<< HEAD
+
         self._risk_configs.setdefault(self.account_id, deepcopy(self._default_risk_config))
         self._daily_usage.setdefault(self.account_id, {})
         self._instrument_exposures.setdefault(self.account_id, {})
         self._credential_rotations.setdefault(self.account_id, {})
-=======
-        self._credential_events.setdefault(self.account_id, [])
-        self._credential_rotations.setdefault(self.account_id, {})
-
-        self._risk_configs.setdefault(self.account_id, deepcopy(self._default_risk_config))
->>>>>>> 664abfe1
+
 
     # ------------------------------------------------------------------
     # OMS-inspired metrics
@@ -209,7 +200,7 @@
     def record_credential_rotation(
         self, *, secret_name: str, rotated_at: Optional[datetime] = None
     ) -> Dict[str, Any]:
-<<<<<<< HEAD
+
         timestamp = rotated_at or datetime.now(timezone.utc)
         record = self._credential_rotations.setdefault(self.account_id, {})
         record.setdefault("created_at", timestamp)
@@ -240,21 +231,7 @@
         ]
         if not events:
             return None
-=======
-        if rotated_at is None:
-            rotated_at = datetime.now(timezone.utc)
-
-        rotation_state = self._credential_rotations.setdefault(self.account_id, {})
-
-        created_at = rotation_state.get("created_at") or rotated_at
-        rotation_state.update(
-            {
-                "secret_name": secret_name,
-                "created_at": created_at,
-                "rotated_at": rotated_at,
-            }
-        )
->>>>>>> 664abfe1
+
 
         created_at = events[0].get("created_at") or events[0].get("rotated_at")
         latest = deepcopy(events[-1])
@@ -265,13 +242,7 @@
             "created_at": latest.get("created_at"),
             "rotated_at": latest.get("rotated_at"),
         }
-<<<<<<< HEAD
-=======
-        events = self._credential_events.setdefault(self.account_id, [])
-        events.append(deepcopy(payload))
-
-        return deepcopy(rotation_state)
->>>>>>> 664abfe1
+
 
     def record_credential_access(self, *, secret_name: str, metadata: Dict[str, Any]) -> None:
         sanitized = deepcopy(metadata)
@@ -287,15 +258,7 @@
         events = self._credential_events.setdefault(self.account_id, [])
         events.append(deepcopy(payload))
 
-<<<<<<< HEAD
-=======
-    def credential_rotation_status(self) -> Optional[Dict[str, Any]]:
-        metadata = self._credential_rotations.get(self.account_id)
-        if not metadata:
-            return None
-        return deepcopy(metadata)
-
->>>>>>> 664abfe1
+
     def credential_events(self) -> List[Dict[str, Any]]:
         return [deepcopy(event) for event in self._credential_events.get(self.account_id, [])]
 
