--- conflicted
+++ resolved
@@ -6,31 +6,18 @@
 import hashlib
 import json
 import logging
-<<<<<<< HEAD
+
 import os
-=======
-import sqlite3
-import tempfile
-import threading
-import time
->>>>>>> a3101e34
+
 import uuid
 from copy import deepcopy
 from dataclasses import dataclass, field
 from pathlib import Path
 
-<<<<<<< HEAD
+
 from datetime import datetime, timedelta, timezone
 from typing import Any, Callable, ClassVar, Dict, Iterable, List, Mapping, Optional, Tuple
-=======
-from datetime import datetime, timezone
-from pathlib import Path
-from typing import Any, Callable, ClassVar, Dict, Iterable, List, Mapping, Optional
-from urllib.parse import urlparse
-from weakref import WeakSet
-
-import httpx
->>>>>>> a3101e34
+
 
 from common.utils.tracing import attach_correlation, current_correlation_id
 from shared.k8s import ANNOTATION_ROTATED_AT as K8S_ROTATED_AT, KrakenSecretStore
@@ -38,16 +25,9 @@
     EncryptedSecretEnvelope,
     EnvelopeEncryptor,
 )
-<<<<<<< HEAD
+
 from services.common.config import get_feast_client, get_redis_client
-=======
-from services.common.config import (
-    get_kafka_producer,
-    get_nats_producer,
-    get_timescale_session,
-)
-
->>>>>>> a3101e34
+main
 from services.universe.repository import UniverseRepository
 
 try:
@@ -1429,7 +1409,7 @@
         if account_id is None:
             _TimescaleStore.clear_all_rotation_state()
             return
-<<<<<<< HEAD
+
 
         for cache in rotation_caches:
             cache.pop(account_id, None)
@@ -1467,12 +1447,7 @@
 
     def credential_events(self) -> List[Dict[str, Any]]:
         return [deepcopy(event) for event in self._credential_events.get(self.account_id, [])]
-=======
-        normalized = _normalize_account_id(account_id)
-        _TimescaleStore.clear_all_rotation_state(normalized)
-
-
->>>>>>> a3101e34
+
 @dataclass
 class RedisFeastAdapter:
     account_id: str
