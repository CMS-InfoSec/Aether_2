--- conflicted
+++ resolved
@@ -85,13 +85,9 @@
 
     def __post_init__(self) -> None:
         self._metrics.setdefault(self.account_id, {"limit": 1_000_000.0, "usage": 0.0})
-<<<<<<< HEAD
+
         self._events.setdefault(self.account_id, {"acks": [], "fills": []})
-=======
-        self._daily_usage.setdefault(self.account_id, {"loss": 0.0, "fee": 0.0})
-        self._instrument_exposure.setdefault(self.account_id, {})
-        self._events.setdefault(self.account_id, [])
->>>>>>> eaf9b5d5
+
 
     def record_usage(self, notional: float) -> None:
         self._metrics[self.account_id]["usage"] += notional
