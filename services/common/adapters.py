--- conflicted
+++ resolved
@@ -41,11 +41,10 @@
     account_id: str
 
     _metrics: ClassVar[Dict[str, Dict[str, float]]] = {}
-<<<<<<< HEAD
+
     _events: ClassVar[Dict[str, Dict[str, List[Dict[str, Any]]]]] = {}
     _credential_rotations: ClassVar[Dict[str, Dict[str, Any]]] = {}
-=======
->>>>>>> 93b600e6
+
 
     _telemetry: ClassVar[Dict[str, List[Dict[str, Any]]]] = {}
 
@@ -66,7 +65,7 @@
         projected = self._metrics[self.account_id]["usage"] + notional
         return projected <= self._metrics[self.account_id]["limit"]
 
-<<<<<<< HEAD
+
     def record_ack(self, payload: Dict[str, Any]) -> None:
         event = dict(payload)
         event.setdefault("timestamp", datetime.now(timezone.utc))
@@ -113,8 +112,7 @@
     def get_daily_usage(self) -> Dict[str, float]:
         usage = self._daily_usage.setdefault(self.account_id, {"loss": 0.0, "fee": 0.0})
         return dict(usage)
-=======
->>>>>>> 93b600e6
+
 
     def record_decision(self, order_id: str, payload: Dict[str, Any]) -> None:
         entry = {
