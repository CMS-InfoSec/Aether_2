from __future__ import annotations


import base64
import logging
from copy import deepcopy
from dataclasses import dataclass, field

from datetime import datetime, timezone
from typing import Any, Callable, ClassVar, Dict, List, Optional

from shared.k8s import KrakenSecretStore

from services.universe.repository import UniverseRepository


logger = logging.getLogger(__name__)


def _mask_secret(value: str) -> str:
    if not value:
        return "***"
    if len(value) <= 4:
        return "*" * len(value)
    return f"{value[:2]}{'*' * (len(value) - 4)}{value[-2:]}"


@dataclass
class KafkaNATSAdapter:
    account_id: str

    _event_store: ClassVar[Dict[str, List[Dict[str, Any]]]] = {}

    def __post_init__(self) -> None:
        self._event_store.setdefault(self.account_id, [])

    def publish(self, topic: str, payload: Dict[str, Any]) -> None:
        record = {"topic": topic, "payload": payload, "timestamp": datetime.now(timezone.utc)}
        self._event_store[self.account_id].append(record)

    def history(self) -> List[Dict[str, Any]]:
        return list(self._event_store.get(self.account_id, []))

    @classmethod
    def reset(cls, account_id: str | None = None) -> None:
        if account_id is None:
            cls._event_store.clear()
            return
        cls._event_store.pop(account_id, None)


@dataclass
class TimescaleAdapter:
    account_id: str

    _metrics: ClassVar[Dict[str, Dict[str, float]]] = {}

    _telemetry: ClassVar[Dict[str, List[Dict[str, Any]]]] = {}
    _events: ClassVar[Dict[str, Dict[str, List[Dict[str, Any]]]]] = {}
    _credential_events: ClassVar[Dict[str, List[Dict[str, Any]]]] = {}

    _events: ClassVar[Dict[str, Dict[str, List[Dict[str, Any]]]]] = {}
    _risk_configs: ClassVar[Dict[str, Dict[str, Any]]] = {}
    _credential_rotations: ClassVar[Dict[str, Dict[str, Any]]] = {}

    _risk_configs: ClassVar[Dict[str, Dict[str, Any]]] = {}
    _daily_usage: ClassVar[Dict[str, Dict[str, Dict[str, float]]]] = {}
    _instrument_exposures: ClassVar[Dict[str, Dict[str, float]]] = {}

    _default_risk_config: ClassVar[Dict[str, Any]] = {
        "kill_switch": False,
        "loss_cap": 50_000.0,
        "fee_cap": 5_000.0,
        "nav": 1_000_000.0,
        "max_nav_percent": 0.20,
        "var_limit": 250_000.0,
        "spread_limit_bps": 25.0,

        "latency_limit_ms": 250.0,
        "diversification_rules": {"max_single_instrument_percent": 0.35},
        "kill_switch": False,
    }

    def __post_init__(self) -> None:
        self._metrics.setdefault(self.account_id, {"limit": 1_000_000.0, "usage": 0.0})
        self._daily_usage.setdefault(self.account_id, {"loss": 0.0, "fee": 0.0})
        self._instrument_exposure.setdefault(self.account_id, {})
        self._telemetry.setdefault(self.account_id, [])


        self._events.setdefault(self.account_id, {"acks": [], "fills": []})
        self._credential_events.setdefault(self.account_id, [])


        account_events = self._events.setdefault(
            self.account_id,
            {"acks": [], "fills": [], "events": [], "credential_rotations": []},
        )
        account_events.setdefault("acks", [])
        account_events.setdefault("fills", [])
        account_events.setdefault("events", [])
        account_events.setdefault("credential_rotations", [])

        self._risk_configs.setdefault(self.account_id, deepcopy(self._default_risk_config))
        self._daily_usage.setdefault(self.account_id, {})
        self._instrument_exposures.setdefault(self.account_id, {})

        self._credential_rotations.setdefault(self.account_id, {})
        self._risk_configs.setdefault(
            self.account_id,
            {
                "nav": 2_500_000.0,
                "loss_cap": 150_000.0,
                "fee_cap": 50_000.0,
                "max_nav_percent": 0.25,
                "var_limit": 120_000.0,
                "spread_limit_bps": 50.0,
                "latency_limit_ms": 250.0,
                "diversification_rules": {"max_single_instrument_percent": 0.35},
                "kill_switch": False,
            },
        )

    # ------------------------------------------------------------------
    # OMS-inspired metrics
    # ------------------------------------------------------------------
    def record_usage(self, notional: float) -> None:
        self._metrics[self.account_id]["usage"] += float(notional)

    def check_limits(self, notional: float) -> bool:
        projected = self._metrics[self.account_id]["usage"] + float(notional)
        return projected <= self._metrics[self.account_id]["limit"]

    def record_ack(self, payload: Dict[str, Any]) -> None:
        record = {"payload": deepcopy(payload), "recorded_at": datetime.now(timezone.utc)}
        self._events[self.account_id]["acks"].append(record)

    def record_fill(self, payload: Dict[str, Any]) -> None:
        record = {"payload": deepcopy(payload), "recorded_at": datetime.now(timezone.utc)}
        self._events[self.account_id]["fills"].append(record)

    def events(self) -> Dict[str, List[Dict[str, Any]]]:

        stored = self._events.get(
            self.account_id,
            {"acks": [], "fills": [], "events": [], "credential_rotations": []},
        )
        return {
            "acks": [
                {**deepcopy(entry["payload"]), "recorded_at": entry["recorded_at"]}
                for entry in stored.get("acks", [])
            ],
            "fills": [
                {**deepcopy(entry["payload"]), "recorded_at": entry["recorded_at"]}
                for entry in stored.get("fills", [])
            ],
            "events": [deepcopy(entry) for entry in stored.get("events", [])],
            "credential_rotations": [
                deepcopy(entry) for entry in stored.get("credential_rotations", [])
            ],

        }

    # ------------------------------------------------------------------
    # Timescale-inspired risk state helpers
    # ------------------------------------------------------------------

    def load_risk_config(self) -> Dict[str, Any]:
        config = self._risk_configs.setdefault(
            self.account_id, deepcopy(self._default_risk_config)
        )
        return deepcopy(config)

    def get_daily_usage(self) -> Dict[str, float]:
        date_key = datetime.now(timezone.utc).date().isoformat()
        usage = self._daily_usage.setdefault(self.account_id, {})
        day_usage = usage.setdefault(date_key, {"loss": 0.0, "fee": 0.0})
        return deepcopy(day_usage)

    def record_daily_usage(self, loss: float, fee: float) -> None:
        date_key = datetime.now(timezone.utc).date().isoformat()
        usage = self._daily_usage.setdefault(self.account_id, {})
        day_usage = usage.setdefault(date_key, {"loss": 0.0, "fee": 0.0})
        day_usage["loss"] += float(loss)
        day_usage["fee"] += float(fee)

    def record_instrument_exposure(self, instrument: str, notional: float) -> None:
        exposures = self._instrument_exposures.setdefault(self.account_id, {})
        exposures[instrument] = exposures.get(instrument, 0.0) + float(notional)

    def instrument_exposure(self, instrument: str) -> float:
        exposures = self._instrument_exposures.get(self.account_id, {})
        return float(exposures.get(instrument, 0.0))

    def record_event(self, event_type: str, payload: Dict[str, Any]) -> None:
        entry = {
            "type": event_type,
            "payload": deepcopy(payload),
            "timestamp": datetime.now(timezone.utc),
        }
        self._events[self.account_id]["events"].append(entry)

    # ------------------------------------------------------------------
    # Telemetry helpers
    # ------------------------------------------------------------------
    def record_decision(self, order_id: str, payload: Dict[str, Any]) -> None:
        entry = {
            "order_id": order_id,
            "payload": deepcopy(payload),
            "timestamp": datetime.now(timezone.utc),
        }
        self._telemetry[self.account_id].append(entry)

    def telemetry(self) -> List[Dict[str, Any]]:
        return [deepcopy(entry) for entry in self._telemetry.get(self.account_id, [])]

    # ------------------------------------------------------------------
    # Credential rotation tracking
    # ------------------------------------------------------------------


    def record_credential_rotation(
        self, *, secret_name: str, rotated_at: datetime | None = None
    ) -> Dict[str, Any]:
        timestamp = rotated_at or datetime.now(timezone.utc)
        record = self._credential_rotations.setdefault(self.account_id, {})
        record.setdefault("created_at", timestamp)
        record["secret_name"] = secret_name
        record["rotated_at"] = timestamp

        return deepcopy(record)


    def credential_rotation_status(self) -> Optional[Dict[str, Any]]:
        record = self._credential_rotations.get(self.account_id)
        if not record:
            return None

        return deepcopy(record)


    # ------------------------------------------------------------------
    # Test helpers
    # ------------------------------------------------------------------
    @classmethod

    def reset(cls, account_id: str | None = None) -> None:
        if account_id is None:
            cls._metrics.clear()
            cls._telemetry.clear()
            cls._risk_configs.clear()
            cls._daily_usage.clear()
            cls._instrument_exposures.clear()
            cls._events.clear()
            cls._credential_rotations.clear()
            return

        cls._metrics.pop(account_id, None)
        cls._telemetry.pop(account_id, None)
        cls._risk_configs.pop(account_id, None)
        cls._daily_usage.pop(account_id, None)
        cls._instrument_exposures.pop(account_id, None)
        cls._events.pop(account_id, None)
        cls._credential_rotations.pop(account_id, None)



    def record_credential_rotation(self, *, secret_name: str, rotated_at: datetime) -> None:
        existing_events = self._credential_events[self.account_id]
        rotation_events = [
            event for event in existing_events if event.get("event") == "rotation"
        ]
        if rotation_events:
            first_rotation = rotation_events[0]
            created_at = first_rotation.get("created_at") or first_rotation.get("rotated_at")
            if "created_at" not in first_rotation and created_at is not None:
                first_rotation["created_at"] = created_at
        else:
            created_at = rotated_at

        payload = {
            "event": "rotation",
            "secret_name": secret_name,
            "rotated_at": rotated_at,
            "timestamp": rotated_at,
            "created_at": created_at,
        }
        self._credential_events[self.account_id].append(deepcopy(payload))

    def record_credential_access(self, *, secret_name: str, metadata: Dict[str, Any]) -> None:
        sanitized = deepcopy(metadata)
        for key in ("api_key", "api_secret"):
            if key in sanitized:
                sanitized[key] = "***"
        payload = {
            "event": "access",
            "secret_name": secret_name,
            "metadata": sanitized,
            "timestamp": datetime.now(timezone.utc),
        }
        self._credential_events[self.account_id].append(deepcopy(payload))

    def credential_rotation_status(self) -> Optional[Dict[str, Any]]:
        events = [
            event
            for event in self._credential_events.get(self.account_id, [])
            if event.get("event") == "rotation"
        ]
        if not events:
            return None
        created_at = events[0].get("created_at") or events[0].get("rotated_at")
        latest = deepcopy(events[-1])
        if "created_at" not in latest and created_at is not None:
            latest["created_at"] = created_at
        return latest

    def credential_events(self) -> List[Dict[str, Any]]:
        return [deepcopy(event) for event in self._credential_events.get(self.account_id, [])]

    @classmethod
    def reset(cls, account_id: str | None = None) -> None:
        if account_id is None:
            cls._metrics.clear()
            cls._telemetry.clear()
            cls._events.clear()
            cls._credential_events.clear()
            return
        cls._metrics.pop(account_id, None)
        cls._telemetry.pop(account_id, None)
        cls._events.pop(account_id, None)
        cls._credential_events.pop(account_id, None)



@dataclass
class RedisFeastAdapter:
    account_id: str
    repository_factory: Callable[[str], UniverseRepository] = field(
        default=UniverseRepository, repr=False
    )


    _features: ClassVar[Dict[str, Dict[str, Any]]] = {
        "admin-eu": {
            "approved": ["BTC-USD", "ETH-USD"],
            "fees": {"BTC-USD": {"maker": 0.1, "taker": 0.2}},
        },
        "admin-us": {"approved": ["SOL-USD"], "fees": {}},
        "admin-apac": {"approved": ["BTC-USD", "ETH-USD"], "fees": {}},
    }
    _online_feature_store: ClassVar[Dict[str, Dict[str, Dict[str, Any]]]] = {
        "admin-eu": {
            "BTC-USD": {
                "features": [18.0, 4.0, -2.0],
                "book_snapshot": {"mid_price": 30_000.0, "spread_bps": 3.0, "imbalance": 0.15},
                "state": {
                    "regime": "neutral",
                    "volatility": 0.35,
                    "liquidity_score": 0.75,
                    "conviction": 0.6,
                },
                "expected_edge_bps": 14.0,
                "take_profit_bps": 25.0,
                "stop_loss_bps": 10.0,
                "confidence": {
                    "model_confidence": 0.62,
                    "state_confidence": 0.58,
                    "execution_confidence": 0.64,
                },
            }
        }
    }


    def __post_init__(self) -> None:

        self._repository = self.repository or UniverseRepository(account_id=self.account_id)

    def approved_instruments(self) -> List[str]:
<<<<<<< HEAD
        assert self._repository is not None

        instruments = self._repository.approved_universe()
        if not instruments:
            fallback = self._features.get(self.account_id, {}).get("approved", [])
            instruments = list(fallback)

        return [symbol for symbol in instruments if symbol.endswith("-USD")]
=======
        instruments = self._repository.approved_universe()
        if instruments:
            return list(instruments)
        account_config = self._features.get(self.account_id, {})
        return list(account_config.get("approved", []))
>>>>>>> c966844b

    def fee_override(self, instrument: str) -> Dict[str, Any] | None:
        override = self._repository.fee_override(instrument)
        if override:
            return dict(override)
        account_config = self._features.get(self.account_id, {})
        fees = account_config.get("fees", {})
        if instrument not in fees:
            return None
        return dict(fees[instrument])


    def fetch_online_features(self, instrument: str) -> Dict[str, Any]:
        account_store = self._online_feature_store.get(self.account_id, {})
        feature_payload = account_store.get(instrument, {})
        return dict(feature_payload)


@dataclass
class KrakenSecretManager:
    account_id: str
    namespace: str = "aether-secrets"
    secret_store: Optional[KrakenSecretStore] = None
    timescale: Optional[TimescaleAdapter] = None

    def __post_init__(self) -> None:
        if self.secret_store is None:
            self.secret_store = KrakenSecretStore(namespace=self.namespace)
        if self.timescale is None:
            self.timescale = TimescaleAdapter(account_id=self.account_id)

    @property
    def secret_name(self) -> str:
        assert self.secret_store is not None
        return self.secret_store.secret_name(self.account_id)


    def rotate_credentials(self, *, api_key: str, api_secret: str) -> Dict[str, Any]:
        assert self.secret_store is not None  # for type checkers
        assert self.timescale is not None

        before_status = self.timescale.credential_rotation_status()
        rotated_at = datetime.now(timezone.utc)
        self.secret_store.write_credentials(
            self.account_id,
            api_key=api_key,
            api_secret=api_secret,
        )
        metadata = self.timescale.record_credential_rotation(
            secret_name=self.secret_name,
            rotated_at=rotated_at,
        )
        metadata = {
            "secret_name": metadata.get("secret_name", self.secret_name),
            "created_at": metadata.get("created_at", rotated_at),
            "rotated_at": metadata.get("rotated_at", rotated_at),
        }

        return {
            "metadata": metadata,
            "before": before_status,
        }

    def get_credentials(self) -> Dict[str, str]:
        """Return the stored Kraken API credentials for the account.

        Raises:
            RuntimeError: If no credentials have been provisioned for the account
                in the configured namespace.
        """

        assert self.secret_store is not None

        credentials = self.secret_store.read_credentials(self.account_id)
        if not credentials:
            raise RuntimeError(
                "No Kraken API credentials are provisioned for account"
                f" '{self.account_id}'. Use the secrets service to rotate keys"
                " before attempting to trade."
            )

        missing_fields = [
            field for field in ("api_key", "api_secret") if not credentials.get(field)
        ]
        if missing_fields:
            fields = ", ".join(sorted(missing_fields))
            raise RuntimeError(
                "Incomplete Kraken credentials for account"
                f" '{self.account_id}': missing {fields}."
            )

        return {"api_key": credentials["api_key"], "api_secret": credentials["api_secret"]}

    def status(self) -> Optional[Dict[str, Any]]:
        assert self.timescale is not None
        return self.timescale.credential_rotation_status()

    def get_credentials(self) -> Dict[str, Any]:
        """Load Kraken API credentials for the account from Kubernetes."""

        assert self.secret_store is not None

        secret_payload = self.secret_store.get_secret(self.secret_name)
        if not secret_payload:
            raise RuntimeError(
                f"Kraken credentials secret '{self.secret_name}' not found in namespace "
                f"'{self.namespace}'."
            )

        data: Dict[str, Any] = secret_payload.get("data") or {}
        api_key = data.get("api_key")
        api_secret = data.get("api_secret")
        if not api_key or not api_secret:
            raise RuntimeError(
                "Kraken credentials are missing required fields 'api_key' or 'api_secret'."
            )

        metadata = deepcopy(secret_payload.get("metadata") or {})
        for sensitive_field in ("api_key", "api_secret"):
            if sensitive_field in metadata:
                metadata[sensitive_field] = "***"
        metadata.setdefault("secret_name", self.secret_name)
        metadata.setdefault("namespace", self.namespace)

        return {"api_key": api_key, "api_secret": api_secret, "metadata": metadata}


def default_fee(currency: str = "USD") -> Dict[str, float | str]:
    return {"currency": currency, "maker": 0.1, "taker": 0.2}
<|MERGE_RESOLUTION|>--- conflicted
+++ resolved
@@ -377,7 +377,7 @@
         self._repository = self.repository or UniverseRepository(account_id=self.account_id)
 
     def approved_instruments(self) -> List[str]:
-<<<<<<< HEAD
+
         assert self._repository is not None
 
         instruments = self._repository.approved_universe()
@@ -386,13 +386,7 @@
             instruments = list(fallback)
 
         return [symbol for symbol in instruments if symbol.endswith("-USD")]
-=======
-        instruments = self._repository.approved_universe()
-        if instruments:
-            return list(instruments)
-        account_config = self._features.get(self.account_id, {})
-        return list(account_config.get("approved", []))
->>>>>>> c966844b
+
 
     def fee_override(self, instrument: str) -> Dict[str, Any] | None:
         override = self._repository.fee_override(instrument)
