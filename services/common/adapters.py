--- conflicted
+++ resolved
@@ -374,16 +374,13 @@
 
 
     def __post_init__(self) -> None:
-<<<<<<< HEAD
+
         if self.repository is not None:
             self._repository = self.repository
         else:
             self._repository = self.repository_factory(self.account_id)
 
-=======
-
-        self._repository = self.repository or UniverseRepository(account_id=self.account_id)
->>>>>>> a6aa5e45
+
 
     def approved_instruments(self) -> List[str]:
 
