from __future__ import annotations


from copy import deepcopy
from dataclasses import dataclass, field

from datetime import datetime, timezone
from typing import Any, ClassVar, Dict, List, Optional

from shared.k8s import KrakenSecretStore

from services.universe.repository import UniverseRepository


@dataclass
class KafkaNATSAdapter:
    account_id: str

    _event_store: ClassVar[Dict[str, List[Dict[str, Any]]]] = {}

    def __post_init__(self) -> None:
        self._event_store.setdefault(self.account_id, [])

    def publish(self, topic: str, payload: Dict[str, Any]) -> None:
        record = {"topic": topic, "payload": payload, "timestamp": datetime.now(timezone.utc)}
        self._event_store[self.account_id].append(record)

    def history(self) -> List[Dict[str, Any]]:
        return list(self._event_store.get(self.account_id, []))

    @classmethod
    def reset(cls, account_id: str | None = None) -> None:
        if account_id is None:
            cls._event_store.clear()
            return
        cls._event_store.pop(account_id, None)


@dataclass
class TimescaleAdapter:
    account_id: str

    _metrics: ClassVar[Dict[str, Dict[str, float]]] = {}

    _events: ClassVar[Dict[str, Dict[str, List[Dict[str, Any]]]]] = {}
    _credential_rotations: ClassVar[Dict[str, Dict[str, Any]]] = {}


    _telemetry: ClassVar[Dict[str, List[Dict[str, Any]]]] = {}

    _risk_configs: ClassVar[Dict[str, Dict[str, Any]]] = {}

    _default_risk_config: ClassVar[Dict[str, Any]] = {
        "kill_switch": False,
        "loss_cap": 50_000.0,
        "fee_cap": 5_000.0,
        "nav": 1_000_000.0,
        "max_nav_percent": 0.20,
        "var_limit": 250_000.0,
        "spread_limit_bps": 25.0,
        "latency_limit_ms": 250.0,
        "diversification_rules": {"max_single_instrument_percent": 0.25},
    }

    _daily_usage: ClassVar[Dict[str, Dict[str, Dict[str, float]]]] = {}

    _instrument_exposures: ClassVar[Dict[str, Dict[str, float]]] = {}

    _events: ClassVar[Dict[str, Dict[str, List[Dict[str, Any]]]]] = {}


    def __post_init__(self) -> None:
        self._metrics.setdefault(self.account_id, {"limit": 1_000_000.0, "usage": 0.0})
        self._telemetry.setdefault(self.account_id, [])

        self._events.setdefault(self.account_id, {"acks": [], "fills": []})
        self._events[self.account_id].setdefault("events", [])
        self._events[self.account_id].setdefault("credential_rotations", [])
        self._risk_configs.setdefault(self.account_id, deepcopy(self._default_risk_config))
        self._daily_usage.setdefault(self.account_id, {})
        self._instrument_exposures.setdefault(self.account_id, {})

        self._credential_rotations.setdefault(self.account_id, {})


    def record_usage(self, notional: float) -> None:
        self._metrics[self.account_id]["usage"] += notional

    def check_limits(self, notional: float) -> bool:
        projected = self._metrics[self.account_id]["usage"] + notional
        return projected <= self._metrics[self.account_id]["limit"]


    def record_ack(self, payload: Dict[str, Any]) -> None:
        event = dict(payload)
        event.setdefault("timestamp", datetime.now(timezone.utc))
        self._events[self.account_id]["acks"].append(event)

    def record_fill(self, payload: Dict[str, Any]) -> None:
        event = dict(payload)
        event.setdefault("timestamp", datetime.now(timezone.utc))
        self._events[self.account_id]["fills"].append(event)

    def events(self) -> Dict[str, List[Dict[str, Any]]]:
        stored = self._events.get(self.account_id, {"acks": [], "fills": []})
        return {"acks": list(stored["acks"]), "fills": list(stored["fills"])}

    @classmethod
    def reset(cls, account_id: str | None = None) -> None:
        if account_id is None:
            cls._metrics.clear()
            cls._events.clear()
            cls._credential_rotations.clear()
            return
        cls._metrics.pop(account_id, None)
        cls._events.pop(account_id, None)
        cls._credential_rotations.pop(account_id, None)


    def load_risk_config(self) -> Dict[str, Any]:
        config = self._risk_configs.setdefault(
            self.account_id,
            {
                "nav": 2_500_000.0,
                "loss_cap": 150_000.0,
                "fee_cap": 50_000.0,
                "max_nav_percent": 0.25,
                "var_limit": 120_000.0,
                "spread_limit_bps": 50.0,
                "latency_limit_ms": 250.0,
                "diversification_rules": {"max_single_instrument_percent": 0.35},
                "kill_switch": False,
            },
        )
        return deepcopy(config)

    def get_daily_usage(self) -> Dict[str, float]:
        usage = self._daily_usage.setdefault(self.account_id, {"loss": 0.0, "fee": 0.0})
        return dict(usage)


    def record_decision(self, order_id: str, payload: Dict[str, Any]) -> None:
        entry = {
            "order_id": order_id,
            "payload": payload,
            "timestamp": datetime.now(timezone.utc),
        }
        self._telemetry[self.account_id].append(entry)

    def telemetry(self) -> List[Dict[str, Any]]:
        return list(self._telemetry.get(self.account_id, []))

    # ------------------------------------------------------------------
<<<<<<< HEAD
    # Timescale-inspired risk state helpers
    # ------------------------------------------------------------------
    def load_risk_config(self) -> Dict[str, Any]:
        """Return a copy of the simulated risk configuration for the account."""

        config = self._risk_configs.setdefault(
            self.account_id, deepcopy(self._default_risk_config)
        )
        return deepcopy(config)

    def get_daily_usage(self) -> Dict[str, float]:
        """Return aggregated loss/fee usage for the current UTC day."""

        date_key = datetime.now(timezone.utc).date().isoformat()
        usage = self._daily_usage.setdefault(self.account_id, {})
        day_usage = usage.setdefault(date_key, {"loss": 0.0, "fee": 0.0})
        return deepcopy(day_usage)

    def record_daily_usage(self, loss: float, fee: float) -> None:
        """Increment the simulated loss/fee counters for the current day."""

        date_key = datetime.now(timezone.utc).date().isoformat()
        usage = self._daily_usage.setdefault(self.account_id, {})
        day_usage = usage.setdefault(date_key, {"loss": 0.0, "fee": 0.0})
        day_usage["loss"] += float(loss)
        day_usage["fee"] += float(fee)

    def record_instrument_exposure(self, instrument: str, notional: float) -> None:
        """Accumulate gross notional exposure per instrument for diversification checks."""

        exposures = self._instrument_exposures.setdefault(self.account_id, {})
        exposures[instrument] = exposures.get(instrument, 0.0) + float(notional)

    def instrument_exposure(self, instrument: str) -> float:
        """Return the stored gross notional exposure for an instrument."""

        exposures = self._instrument_exposures.get(self.account_id, {})
        return float(exposures.get(instrument, 0.0))

    # ------------------------------------------------------------------
    # OMS order lifecycle helpers
    # ------------------------------------------------------------------
    def record_ack(self, payload: Dict[str, Any]) -> None:
        """Persist a synthetic acknowledgement emitted by the OMS layer."""

        record = {"payload": deepcopy(payload), "recorded_at": datetime.now(timezone.utc)}
        self._events[self.account_id]["acks"].append(record)

    def record_fill(self, payload: Dict[str, Any]) -> None:
        """Persist a synthetic trade fill emitted by the OMS layer."""

        record = {"payload": deepcopy(payload), "recorded_at": datetime.now(timezone.utc)}
        self._events[self.account_id]["fills"].append(record)

    def record_event(self, event_type: str, payload: Dict[str, Any]) -> None:
        """Record a generic risk/telemetry event for observability tests."""

        entry = {
            "event_type": event_type,
            "payload": deepcopy(payload),
            "timestamp": datetime.now(timezone.utc),
        }
        self._events[self.account_id]["events"].append(entry)

    # ------------------------------------------------------------------
    # Credential rotation tracking
    # ------------------------------------------------------------------
    def record_credential_rotation(self, *, secret_name: str, rotated_at: datetime) -> None:
        record = {"secret_name": secret_name, "rotated_at": rotated_at}
        self._events[self.account_id]["credential_rotations"].append(record)

    def credential_rotation_status(self) -> Optional[Dict[str, Any]]:
        rotations = self._events.get(self.account_id, {}).get("credential_rotations", [])
        if not rotations:
            return None
        return deepcopy(rotations[-1])

    # ------------------------------------------------------------------
    # Test helpers
    # ------------------------------------------------------------------
    @classmethod
    def reset(cls) -> None:
        cls._metrics.clear()
        cls._telemetry.clear()
        cls._risk_configs.clear()
        cls._daily_usage.clear()
        cls._instrument_exposures.clear()
        cls._events.clear()
=======
    # Credential rotation metadata helpers
    # ------------------------------------------------------------------
    def record_credential_rotation(self, *, secret_name: str) -> Dict[str, Any]:
        rotated_at = datetime.now(timezone.utc)
        record = self._credential_rotations.setdefault(
            self.account_id,
            {
                "secret_name": secret_name,
                "created_at": rotated_at,
                "rotated_at": rotated_at,
            },
        )
        record["secret_name"] = secret_name
        record.setdefault("created_at", rotated_at)
        record["rotated_at"] = rotated_at
        return dict(record)

    def credential_rotation_status(self) -> Optional[Dict[str, Any]]:
        record = self._credential_rotations.get(self.account_id)
        if not record:
            return None
        return dict(record)

    @classmethod
    def reset_rotation_state(cls) -> None:
        cls._credential_rotations.clear()
>>>>>>> 2b186284



@dataclass
class RedisFeastAdapter:
    account_id: str


    _features: ClassVar[Dict[str, Dict[str, Any]]] = {
        "admin-eu": {"approved": ["BTC-USD", "ETH-USD"], "fees": {"BTC-USD": {"maker": 0.1, "taker": 0.2}}},
        "admin-us": {"approved": ["SOL-USD"], "fees": {}},
        "admin-apac": {"approved": ["BTC-USDT", "ETH-USDT"], "fees": {}},
    }
    _online_feature_store: ClassVar[Dict[str, Dict[str, Dict[str, Any]]]] = {
        "admin-eu": {
            "BTC-USD": {
                "features": [18.0, 4.0, -2.0],
                "book_snapshot": {"mid_price": 30_000.0, "spread_bps": 3.0, "imbalance": 0.15},
                "state": {
                    "regime": "neutral",
                    "volatility": 0.35,
                    "liquidity_score": 0.75,
                    "conviction": 0.6,
                },
                "expected_edge_bps": 14.0,
                "take_profit_bps": 25.0,
                "stop_loss_bps": 10.0,
                "confidence": {
                    "model_confidence": 0.62,
                    "state_confidence": 0.58,
                    "execution_confidence": 0.64,
                },
            }
        }
    }


    def approved_instruments(self) -> List[str]:
        return self._repository.approved_universe()

    def fee_override(self, instrument: str) -> Dict[str, Any] | None:
        return self._repository.fee_override(instrument)

    def fetch_online_features(self, instrument: str) -> Dict[str, Any]:
        account_store = self._online_feature_store.get(self.account_id, {})
        feature_payload = account_store.get(instrument, {})
        return dict(feature_payload)


@dataclass
class KrakenSecretManager:
    account_id: str
    namespace: str = "aether-secrets"
    secret_store: Optional[KrakenSecretStore] = None
    timescale: Optional[TimescaleAdapter] = None

    def __post_init__(self) -> None:
        if self.secret_store is None:
            self.secret_store = KrakenSecretStore(namespace=self.namespace)
        if self.timescale is None:
            self.timescale = TimescaleAdapter(account_id=self.account_id)

    @property
    def secret_name(self) -> str:
        assert self.secret_store is not None
        return self.secret_store.secret_name(self.account_id)

    def rotate_credentials(self, *, api_key: str, api_secret: str) -> Dict[str, Any]:
        assert self.secret_store is not None  # for type checkers
        assert self.timescale is not None

        before_status = self.timescale.credential_rotation_status()
        self.secret_store.write_credentials(
            self.account_id,
            api_key=api_key,
            api_secret=api_secret,
        )
        metadata = self.timescale.record_credential_rotation(secret_name=self.secret_name)

        return {
            "metadata": metadata,
            "before": before_status,
        }

    def status(self) -> Optional[Dict[str, Any]]:
        assert self.timescale is not None
        return self.timescale.credential_rotation_status()


def default_fee(currency: str = "USD") -> Dict[str, float | str]:
    return {"currency": currency, "maker": 0.1, "taker": 0.2}<|MERGE_RESOLUTION|>--- conflicted
+++ resolved
@@ -151,7 +151,7 @@
         return list(self._telemetry.get(self.account_id, []))
 
     # ------------------------------------------------------------------
-<<<<<<< HEAD
+
     # Timescale-inspired risk state helpers
     # ------------------------------------------------------------------
     def load_risk_config(self) -> Dict[str, Any]:
@@ -240,34 +240,7 @@
         cls._daily_usage.clear()
         cls._instrument_exposures.clear()
         cls._events.clear()
-=======
-    # Credential rotation metadata helpers
-    # ------------------------------------------------------------------
-    def record_credential_rotation(self, *, secret_name: str) -> Dict[str, Any]:
-        rotated_at = datetime.now(timezone.utc)
-        record = self._credential_rotations.setdefault(
-            self.account_id,
-            {
-                "secret_name": secret_name,
-                "created_at": rotated_at,
-                "rotated_at": rotated_at,
-            },
-        )
-        record["secret_name"] = secret_name
-        record.setdefault("created_at", rotated_at)
-        record["rotated_at"] = rotated_at
-        return dict(record)
-
-    def credential_rotation_status(self) -> Optional[Dict[str, Any]]:
-        record = self._credential_rotations.get(self.account_id)
-        if not record:
-            return None
-        return dict(record)
-
-    @classmethod
-    def reset_rotation_state(cls) -> None:
-        cls._credential_rotations.clear()
->>>>>>> 2b186284
+
 
 
 
