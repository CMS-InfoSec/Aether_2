--- conflicted
+++ resolved
@@ -48,47 +48,15 @@
     _credential_rotations: ClassVar[Dict[str, Dict[str, Any]]] = {}
     _telemetry: ClassVar[Dict[str, List[Dict[str, Any]]]] = {}
 
-<<<<<<< HEAD
-=======
-    _risk_configs: ClassVar[Dict[str, Dict[str, Any]]] = {}
-
-    _default_risk_config: ClassVar[Dict[str, Any]] = {
-        "kill_switch": False,
-        "loss_cap": 50_000.0,
-        "fee_cap": 5_000.0,
-        "nav": 1_000_000.0,
-        "max_nav_percent": 0.20,
-        "var_limit": 250_000.0,
-        "spread_limit_bps": 25.0,
-        "latency_limit_ms": 250.0,
-        "diversification_rules": {"max_single_instrument_percent": 0.25},
-    }
-
-    _daily_usage: ClassVar[Dict[str, Dict[str, Dict[str, float]]]] = {}
-
-    _instrument_exposures: ClassVar[Dict[str, Dict[str, float]]] = {}
-
-    _events: ClassVar[Dict[str, Dict[str, List[Dict[str, Any]]]]] = {}
-
-
->>>>>>> cdb48025
+
     def __post_init__(self) -> None:
         self._metrics.setdefault(self.account_id, {"limit": 1_000_000.0, "usage": 0.0})
         self._daily_usage.setdefault(self.account_id, {"loss": 0.0, "fee": 0.0})
         self._instrument_exposure.setdefault(self.account_id, {})
         self._telemetry.setdefault(self.account_id, [])
-<<<<<<< HEAD
+
         self._events.setdefault(self.account_id, {"acks": [], "fills": [], "risk": []})
-=======
-
-        self._events.setdefault(self.account_id, {"acks": [], "fills": []})
-        self._events[self.account_id].setdefault("events", [])
-        self._events[self.account_id].setdefault("credential_rotations", [])
-        self._risk_configs.setdefault(self.account_id, deepcopy(self._default_risk_config))
-        self._daily_usage.setdefault(self.account_id, {})
-        self._instrument_exposures.setdefault(self.account_id, {})
-
->>>>>>> cdb48025
+
         self._credential_rotations.setdefault(self.account_id, {})
         self._risk_configs.setdefault(
             self.account_id,
@@ -199,7 +167,7 @@
 
     # Timescale-inspired risk state helpers
     # ------------------------------------------------------------------
-<<<<<<< HEAD
+
     def record_credential_rotation(self, *, secret_name: str) -> Dict[str, Any]:
         rotated_at = datetime.now(timezone.utc)
         record = self._credential_rotations[self.account_id]
@@ -214,86 +182,15 @@
             record["rotated_at"] = rotated_at
             record.setdefault("created_at", rotated_at)
         return deepcopy(record)
-=======
-    def load_risk_config(self) -> Dict[str, Any]:
-        """Return a copy of the simulated risk configuration for the account."""
-
-        config = self._risk_configs.setdefault(
-            self.account_id, deepcopy(self._default_risk_config)
-        )
-        return deepcopy(config)
-
-    def get_daily_usage(self) -> Dict[str, float]:
-        """Return aggregated loss/fee usage for the current UTC day."""
-
-        date_key = datetime.now(timezone.utc).date().isoformat()
-        usage = self._daily_usage.setdefault(self.account_id, {})
-        day_usage = usage.setdefault(date_key, {"loss": 0.0, "fee": 0.0})
-        return deepcopy(day_usage)
-
-    def record_daily_usage(self, loss: float, fee: float) -> None:
-        """Increment the simulated loss/fee counters for the current day."""
-
-        date_key = datetime.now(timezone.utc).date().isoformat()
-        usage = self._daily_usage.setdefault(self.account_id, {})
-        day_usage = usage.setdefault(date_key, {"loss": 0.0, "fee": 0.0})
-        day_usage["loss"] += float(loss)
-        day_usage["fee"] += float(fee)
-
-    def record_instrument_exposure(self, instrument: str, notional: float) -> None:
-        """Accumulate gross notional exposure per instrument for diversification checks."""
-
-        exposures = self._instrument_exposures.setdefault(self.account_id, {})
-        exposures[instrument] = exposures.get(instrument, 0.0) + float(notional)
-
-    def instrument_exposure(self, instrument: str) -> float:
-        """Return the stored gross notional exposure for an instrument."""
-
-        exposures = self._instrument_exposures.get(self.account_id, {})
-        return float(exposures.get(instrument, 0.0))
-
-    # ------------------------------------------------------------------
-    # OMS order lifecycle helpers
-    # ------------------------------------------------------------------
-    def record_ack(self, payload: Dict[str, Any]) -> None:
-        """Persist a synthetic acknowledgement emitted by the OMS layer."""
-
-        record = {"payload": deepcopy(payload), "recorded_at": datetime.now(timezone.utc)}
-        self._events[self.account_id]["acks"].append(record)
-
-    def record_fill(self, payload: Dict[str, Any]) -> None:
-        """Persist a synthetic trade fill emitted by the OMS layer."""
-
-        record = {"payload": deepcopy(payload), "recorded_at": datetime.now(timezone.utc)}
-        self._events[self.account_id]["fills"].append(record)
-
-    def record_event(self, event_type: str, payload: Dict[str, Any]) -> None:
-        """Record a generic risk/telemetry event for observability tests."""
-
-        entry = {
-            "event_type": event_type,
-            "payload": deepcopy(payload),
-            "timestamp": datetime.now(timezone.utc),
-        }
-        self._events[self.account_id]["events"].append(entry)
-
-    # ------------------------------------------------------------------
-    # Credential rotation tracking
-    # ------------------------------------------------------------------
-    def record_credential_rotation(self, *, secret_name: str, rotated_at: datetime) -> None:
-        record = {"secret_name": secret_name, "rotated_at": rotated_at}
-        self._events[self.account_id]["credential_rotations"].append(record)
->>>>>>> cdb48025
+
 
     def credential_rotation_status(self) -> Optional[Dict[str, Any]]:
         rotations = self._events.get(self.account_id, {}).get("credential_rotations", [])
         if not rotations:
             return None
-<<<<<<< HEAD
+
         return deepcopy(record)
-=======
-        return deepcopy(rotations[-1])
->>>>>>> cdb48025
+
 
     # ------------------------------------------------------------------
     # Test helpers
