from __future__ import annotations


from copy import deepcopy
from dataclasses import dataclass, field

from datetime import datetime, timezone
from typing import Any, ClassVar, Dict, List, Optional

from shared.k8s import KrakenSecretStore

from services.universe.repository import UniverseRepository


@dataclass
class KafkaNATSAdapter:
    account_id: str

    _event_store: ClassVar[Dict[str, List[Dict[str, Any]]]] = {}

    def __post_init__(self) -> None:
        self._event_store.setdefault(self.account_id, [])

    def publish(self, topic: str, payload: Dict[str, Any]) -> None:
        record = {"topic": topic, "payload": payload, "timestamp": datetime.now(timezone.utc)}
        self._event_store[self.account_id].append(record)

    def history(self) -> List[Dict[str, Any]]:
        return list(self._event_store.get(self.account_id, []))

    @classmethod
    def reset(cls, account_id: str | None = None) -> None:
        if account_id is None:
            cls._event_store.clear()
            return
        cls._event_store.pop(account_id, None)


@dataclass
class TimescaleAdapter:
    account_id: str

    _metrics: ClassVar[Dict[str, Dict[str, float]]] = {}
    _daily_usage: ClassVar[Dict[str, Dict[str, float]]] = {}
    _instrument_exposure: ClassVar[Dict[str, Dict[str, float]]] = {}
    _events: ClassVar[Dict[str, Dict[str, List[Dict[str, Any]]]]] = {}
    _risk_configs: ClassVar[Dict[str, Dict[str, Any]]] = {}
    _credential_rotations: ClassVar[Dict[str, Dict[str, Any]]] = {}

    _telemetry: ClassVar[Dict[str, List[Dict[str, Any]]]] = {}

    _DEFAULT_RISK_CONFIG: ClassVar[Dict[str, Any]] = {
        "nav": 2_500_000.0,
        "loss_cap": 150_000.0,
        "fee_cap": 50_000.0,
        "max_nav_percent": 0.25,
        "var_limit": 120_000.0,
        "spread_limit_bps": 50.0,
        "latency_limit_ms": 250.0,
        "diversification_rules": {"max_single_instrument_percent": 0.35},
        "kill_switch": False,
    }

    def __post_init__(self) -> None:
        self._metrics.setdefault(self.account_id, {"limit": 1_000_000.0, "usage": 0.0})
        self._daily_usage.setdefault(self.account_id, {"loss": 0.0, "fee": 0.0})
        self._instrument_exposure.setdefault(self.account_id, {})
        self._telemetry.setdefault(self.account_id, [])


        account_events = self._events.setdefault(
            self.account_id, {"acks": [], "fills": [], "risk": []}
        )
        account_events.setdefault("acks", [])
        account_events.setdefault("fills", [])
        account_events.setdefault("risk", [])

        self._risk_configs.setdefault(self.account_id, deepcopy(self._DEFAULT_RISK_CONFIG))


        self._credential_rotations.setdefault(self.account_id, {})
        self._risk_configs.setdefault(
            self.account_id,
            {
                "nav": 2_500_000.0,
                "loss_cap": 150_000.0,
                "fee_cap": 50_000.0,
                "max_nav_percent": 0.25,
                "var_limit": 120_000.0,
                "spread_limit_bps": 50.0,
                "latency_limit_ms": 250.0,
                "diversification_rules": {"max_single_instrument_percent": 0.35},
                "kill_switch": False,
            },
        )


    def record_usage(self, notional: float) -> None:
        self._metrics[self.account_id]["usage"] += notional

    def check_limits(self, notional: float) -> bool:
        projected = self._metrics[self.account_id]["usage"] + notional
        return projected <= self._metrics[self.account_id]["limit"]


    def record_ack(self, payload: Dict[str, Any]) -> None:
        event = dict(payload)
        event.setdefault("timestamp", datetime.now(timezone.utc))
        self._events[self.account_id]["acks"].append(event)

    def record_fill(self, payload: Dict[str, Any]) -> None:
        event = dict(payload)
        event.setdefault("timestamp", datetime.now(timezone.utc))
        self._events[self.account_id]["fills"].append(event)

    def events(self) -> Dict[str, List[Dict[str, Any]]]:

        stored = self._events.get(self.account_id, {"acks": [], "fills": [], "risk": []})
        return {
            "acks": list(stored.get("acks", [])),
            "fills": list(stored.get("fills", [])),
            "risk": list(stored.get("risk", [])),
        }


    @classmethod
    def reset(cls, account_id: str | None = None) -> None:
        if account_id is None:
            cls._metrics.clear()
            cls._daily_usage.clear()
            cls._instrument_exposure.clear()
            cls._events.clear()
            cls._risk_configs.clear()
            cls._credential_rotations.clear()
            cls._telemetry.clear()
            return
        cls._metrics.pop(account_id, None)
        cls._daily_usage.pop(account_id, None)
        cls._instrument_exposure.pop(account_id, None)
        cls._events.pop(account_id, None)
        cls._risk_configs.pop(account_id, None)
        cls._credential_rotations.pop(account_id, None)
        cls._telemetry.pop(account_id, None)


    def load_risk_config(self) -> Dict[str, Any]:

        config = self._risk_configs.setdefault(
            self.account_id, deepcopy(self._DEFAULT_RISK_CONFIG)
        )

        return deepcopy(config)

    def get_daily_usage(self) -> Dict[str, float]:
        return deepcopy(self._daily_usage[self.account_id])

    def record_daily_usage(self, projected_loss: float, projected_fee: float) -> Dict[str, float]:
        usage = self._daily_usage[self.account_id]
        usage["loss"] += float(projected_loss)
        usage["fee"] += float(projected_fee)
        return deepcopy(usage)

    def record_instrument_exposure(self, instrument: str, notional: float) -> Dict[str, float]:
        exposure = self._instrument_exposure[self.account_id]
        exposure[instrument] = exposure.get(instrument, 0.0) + float(notional)
        return deepcopy(exposure)

    def instrument_exposure(self, instrument: str) -> float:
        exposure = self._instrument_exposure[self.account_id]
        return float(exposure.get(instrument, 0.0))

    def record_event(self, event_type: str, payload: Dict[str, Any]) -> Dict[str, Any]:
        event = {
            "type": event_type,
            "payload": deepcopy(payload),
            "timestamp": datetime.now(timezone.utc),
        }
        self._events[self.account_id]["risk"].append(event)
        return deepcopy(event)

    def record_daily_usage(self, loss: float, fee: float) -> Dict[str, float]:
        usage = self._daily_usage.setdefault(self.account_id, {"loss": 0.0, "fee": 0.0})
        usage["loss"] += float(loss)
        usage["fee"] += float(fee)
        return dict(usage)

    def record_instrument_exposure(self, instrument: str, notional: float) -> float:
        exposures = self._instrument_exposure.setdefault(self.account_id, {})
        exposures[instrument] = exposures.get(instrument, 0.0) + float(notional)
        return exposures[instrument]

    def instrument_exposure(self, instrument: str) -> float:
        exposures = self._instrument_exposure.get(self.account_id, {})
        return float(exposures.get(instrument, 0.0))

    def record_event(self, event_type: str, payload: Dict[str, Any]) -> Dict[str, Any]:
        event = {
            "type": event_type,
            "payload": dict(payload),
            "timestamp": datetime.now(timezone.utc),
        }
        account_events = self._events.setdefault(
            self.account_id, {"acks": [], "fills": [], "risk": []}
        )
        account_events.setdefault("risk", []).append(event)
        return dict(event)


    def record_decision(self, order_id: str, payload: Dict[str, Any]) -> None:
        entry = {
            "order_id": order_id,
            "payload": payload,
            "timestamp": datetime.now(timezone.utc),
        }
        self._telemetry[self.account_id].append(entry)

    def telemetry(self) -> List[Dict[str, Any]]:
        return list(self._telemetry.get(self.account_id, []))

    # ------------------------------------------------------------------

    # Timescale-inspired risk state helpers
    # ------------------------------------------------------------------

    def record_credential_rotation(self, *, secret_name: str) -> Dict[str, Any]:
        rotated_at = datetime.now(timezone.utc)
        record = self._credential_rotations[self.account_id]
        if not record:
            record.update({
                "secret_name": secret_name,
                "created_at": rotated_at,
                "rotated_at": rotated_at,
            })
        else:
            record["secret_name"] = secret_name
            record["rotated_at"] = rotated_at
            record.setdefault("created_at", rotated_at)
        return deepcopy(record)


    def credential_rotation_status(self) -> Optional[Dict[str, Any]]:
        rotations = self._events.get(self.account_id, {}).get("credential_rotations", [])
        if not rotations:
            return None

        return deepcopy(record)


    # ------------------------------------------------------------------
    # Test helpers
    # ------------------------------------------------------------------
    @classmethod

    def reset_rotation_state(cls, account_id: str | None = None) -> None:
        if account_id is None:
            cls._credential_rotations.clear()
            return
        cls._credential_rotations.pop(account_id, None)

    def update_risk_config(self, **overrides: Any) -> Dict[str, Any]:
        config = self._risk_configs.setdefault(
            self.account_id, deepcopy(self._DEFAULT_RISK_CONFIG)
        )
        config.update(overrides)
        return deepcopy(config)




@dataclass
class RedisFeastAdapter:
    account_id: str
<<<<<<< HEAD
    repository: Any | None = None

    _repository: Any = field(init=False, repr=False)

    def __post_init__(self) -> None:
        if self.repository is not None:
            self._repository = self.repository
            return

        self._repository = UniverseRepository(account_id=self.account_id)
=======
    _repository: UniverseRepository = field(init=False)
>>>>>>> 3e9be071


    _features: ClassVar[Dict[str, Dict[str, Any]]] = {
        "admin-eu": {"approved": ["BTC-USD", "ETH-USD"], "fees": {"BTC-USD": {"maker": 0.1, "taker": 0.2}}},
        "admin-us": {"approved": ["SOL-USD"], "fees": {}},
        "admin-apac": {"approved": ["BTC-USDT", "ETH-USDT"], "fees": {}},
    }
    _online_feature_store: ClassVar[Dict[str, Dict[str, Dict[str, Any]]]] = {
        "admin-eu": {
            "BTC-USD": {
                "features": [18.0, 4.0, -2.0],
                "book_snapshot": {"mid_price": 30_000.0, "spread_bps": 3.0, "imbalance": 0.15},
                "state": {
                    "regime": "neutral",
                    "volatility": 0.35,
                    "liquidity_score": 0.75,
                    "conviction": 0.6,
                },
                "expected_edge_bps": 14.0,
                "take_profit_bps": 25.0,
                "stop_loss_bps": 10.0,
                "confidence": {
                    "model_confidence": 0.62,
                    "state_confidence": 0.58,
                    "execution_confidence": 0.64,
                },
            }
        }
    }


    def __post_init__(self) -> None:
        self._repository = UniverseRepository(account_id=self.account_id)

    def approved_instruments(self) -> List[str]:
        instruments = self._repository.approved_universe()
        if instruments:
            return instruments
        account_config = self._features.get(self.account_id, {})
        return list(account_config.get("approved", []))

    def fee_override(self, instrument: str) -> Dict[str, Any] | None:
        override = self._repository.fee_override(instrument)
        if override is not None:
            return override
        account_config = self._features.get(self.account_id, {})
        fees = account_config.get("fees", {})
        if instrument not in fees:
            return None
        return dict(fees[instrument])

    def fetch_online_features(self, instrument: str) -> Dict[str, Any]:
        account_store = self._online_feature_store.get(self.account_id, {})
        feature_payload = account_store.get(instrument, {})
        return dict(feature_payload)


@dataclass
class KrakenSecretManager:
    account_id: str
    namespace: str = "aether-secrets"
    secret_store: Optional[KrakenSecretStore] = None
    timescale: Optional[TimescaleAdapter] = None

    def __post_init__(self) -> None:
        if self.secret_store is None:
            self.secret_store = KrakenSecretStore(namespace=self.namespace)
        if self.timescale is None:
            self.timescale = TimescaleAdapter(account_id=self.account_id)

    @property
    def secret_name(self) -> str:
        assert self.secret_store is not None
        return self.secret_store.secret_name(self.account_id)

    def get_credentials(self) -> Dict[str, str]:
        assert self.secret_store is not None
        return self.secret_store.read_credentials(self.account_id)

    def rotate_credentials(self, *, api_key: str, api_secret: str) -> Dict[str, Any]:
        assert self.secret_store is not None  # for type checkers
        assert self.timescale is not None

        before_status = self.timescale.credential_rotation_status()
        self.secret_store.write_credentials(
            self.account_id,
            api_key=api_key,
            api_secret=api_secret,
        )
        metadata = self.timescale.record_credential_rotation(secret_name=self.secret_name)

        return {
            "metadata": metadata,
            "before": before_status,
        }

    def get_credentials(self) -> Dict[str, str]:
        assert self.secret_store is not None
        credentials = self.secret_store.read_credentials(self.account_id)
        if credentials:
            return credentials
        return {"api_key": f"demo-key-{self.account_id}", "api_secret": f"demo-secret-{self.account_id}"}

    def status(self) -> Optional[Dict[str, Any]]:
        assert self.timescale is not None
        return self.timescale.credential_rotation_status()


def default_fee(currency: str = "USD") -> Dict[str, float | str]:
    return {"currency": currency, "maker": 0.1, "taker": 0.2}<|MERGE_RESOLUTION|>--- conflicted
+++ resolved
@@ -270,7 +270,7 @@
 @dataclass
 class RedisFeastAdapter:
     account_id: str
-<<<<<<< HEAD
+
     repository: Any | None = None
 
     _repository: Any = field(init=False, repr=False)
@@ -281,9 +281,7 @@
             return
 
         self._repository = UniverseRepository(account_id=self.account_id)
-=======
-    _repository: UniverseRepository = field(init=False)
->>>>>>> 3e9be071
+
 
 
     _features: ClassVar[Dict[str, Dict[str, Any]]] = {
