--- conflicted
+++ resolved
@@ -46,10 +46,7 @@
     _events: ClassVar[Dict[str, Dict[str, List[Dict[str, Any]]]]] = {}
     _risk_configs: ClassVar[Dict[str, Dict[str, Any]]] = {}
     _credential_rotations: ClassVar[Dict[str, Dict[str, Any]]] = {}
-<<<<<<< HEAD
-
-=======
->>>>>>> a58b747f
+
     _telemetry: ClassVar[Dict[str, List[Dict[str, Any]]]] = {}
 
     _DEFAULT_RISK_CONFIG: ClassVar[Dict[str, Any]] = {
@@ -70,7 +67,7 @@
         self._instrument_exposure.setdefault(self.account_id, {})
         self._telemetry.setdefault(self.account_id, [])
 
-<<<<<<< HEAD
+
         account_events = self._events.setdefault(
             self.account_id, {"acks": [], "fills": [], "risk": []}
         )
@@ -79,9 +76,7 @@
         account_events.setdefault("risk", [])
 
         self._risk_configs.setdefault(self.account_id, deepcopy(self._DEFAULT_RISK_CONFIG))
-=======
-        self._events.setdefault(self.account_id, {"acks": [], "fills": [], "risk": []})
->>>>>>> a58b747f
+
 
         self._credential_rotations.setdefault(self.account_id, {})
         self._risk_configs.setdefault(
@@ -119,17 +114,14 @@
         self._events[self.account_id]["fills"].append(event)
 
     def events(self) -> Dict[str, List[Dict[str, Any]]]:
-<<<<<<< HEAD
+
         stored = self._events.get(self.account_id, {"acks": [], "fills": [], "risk": []})
         return {
             "acks": list(stored.get("acks", [])),
             "fills": list(stored.get("fills", [])),
             "risk": list(stored.get("risk", [])),
         }
-=======
-        stored = self._events.setdefault(self.account_id, {"acks": [], "fills": [], "risk": []})
-        return {bucket: [deepcopy(event) for event in events] for bucket, events in stored.items()}
->>>>>>> a58b747f
+
 
     @classmethod
     def reset(cls, account_id: str | None = None) -> None:
@@ -152,17 +144,11 @@
 
 
     def load_risk_config(self) -> Dict[str, Any]:
-<<<<<<< HEAD
+
         config = self._risk_configs.setdefault(
             self.account_id, deepcopy(self._DEFAULT_RISK_CONFIG)
         )
-=======
-        return deepcopy(self._risk_configs[self.account_id])
-
-    def update_risk_config(self, **overrides: Any) -> Dict[str, Any]:
-        config = self._risk_configs[self.account_id]
-        config.update(overrides)
->>>>>>> a58b747f
+
         return deepcopy(config)
 
     def get_daily_usage(self) -> Dict[str, float]:
@@ -264,7 +250,7 @@
     # Test helpers
     # ------------------------------------------------------------------
     @classmethod
-<<<<<<< HEAD
+
     def reset_rotation_state(cls, account_id: str | None = None) -> None:
         if account_id is None:
             cls._credential_rotations.clear()
@@ -277,16 +263,7 @@
         )
         config.update(overrides)
         return deepcopy(config)
-=======
-    def reset(cls) -> None:
-        cls._metrics.clear()
-        cls._telemetry.clear()
-        cls._risk_configs.clear()
-        cls._daily_usage.clear()
-        cls._instrument_exposures.clear()
-        cls._events.clear()
-
->>>>>>> a58b747f
+
 
 
 
