from __future__ import annotations


import base64
import logging
from copy import deepcopy
from dataclasses import dataclass, field

from datetime import datetime, timezone
from typing import Any, Callable, ClassVar, Dict, List, Optional

from shared.k8s import KrakenSecretStore

from services.universe.repository import UniverseRepository


logger = logging.getLogger(__name__)


def _mask_secret(value: str) -> str:
    if not value:
        return "***"
    if len(value) <= 4:
        return "*" * len(value)
    return f"{value[:2]}{'*' * (len(value) - 4)}{value[-2:]}"


@dataclass
class KafkaNATSAdapter:
    account_id: str

    _event_store: ClassVar[Dict[str, List[Dict[str, Any]]]] = {}

    def __post_init__(self) -> None:
        self._event_store.setdefault(self.account_id, [])

    def publish(self, topic: str, payload: Dict[str, Any]) -> None:
        record = {"topic": topic, "payload": payload, "timestamp": datetime.now(timezone.utc)}
        self._event_store[self.account_id].append(record)

    def history(self) -> List[Dict[str, Any]]:
        return list(self._event_store.get(self.account_id, []))

    @classmethod
    def reset(cls, account_id: str | None = None) -> None:
        if account_id is None:
            cls._event_store.clear()
            return
        cls._event_store.pop(account_id, None)


@dataclass
class TimescaleAdapter:
    account_id: str

    _metrics: ClassVar[Dict[str, Dict[str, float]]] = {}
<<<<<<< HEAD
    _telemetry: ClassVar[Dict[str, List[Dict[str, Any]]]] = {}
=======
    _daily_usage: ClassVar[Dict[str, Dict[str, float]]] = {}
    _instrument_exposure: ClassVar[Dict[str, Dict[str, float]]] = {}
>>>>>>> b573ad8e
    _events: ClassVar[Dict[str, Dict[str, List[Dict[str, Any]]]]] = {}
    _risk_configs: ClassVar[Dict[str, Dict[str, Any]]] = {}
    _credential_rotations: ClassVar[Dict[str, Dict[str, Any]]] = {}
<<<<<<< HEAD
    _risk_configs: ClassVar[Dict[str, Dict[str, Any]]] = {}
    _daily_usage: ClassVar[Dict[str, Dict[str, Dict[str, float]]]] = {}
    _instrument_exposures: ClassVar[Dict[str, Dict[str, float]]] = {}

    _default_risk_config: ClassVar[Dict[str, Any]] = {
        "kill_switch": False,
        "loss_cap": 50_000.0,
        "fee_cap": 5_000.0,
        "nav": 1_000_000.0,
        "max_nav_percent": 0.20,
        "var_limit": 250_000.0,
        "spread_limit_bps": 25.0,
=======

    _telemetry: ClassVar[Dict[str, List[Dict[str, Any]]]] = {}

    _DEFAULT_RISK_CONFIG: ClassVar[Dict[str, Any]] = {
        "nav": 2_500_000.0,
        "loss_cap": 150_000.0,
        "fee_cap": 50_000.0,
        "max_nav_percent": 0.25,
        "var_limit": 120_000.0,
        "spread_limit_bps": 50.0,
>>>>>>> b573ad8e
        "latency_limit_ms": 250.0,
        "diversification_rules": {"max_single_instrument_percent": 0.35},
        "kill_switch": False,
    }

    def __post_init__(self) -> None:
        self._metrics.setdefault(self.account_id, {"limit": 1_000_000.0, "usage": 0.0})
        self._daily_usage.setdefault(self.account_id, {"loss": 0.0, "fee": 0.0})
        self._instrument_exposure.setdefault(self.account_id, {})
        self._telemetry.setdefault(self.account_id, [])

<<<<<<< HEAD
        account_events = self._events.setdefault(
            self.account_id,
            {"acks": [], "fills": [], "events": [], "credential_rotations": []},
        )
        account_events.setdefault("acks", [])
        account_events.setdefault("fills", [])
        account_events.setdefault("events", [])
        account_events.setdefault("credential_rotations", [])

        self._risk_configs.setdefault(self.account_id, deepcopy(self._default_risk_config))
        self._daily_usage.setdefault(self.account_id, {})
        self._instrument_exposures.setdefault(self.account_id, {})
=======

        account_events = self._events.setdefault(
            self.account_id, {"acks": [], "fills": [], "risk": []}
        )
        account_events.setdefault("acks", [])
        account_events.setdefault("fills", [])
        account_events.setdefault("risk", [])

        self._risk_configs.setdefault(self.account_id, deepcopy(self._DEFAULT_RISK_CONFIG))


>>>>>>> b573ad8e
        self._credential_rotations.setdefault(self.account_id, {})
        self._risk_configs.setdefault(
            self.account_id,
            {
                "nav": 2_500_000.0,
                "loss_cap": 150_000.0,
                "fee_cap": 50_000.0,
                "max_nav_percent": 0.25,
                "var_limit": 120_000.0,
                "spread_limit_bps": 50.0,
                "latency_limit_ms": 250.0,
                "diversification_rules": {"max_single_instrument_percent": 0.35},
                "kill_switch": False,
            },
        )

    # ------------------------------------------------------------------
    # OMS-inspired metrics
    # ------------------------------------------------------------------
    def record_usage(self, notional: float) -> None:
        self._metrics[self.account_id]["usage"] += float(notional)

    def check_limits(self, notional: float) -> bool:
        projected = self._metrics[self.account_id]["usage"] + float(notional)
        return projected <= self._metrics[self.account_id]["limit"]

    def record_ack(self, payload: Dict[str, Any]) -> None:
        record = {"payload": deepcopy(payload), "recorded_at": datetime.now(timezone.utc)}
        self._events[self.account_id]["acks"].append(record)

    def record_fill(self, payload: Dict[str, Any]) -> None:
        record = {"payload": deepcopy(payload), "recorded_at": datetime.now(timezone.utc)}
        self._events[self.account_id]["fills"].append(record)

    def events(self) -> Dict[str, List[Dict[str, Any]]]:
<<<<<<< HEAD
        stored = self._events.get(
            self.account_id,
            {"acks": [], "fills": [], "events": [], "credential_rotations": []},
        )
        return {
            "acks": [
                {**deepcopy(entry["payload"]), "recorded_at": entry["recorded_at"]}
                for entry in stored.get("acks", [])
            ],
            "fills": [
                {**deepcopy(entry["payload"]), "recorded_at": entry["recorded_at"]}
                for entry in stored.get("fills", [])
            ],
            "events": [deepcopy(entry) for entry in stored.get("events", [])],
            "credential_rotations": [
                deepcopy(entry) for entry in stored.get("credential_rotations", [])
            ],
=======

        stored = self._events.get(self.account_id, {"acks": [], "fills": [], "risk": []})
        return {
            "acks": list(stored.get("acks", [])),
            "fills": list(stored.get("fills", [])),
            "risk": list(stored.get("risk", [])),
        }


    @classmethod
    def reset(cls, account_id: str | None = None) -> None:
        if account_id is None:
            cls._metrics.clear()
            cls._daily_usage.clear()
            cls._instrument_exposure.clear()
            cls._events.clear()
            cls._risk_configs.clear()
            cls._credential_rotations.clear()
            cls._telemetry.clear()
            return
        cls._metrics.pop(account_id, None)
        cls._daily_usage.pop(account_id, None)
        cls._instrument_exposure.pop(account_id, None)
        cls._events.pop(account_id, None)
        cls._risk_configs.pop(account_id, None)
        cls._credential_rotations.pop(account_id, None)
        cls._telemetry.pop(account_id, None)


    def load_risk_config(self) -> Dict[str, Any]:

        config = self._risk_configs.setdefault(
            self.account_id, deepcopy(self._DEFAULT_RISK_CONFIG)
        )

        return deepcopy(config)

    def get_daily_usage(self) -> Dict[str, float]:
        return deepcopy(self._daily_usage[self.account_id])

    def record_daily_usage(self, projected_loss: float, projected_fee: float) -> Dict[str, float]:
        usage = self._daily_usage[self.account_id]
        usage["loss"] += float(projected_loss)
        usage["fee"] += float(projected_fee)
        return deepcopy(usage)

    def record_instrument_exposure(self, instrument: str, notional: float) -> Dict[str, float]:
        exposure = self._instrument_exposure[self.account_id]
        exposure[instrument] = exposure.get(instrument, 0.0) + float(notional)
        return deepcopy(exposure)

    def instrument_exposure(self, instrument: str) -> float:
        exposure = self._instrument_exposure[self.account_id]
        return float(exposure.get(instrument, 0.0))

    def record_event(self, event_type: str, payload: Dict[str, Any]) -> Dict[str, Any]:
        event = {
            "type": event_type,
            "payload": deepcopy(payload),
            "timestamp": datetime.now(timezone.utc),
        }
        self._events[self.account_id]["risk"].append(event)
        return deepcopy(event)

    def record_daily_usage(self, loss: float, fee: float) -> Dict[str, float]:
        usage = self._daily_usage.setdefault(self.account_id, {"loss": 0.0, "fee": 0.0})
        usage["loss"] += float(loss)
        usage["fee"] += float(fee)
        return dict(usage)

    def record_instrument_exposure(self, instrument: str, notional: float) -> float:
        exposures = self._instrument_exposure.setdefault(self.account_id, {})
        exposures[instrument] = exposures.get(instrument, 0.0) + float(notional)
        return exposures[instrument]

    def instrument_exposure(self, instrument: str) -> float:
        exposures = self._instrument_exposure.get(self.account_id, {})
        return float(exposures.get(instrument, 0.0))

    def record_event(self, event_type: str, payload: Dict[str, Any]) -> Dict[str, Any]:
        event = {
            "type": event_type,
            "payload": dict(payload),
            "timestamp": datetime.now(timezone.utc),
        }
        account_events = self._events.setdefault(
            self.account_id, {"acks": [], "fills": [], "risk": []}
        )
        account_events.setdefault("risk", []).append(event)
        return dict(event)


    def record_decision(self, order_id: str, payload: Dict[str, Any]) -> None:
        entry = {
            "order_id": order_id,
            "payload": payload,
            "timestamp": datetime.now(timezone.utc),
>>>>>>> b573ad8e
        }

    # ------------------------------------------------------------------
    # Timescale-inspired risk state helpers
    # ------------------------------------------------------------------
<<<<<<< HEAD
    def load_risk_config(self) -> Dict[str, Any]:
        config = self._risk_configs.setdefault(
            self.account_id, deepcopy(self._default_risk_config)
        )
        return deepcopy(config)

    def get_daily_usage(self) -> Dict[str, float]:
        date_key = datetime.now(timezone.utc).date().isoformat()
        usage = self._daily_usage.setdefault(self.account_id, {})
        day_usage = usage.setdefault(date_key, {"loss": 0.0, "fee": 0.0})
        return deepcopy(day_usage)

    def record_daily_usage(self, loss: float, fee: float) -> None:
        date_key = datetime.now(timezone.utc).date().isoformat()
        usage = self._daily_usage.setdefault(self.account_id, {})
        day_usage = usage.setdefault(date_key, {"loss": 0.0, "fee": 0.0})
        day_usage["loss"] += float(loss)
        day_usage["fee"] += float(fee)

    def record_instrument_exposure(self, instrument: str, notional: float) -> None:
        exposures = self._instrument_exposures.setdefault(self.account_id, {})
        exposures[instrument] = exposures.get(instrument, 0.0) + float(notional)

    def instrument_exposure(self, instrument: str) -> float:
        exposures = self._instrument_exposures.get(self.account_id, {})
        return float(exposures.get(instrument, 0.0))

    def record_event(self, event_type: str, payload: Dict[str, Any]) -> None:
        entry = {
            "type": event_type,
            "payload": deepcopy(payload),
            "timestamp": datetime.now(timezone.utc),
        }
        self._events[self.account_id]["events"].append(entry)

    # ------------------------------------------------------------------
    # Telemetry helpers
    # ------------------------------------------------------------------
    def record_decision(self, order_id: str, payload: Dict[str, Any]) -> None:
        entry = {
            "order_id": order_id,
            "payload": deepcopy(payload),
            "timestamp": datetime.now(timezone.utc),
        }
        self._telemetry[self.account_id].append(entry)

    def telemetry(self) -> List[Dict[str, Any]]:
        return [deepcopy(entry) for entry in self._telemetry.get(self.account_id, [])]

    # ------------------------------------------------------------------
    # Credential rotation tracking
    # ------------------------------------------------------------------
    def record_credential_rotation(
        self, *, secret_name: str, rotated_at: datetime
    ) -> Dict[str, Any]:
        record = {"secret_name": secret_name, "rotated_at": rotated_at}
        self._events[self.account_id]["credential_rotations"].append(record)
        return deepcopy(record)
=======

    def record_credential_rotation(self, *, secret_name: str) -> Dict[str, Any]:
        rotated_at = datetime.now(timezone.utc)
        record = self._credential_rotations[self.account_id]
        if not record:
            record.update({
                "secret_name": secret_name,
                "created_at": rotated_at,
                "rotated_at": rotated_at,
            })
        else:
            record["secret_name"] = secret_name
            record["rotated_at"] = rotated_at
            record.setdefault("created_at", rotated_at)
        return deepcopy(record)

>>>>>>> b573ad8e

    def credential_rotation_status(self) -> Optional[Dict[str, Any]]:
        rotations = self._events.get(self.account_id, {}).get("credential_rotations", [])
        if not rotations:
            return None

        return deepcopy(record)


    # ------------------------------------------------------------------
    # Test helpers
    # ------------------------------------------------------------------
    @classmethod
<<<<<<< HEAD
    def reset(cls, account_id: str | None = None) -> None:
        if account_id is None:
            cls._metrics.clear()
            cls._telemetry.clear()
            cls._risk_configs.clear()
            cls._daily_usage.clear()
            cls._instrument_exposures.clear()
            cls._events.clear()
            cls._credential_rotations.clear()
            return

        cls._metrics.pop(account_id, None)
        cls._telemetry.pop(account_id, None)
        cls._risk_configs.pop(account_id, None)
        cls._daily_usage.pop(account_id, None)
        cls._instrument_exposures.pop(account_id, None)
        cls._events.pop(account_id, None)
        cls._credential_rotations.pop(account_id, None)
=======

    def reset_rotation_state(cls, account_id: str | None = None) -> None:
        if account_id is None:
            cls._credential_rotations.clear()
            return
        cls._credential_rotations.pop(account_id, None)

    def update_risk_config(self, **overrides: Any) -> Dict[str, Any]:
        config = self._risk_configs.setdefault(
            self.account_id, deepcopy(self._DEFAULT_RISK_CONFIG)
        )
        config.update(overrides)
        return deepcopy(config)
>>>>>>> b573ad8e




@dataclass
class RedisFeastAdapter:
    account_id: str
    repository_factory: Callable[[str], UniverseRepository] = field(
        default=UniverseRepository, repr=False
    )

<<<<<<< HEAD
    _repository: UniverseRepository = field(init=False, repr=False)
=======
    repository: Optional[UniverseRepository] = field(default=None, repr=False)


    _repository: Optional[UniverseRepository] = field(init=False, repr=False, default=None)
>>>>>>> b573ad8e

    _features: ClassVar[Dict[str, Dict[str, Any]]] = {
        "admin-eu": {"approved": ["BTC-USD", "ETH-USD"], "fees": {"BTC-USD": {"maker": 0.1, "taker": 0.2}}},
        "admin-us": {"approved": ["SOL-USD"], "fees": {}},
        "admin-apac": {"approved": ["BTC-USDT", "ETH-USDT"], "fees": {}},
    }
    _online_feature_store: ClassVar[Dict[str, Dict[str, Dict[str, Any]]]] = {
        "admin-eu": {
            "BTC-USD": {
                "features": [18.0, 4.0, -2.0],
                "book_snapshot": {"mid_price": 30_000.0, "spread_bps": 3.0, "imbalance": 0.15},
                "state": {
                    "regime": "neutral",
                    "volatility": 0.35,
                    "liquidity_score": 0.75,
                    "conviction": 0.6,
                },
                "expected_edge_bps": 14.0,
                "take_profit_bps": 25.0,
                "stop_loss_bps": 10.0,
                "confidence": {
                    "model_confidence": 0.62,
                    "state_confidence": 0.58,
                    "execution_confidence": 0.64,
                },
            }
        }
    }


    def __post_init__(self) -> None:
<<<<<<< HEAD
        self._repository = self.repository_factory(self.account_id)
=======

        repository = self.repository or UniverseRepository(account_id=self.account_id)
        self._repository = repository
>>>>>>> b573ad8e

    def approved_instruments(self) -> List[str]:
        assert self._repository is not None
        return self._repository.approved_universe()

    def fee_override(self, instrument: str) -> Dict[str, Any] | None:
        assert self._repository is not None
        return self._repository.fee_override(instrument)


    def fetch_online_features(self, instrument: str) -> Dict[str, Any]:
        account_store = self._online_feature_store.get(self.account_id, {})
        feature_payload = account_store.get(instrument, {})
        return dict(feature_payload)


@dataclass
class KrakenSecretManager:
    account_id: str
    namespace: str = "aether-secrets"
    secret_store: Optional[KrakenSecretStore] = None
    timescale: Optional[TimescaleAdapter] = None

    def __post_init__(self) -> None:
        if self.secret_store is None:
            self.secret_store = KrakenSecretStore(namespace=self.namespace)
        if self.timescale is None:
            self.timescale = TimescaleAdapter(account_id=self.account_id)

    @property
    def secret_name(self) -> str:
        assert self.secret_store is not None
        return self.secret_store.secret_name(self.account_id)

<<<<<<< HEAD
    def get_credentials(self) -> Dict[str, str]:
        assert self.secret_store is not None
        return self.secret_store.read_credentials(self.account_id)
=======

    def _decode_secret_payload(self, secret: Any) -> Dict[str, str]:
        if secret is None:
            return {}
        data_sources: List[tuple[str, Dict[str, Any]]] = []
        if isinstance(secret, dict):
            for attr in ("stringData", "data"):
                payload = secret.get(attr)
                if isinstance(payload, dict):
                    data_sources.append((attr, payload))
        else:
            for attr in ("stringData", "data"):
                payload = getattr(secret, attr, None)
                if isinstance(payload, dict):
                    data_sources.append((attr, payload))
        for attr, payload in data_sources:
            decoded: Dict[str, str] = {}
            for field in ("api_key", "api_secret"):
                value = payload.get(field)
                if not isinstance(value, str):
                    continue
                if attr == "data":
                    try:
                        value = base64.b64decode(value).decode()
                    except Exception:
                        pass
                decoded[field] = value
            if set(decoded) >= {"api_key", "api_secret"}:
                return decoded
        return {}

    def _read_from_kubernetes(self) -> Dict[str, str]:
        assert self.secret_store is not None
        core_v1 = getattr(self.secret_store, "core_v1", None)
        if not hasattr(core_v1, "read_namespaced_secret"):
            return {}
        try:
            secret = core_v1.read_namespaced_secret(  # type: ignore[call-arg]
                name=self.secret_name,
                namespace=self.namespace,
            )
        except Exception as exc:  # pragma: no cover - depends on external cluster
            raise RuntimeError(
                f"Failed to read Kraken credentials for account '{self.account_id}': {exc}"
            ) from exc
        return self._decode_secret_payload(secret)

    def get_credentials(self) -> Dict[str, str]:
        assert self.secret_store is not None
        assert self.timescale is not None

        credentials = self.secret_store.read_credentials(self.account_id)
        if not credentials:
            credentials = self._read_from_kubernetes()

        api_key = credentials.get("api_key") if credentials else None
        api_secret = credentials.get("api_secret") if credentials else None

        if not api_key or not api_secret:
            raise RuntimeError(
                f"Kraken API credentials are not configured for account '{self.account_id}'."
            )

        masked = {"api_key": _mask_secret(api_key), "api_secret": _mask_secret(api_secret)}
        logger.info(
            "Loaded Kraken credentials for account %s from secret %s",
            self.account_id,
            self.secret_name,
            extra={"credentials": masked},
        )

        metadata = {
            "secret_name": self.secret_name,
            "accessed_at": datetime.now(timezone.utc).isoformat(),
        }
        self.timescale.record_event("kraken.credentials.access", metadata)

        return {"api_key": api_key, "api_secret": api_secret}

>>>>>>> b573ad8e

    def rotate_credentials(self, *, api_key: str, api_secret: str) -> Dict[str, Any]:
        assert self.secret_store is not None  # for type checkers
        assert self.timescale is not None

        before_status = self.timescale.credential_rotation_status()
        self.secret_store.write_credentials(
            self.account_id,
            api_key=api_key,
            api_secret=api_secret,
        )
        metadata = self.timescale.record_credential_rotation(secret_name=self.secret_name)

        return {
            "metadata": metadata,
            "before": before_status,
        }

    def get_credentials(self) -> Dict[str, str]:
        assert self.secret_store is not None
        credentials = self.secret_store.read_credentials(self.account_id)
        if credentials:
            return credentials
        return {"api_key": f"demo-key-{self.account_id}", "api_secret": f"demo-secret-{self.account_id}"}

    def status(self) -> Optional[Dict[str, Any]]:
        assert self.timescale is not None
        return self.timescale.credential_rotation_status()


def default_fee(currency: str = "USD") -> Dict[str, float | str]:
    return {"currency": currency, "maker": 0.1, "taker": 0.2}
<|MERGE_RESOLUTION|>--- conflicted
+++ resolved
@@ -54,16 +54,13 @@
     account_id: str
 
     _metrics: ClassVar[Dict[str, Dict[str, float]]] = {}
-<<<<<<< HEAD
+
     _telemetry: ClassVar[Dict[str, List[Dict[str, Any]]]] = {}
-=======
-    _daily_usage: ClassVar[Dict[str, Dict[str, float]]] = {}
-    _instrument_exposure: ClassVar[Dict[str, Dict[str, float]]] = {}
->>>>>>> b573ad8e
+
     _events: ClassVar[Dict[str, Dict[str, List[Dict[str, Any]]]]] = {}
     _risk_configs: ClassVar[Dict[str, Dict[str, Any]]] = {}
     _credential_rotations: ClassVar[Dict[str, Dict[str, Any]]] = {}
-<<<<<<< HEAD
+
     _risk_configs: ClassVar[Dict[str, Dict[str, Any]]] = {}
     _daily_usage: ClassVar[Dict[str, Dict[str, Dict[str, float]]]] = {}
     _instrument_exposures: ClassVar[Dict[str, Dict[str, float]]] = {}
@@ -76,18 +73,7 @@
         "max_nav_percent": 0.20,
         "var_limit": 250_000.0,
         "spread_limit_bps": 25.0,
-=======
-
-    _telemetry: ClassVar[Dict[str, List[Dict[str, Any]]]] = {}
-
-    _DEFAULT_RISK_CONFIG: ClassVar[Dict[str, Any]] = {
-        "nav": 2_500_000.0,
-        "loss_cap": 150_000.0,
-        "fee_cap": 50_000.0,
-        "max_nav_percent": 0.25,
-        "var_limit": 120_000.0,
-        "spread_limit_bps": 50.0,
->>>>>>> b573ad8e
+
         "latency_limit_ms": 250.0,
         "diversification_rules": {"max_single_instrument_percent": 0.35},
         "kill_switch": False,
@@ -99,7 +85,7 @@
         self._instrument_exposure.setdefault(self.account_id, {})
         self._telemetry.setdefault(self.account_id, [])
 
-<<<<<<< HEAD
+
         account_events = self._events.setdefault(
             self.account_id,
             {"acks": [], "fills": [], "events": [], "credential_rotations": []},
@@ -112,19 +98,7 @@
         self._risk_configs.setdefault(self.account_id, deepcopy(self._default_risk_config))
         self._daily_usage.setdefault(self.account_id, {})
         self._instrument_exposures.setdefault(self.account_id, {})
-=======
-
-        account_events = self._events.setdefault(
-            self.account_id, {"acks": [], "fills": [], "risk": []}
-        )
-        account_events.setdefault("acks", [])
-        account_events.setdefault("fills", [])
-        account_events.setdefault("risk", [])
-
-        self._risk_configs.setdefault(self.account_id, deepcopy(self._DEFAULT_RISK_CONFIG))
-
-
->>>>>>> b573ad8e
+
         self._credential_rotations.setdefault(self.account_id, {})
         self._risk_configs.setdefault(
             self.account_id,
@@ -160,7 +134,7 @@
         self._events[self.account_id]["fills"].append(record)
 
     def events(self) -> Dict[str, List[Dict[str, Any]]]:
-<<<<<<< HEAD
+
         stored = self._events.get(
             self.account_id,
             {"acks": [], "fills": [], "events": [], "credential_rotations": []},
@@ -178,111 +152,13 @@
             "credential_rotations": [
                 deepcopy(entry) for entry in stored.get("credential_rotations", [])
             ],
-=======
-
-        stored = self._events.get(self.account_id, {"acks": [], "fills": [], "risk": []})
-        return {
-            "acks": list(stored.get("acks", [])),
-            "fills": list(stored.get("fills", [])),
-            "risk": list(stored.get("risk", [])),
-        }
-
-
-    @classmethod
-    def reset(cls, account_id: str | None = None) -> None:
-        if account_id is None:
-            cls._metrics.clear()
-            cls._daily_usage.clear()
-            cls._instrument_exposure.clear()
-            cls._events.clear()
-            cls._risk_configs.clear()
-            cls._credential_rotations.clear()
-            cls._telemetry.clear()
-            return
-        cls._metrics.pop(account_id, None)
-        cls._daily_usage.pop(account_id, None)
-        cls._instrument_exposure.pop(account_id, None)
-        cls._events.pop(account_id, None)
-        cls._risk_configs.pop(account_id, None)
-        cls._credential_rotations.pop(account_id, None)
-        cls._telemetry.pop(account_id, None)
-
-
-    def load_risk_config(self) -> Dict[str, Any]:
-
-        config = self._risk_configs.setdefault(
-            self.account_id, deepcopy(self._DEFAULT_RISK_CONFIG)
-        )
-
-        return deepcopy(config)
-
-    def get_daily_usage(self) -> Dict[str, float]:
-        return deepcopy(self._daily_usage[self.account_id])
-
-    def record_daily_usage(self, projected_loss: float, projected_fee: float) -> Dict[str, float]:
-        usage = self._daily_usage[self.account_id]
-        usage["loss"] += float(projected_loss)
-        usage["fee"] += float(projected_fee)
-        return deepcopy(usage)
-
-    def record_instrument_exposure(self, instrument: str, notional: float) -> Dict[str, float]:
-        exposure = self._instrument_exposure[self.account_id]
-        exposure[instrument] = exposure.get(instrument, 0.0) + float(notional)
-        return deepcopy(exposure)
-
-    def instrument_exposure(self, instrument: str) -> float:
-        exposure = self._instrument_exposure[self.account_id]
-        return float(exposure.get(instrument, 0.0))
-
-    def record_event(self, event_type: str, payload: Dict[str, Any]) -> Dict[str, Any]:
-        event = {
-            "type": event_type,
-            "payload": deepcopy(payload),
-            "timestamp": datetime.now(timezone.utc),
-        }
-        self._events[self.account_id]["risk"].append(event)
-        return deepcopy(event)
-
-    def record_daily_usage(self, loss: float, fee: float) -> Dict[str, float]:
-        usage = self._daily_usage.setdefault(self.account_id, {"loss": 0.0, "fee": 0.0})
-        usage["loss"] += float(loss)
-        usage["fee"] += float(fee)
-        return dict(usage)
-
-    def record_instrument_exposure(self, instrument: str, notional: float) -> float:
-        exposures = self._instrument_exposure.setdefault(self.account_id, {})
-        exposures[instrument] = exposures.get(instrument, 0.0) + float(notional)
-        return exposures[instrument]
-
-    def instrument_exposure(self, instrument: str) -> float:
-        exposures = self._instrument_exposure.get(self.account_id, {})
-        return float(exposures.get(instrument, 0.0))
-
-    def record_event(self, event_type: str, payload: Dict[str, Any]) -> Dict[str, Any]:
-        event = {
-            "type": event_type,
-            "payload": dict(payload),
-            "timestamp": datetime.now(timezone.utc),
-        }
-        account_events = self._events.setdefault(
-            self.account_id, {"acks": [], "fills": [], "risk": []}
-        )
-        account_events.setdefault("risk", []).append(event)
-        return dict(event)
-
-
-    def record_decision(self, order_id: str, payload: Dict[str, Any]) -> None:
-        entry = {
-            "order_id": order_id,
-            "payload": payload,
-            "timestamp": datetime.now(timezone.utc),
->>>>>>> b573ad8e
+
         }
 
     # ------------------------------------------------------------------
     # Timescale-inspired risk state helpers
     # ------------------------------------------------------------------
-<<<<<<< HEAD
+
     def load_risk_config(self) -> Dict[str, Any]:
         config = self._risk_configs.setdefault(
             self.account_id, deepcopy(self._default_risk_config)
@@ -341,24 +217,7 @@
         record = {"secret_name": secret_name, "rotated_at": rotated_at}
         self._events[self.account_id]["credential_rotations"].append(record)
         return deepcopy(record)
-=======
-
-    def record_credential_rotation(self, *, secret_name: str) -> Dict[str, Any]:
-        rotated_at = datetime.now(timezone.utc)
-        record = self._credential_rotations[self.account_id]
-        if not record:
-            record.update({
-                "secret_name": secret_name,
-                "created_at": rotated_at,
-                "rotated_at": rotated_at,
-            })
-        else:
-            record["secret_name"] = secret_name
-            record["rotated_at"] = rotated_at
-            record.setdefault("created_at", rotated_at)
-        return deepcopy(record)
-
->>>>>>> b573ad8e
+
 
     def credential_rotation_status(self) -> Optional[Dict[str, Any]]:
         rotations = self._events.get(self.account_id, {}).get("credential_rotations", [])
@@ -372,7 +231,7 @@
     # Test helpers
     # ------------------------------------------------------------------
     @classmethod
-<<<<<<< HEAD
+
     def reset(cls, account_id: str | None = None) -> None:
         if account_id is None:
             cls._metrics.clear()
@@ -391,21 +250,7 @@
         cls._instrument_exposures.pop(account_id, None)
         cls._events.pop(account_id, None)
         cls._credential_rotations.pop(account_id, None)
-=======
-
-    def reset_rotation_state(cls, account_id: str | None = None) -> None:
-        if account_id is None:
-            cls._credential_rotations.clear()
-            return
-        cls._credential_rotations.pop(account_id, None)
-
-    def update_risk_config(self, **overrides: Any) -> Dict[str, Any]:
-        config = self._risk_configs.setdefault(
-            self.account_id, deepcopy(self._DEFAULT_RISK_CONFIG)
-        )
-        config.update(overrides)
-        return deepcopy(config)
->>>>>>> b573ad8e
+
 
 
 
@@ -417,14 +262,9 @@
         default=UniverseRepository, repr=False
     )
 
-<<<<<<< HEAD
+
     _repository: UniverseRepository = field(init=False, repr=False)
-=======
-    repository: Optional[UniverseRepository] = field(default=None, repr=False)
-
-
-    _repository: Optional[UniverseRepository] = field(init=False, repr=False, default=None)
->>>>>>> b573ad8e
+
 
     _features: ClassVar[Dict[str, Dict[str, Any]]] = {
         "admin-eu": {"approved": ["BTC-USD", "ETH-USD"], "fees": {"BTC-USD": {"maker": 0.1, "taker": 0.2}}},
@@ -456,13 +296,9 @@
 
 
     def __post_init__(self) -> None:
-<<<<<<< HEAD
+
         self._repository = self.repository_factory(self.account_id)
-=======
-
-        repository = self.repository or UniverseRepository(account_id=self.account_id)
-        self._repository = repository
->>>>>>> b573ad8e
+
 
     def approved_instruments(self) -> List[str]:
         assert self._repository is not None
@@ -497,91 +333,11 @@
         assert self.secret_store is not None
         return self.secret_store.secret_name(self.account_id)
 
-<<<<<<< HEAD
+
     def get_credentials(self) -> Dict[str, str]:
         assert self.secret_store is not None
         return self.secret_store.read_credentials(self.account_id)
-=======
-
-    def _decode_secret_payload(self, secret: Any) -> Dict[str, str]:
-        if secret is None:
-            return {}
-        data_sources: List[tuple[str, Dict[str, Any]]] = []
-        if isinstance(secret, dict):
-            for attr in ("stringData", "data"):
-                payload = secret.get(attr)
-                if isinstance(payload, dict):
-                    data_sources.append((attr, payload))
-        else:
-            for attr in ("stringData", "data"):
-                payload = getattr(secret, attr, None)
-                if isinstance(payload, dict):
-                    data_sources.append((attr, payload))
-        for attr, payload in data_sources:
-            decoded: Dict[str, str] = {}
-            for field in ("api_key", "api_secret"):
-                value = payload.get(field)
-                if not isinstance(value, str):
-                    continue
-                if attr == "data":
-                    try:
-                        value = base64.b64decode(value).decode()
-                    except Exception:
-                        pass
-                decoded[field] = value
-            if set(decoded) >= {"api_key", "api_secret"}:
-                return decoded
-        return {}
-
-    def _read_from_kubernetes(self) -> Dict[str, str]:
-        assert self.secret_store is not None
-        core_v1 = getattr(self.secret_store, "core_v1", None)
-        if not hasattr(core_v1, "read_namespaced_secret"):
-            return {}
-        try:
-            secret = core_v1.read_namespaced_secret(  # type: ignore[call-arg]
-                name=self.secret_name,
-                namespace=self.namespace,
-            )
-        except Exception as exc:  # pragma: no cover - depends on external cluster
-            raise RuntimeError(
-                f"Failed to read Kraken credentials for account '{self.account_id}': {exc}"
-            ) from exc
-        return self._decode_secret_payload(secret)
-
-    def get_credentials(self) -> Dict[str, str]:
-        assert self.secret_store is not None
-        assert self.timescale is not None
-
-        credentials = self.secret_store.read_credentials(self.account_id)
-        if not credentials:
-            credentials = self._read_from_kubernetes()
-
-        api_key = credentials.get("api_key") if credentials else None
-        api_secret = credentials.get("api_secret") if credentials else None
-
-        if not api_key or not api_secret:
-            raise RuntimeError(
-                f"Kraken API credentials are not configured for account '{self.account_id}'."
-            )
-
-        masked = {"api_key": _mask_secret(api_key), "api_secret": _mask_secret(api_secret)}
-        logger.info(
-            "Loaded Kraken credentials for account %s from secret %s",
-            self.account_id,
-            self.secret_name,
-            extra={"credentials": masked},
-        )
-
-        metadata = {
-            "secret_name": self.secret_name,
-            "accessed_at": datetime.now(timezone.utc).isoformat(),
-        }
-        self.timescale.record_event("kraken.credentials.access", metadata)
-
-        return {"api_key": api_key, "api_secret": api_secret}
-
->>>>>>> b573ad8e
+
 
     def rotate_credentials(self, *, api_key: str, api_secret: str) -> Dict[str, Any]:
         assert self.secret_store is not None  # for type checkers
