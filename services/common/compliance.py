--- conflicted
+++ resolved
@@ -3,7 +3,6 @@
 from __future__ import annotations
 
 from datetime import datetime, timezone
-<<<<<<< HEAD
 from typing import TYPE_CHECKING, Any, Final
 
 from sqlalchemy import DateTime, PrimaryKeyConstraint, String
@@ -47,41 +46,6 @@
         nullable=False,
         default=_utcnow,
     )
-=======
-from dataclasses import dataclass
-from typing import Set
-
-try:  # pragma: no cover - optional dependency
-    from sqlalchemy import Column, DateTime, PrimaryKeyConstraint, String
-    from sqlalchemy.engine import Engine
-    from sqlalchemy.orm import declarative_base
-except Exception:  # pragma: no cover - executed when SQLAlchemy unavailable
-    Column = DateTime = PrimaryKeyConstraint = String = None  # type: ignore[assignment]
-    Engine = object  # type: ignore[assignment]
-    SQLALCHEMY_AVAILABLE = False
-else:  # pragma: no cover - exercised in environments with SQLAlchemy installed
-    SQLALCHEMY_AVAILABLE = getattr(Column, "__module__", "").startswith("sqlalchemy")
-
-
-if SQLALCHEMY_AVAILABLE:
-    SanctionsBase = declarative_base()
-
-    class SanctionRecord(SanctionsBase):
-        """ORM mapping for sanctions sourced from regulatory watchlists."""
-
-        __tablename__ = "sanctions"
-
-        symbol = Column(String, nullable=False)
-        status = Column(String, nullable=False)
-        source = Column(String, nullable=False)
-        ts = Column(
-            DateTime(timezone=True),
-            nullable=False,
-            default=lambda: datetime.now(timezone.utc),
-        )
-
-        __table_args__ = (PrimaryKeyConstraint("symbol", "source", name="pk_sanctions"),)
->>>>>>> e255442a
 
         def __repr__(self) -> str:  # pragma: no cover - debugging helper
             return (
