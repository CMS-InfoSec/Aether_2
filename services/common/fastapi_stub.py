--- conflicted
+++ resolved
@@ -1295,19 +1295,11 @@
     import asyncio
 
     try:
-<<<<<<< HEAD
         running_loop = asyncio.get_running_loop()
     except RuntimeError:
         running_loop = None
 
     if running_loop is not None:
-=======
-        return asyncio.run(candidate)
-    except RuntimeError as exc:
-        message = str(exc)
-        if "asyncio.run() cannot be called" not in message:
-            raise
->>>>>>> 7f1d6b1f
         new_loop = asyncio.new_event_loop()
         try:
             candidate = factory()
