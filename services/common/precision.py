"""Precision metadata client shared by services that snap Kraken orders."""

from __future__ import annotations

import asyncio

import logging
import threading
import time
from collections.abc import Awaitable, Callable, Mapping
from decimal import Decimal, InvalidOperation

from typing import Any, Dict, Optional


import httpx
import inspect

# Module-level logger for metadata refresh diagnostics.
logger = logging.getLogger(__name__)


class PrecisionMetadataUnavailable(RuntimeError):
    """Raised when precision metadata for a symbol cannot be resolved."""


class PrecisionMetadataProvider:
    """Fetch and cache Kraken precision metadata for reuse across services."""

    def __init__(
        self,
        *,
        fetcher: Callable[[], Mapping[str, Any]]
        | Callable[[], Awaitable[Mapping[str, Any]]]
        | None = None,
        refresh_interval: float = 300.0,
        timeout: float = 2.5,
        time_source: Callable[[], float] = time.monotonic,
    ) -> None:
        raw_fetcher = fetcher or self._default_fetcher
        self._fetcher: Callable[[], Awaitable[Mapping[str, Any]]]
        if inspect.iscoroutinefunction(raw_fetcher):

            async def _async_fetcher() -> Mapping[str, Any]:
                result = raw_fetcher()
                if inspect.isawaitable(result):
                    return await result
                return result

            self._fetcher = _async_fetcher
        else:

            def _call_fetcher() -> Mapping[str, Any] | Awaitable[Mapping[str, Any]]:
                return raw_fetcher()

            async def _threaded_fetcher() -> Mapping[str, Any]:
                result = await asyncio.to_thread(_call_fetcher)
                if inspect.isawaitable(result):
                    return await result
                return result

            self._fetcher = _threaded_fetcher
        self._refresh_interval = max(float(refresh_interval), 0.0)
        self._timeout = max(float(timeout), 0.0)
        self._time_source = time_source
        self._lock = threading.Lock()

        self._cache: Dict[str, Dict[str, Any]] = {}

        self._aliases: Dict[str, str] = {}
        self._last_refresh: float = 0.0
        self._refresh_lock = asyncio.Lock()

    # ------------------------------------------------------------------
    # Public API
    # ------------------------------------------------------------------

    async def get(self, symbol: str) -> Optional[Dict[str, float]]:
        """Return precision metadata for ``symbol`` if available."""

        normalized = _normalize_symbol(symbol)
        if not normalized:
            return None

        await self._maybe_refresh()

        with self._lock:
            key = self._aliases.get(normalized, normalized)
            entry = self._cache.get(key)

            return dict(entry) if entry else None


    async def require(self, symbol: str) -> Dict[str, float]:

        """Return precision metadata for ``symbol`` or raise."""

        metadata = await self.get(symbol)
        if metadata is None:
            raise PrecisionMetadataUnavailable(f"Precision metadata unavailable for {symbol}")
        return metadata


    async def refresh(self, *, force: bool = False) -> None:

        """Force a metadata refresh regardless of cache age if requested."""

        if not force and not self._needs_refresh():
            return

        async with self._refresh_lock:
            if not force and not self._needs_refresh():
                return
            try:
                payload = await self._call_fetcher()
            except Exception as exc:  # pragma: no cover - defensive logging
                logger.warning("Failed to fetch Kraken precision metadata: %s", exc)
                return

<<<<<<< HEAD
            parsed, aliases = _parse_asset_pairs(payload)
            if not parsed:
=======
            cache, aliases = _parse_asset_pairs(payload)
            if not cache:
>>>>>>> 88e65e27
                logger.warning("Received empty Kraken precision metadata payload")
                return

            with self._lock:
<<<<<<< HEAD
                self._cache = parsed
=======
                self._cache = cache
>>>>>>> 88e65e27
                self._aliases = aliases
                self._last_refresh = self._time_source()


    # ------------------------------------------------------------------
    # Internal helpers
    # ------------------------------------------------------------------
    def _needs_refresh(self) -> bool:
        if not self._cache:
            return True
        age = self._time_source() - self._last_refresh
        return age >= self._refresh_interval

    async def _maybe_refresh(self) -> None:
        if self._needs_refresh():

            await self.refresh(force=False)

    async def _call_fetcher(self) -> Mapping[str, Any]:
        fetcher = self._fetcher
        if inspect.iscoroutinefunction(fetcher):
            result = await fetcher()
        else:
            result = await asyncio.to_thread(fetcher)
        if isinstance(result, Mapping):
            return result
        return {}

    async def _default_fetcher(self) -> Mapping[str, Any]:

        url = "https://api.kraken.com/0/public/AssetPairs"
        async with httpx.AsyncClient(timeout=self._timeout) as client:
            response = await client.get(url)
            response.raise_for_status()
            payload = response.json()
        if isinstance(payload, Mapping):
            result = payload.get("result")
            if isinstance(result, Mapping):
                return result
        return {}


def _normalize_symbol(symbol: str) -> str:
    token = (symbol or "").replace("/", "-").strip().upper()
    return token


_BASE_ALIASES: Dict[str, str] = {
    "XBT": "BTC",
    "XXBT": "BTC",
    "XXBTZ": "BTC",
    "XETH": "ETH",
    "XETC": "ETC",
    "XXDG": "DOGE",
    "XDG": "DOGE",
}
_QUOTE_ALIASES: Dict[str, str] = {
    "ZUSD": "USD",
    "USD": "USD",
    "ZUSDT": "USDT",
    "USDT": "USDT",
    "ZEUR": "EUR",
    "EUR": "EUR",
    "ZGBP": "GBP",
    "GBP": "GBP",
    "ZCAD": "CAD",
    "CAD": "CAD",
    "ZCHF": "CHF",
    "CHF": "CHF",
    "ZJPY": "JPY",
    "JPY": "JPY",
    "ZUSDC": "USDC",
    "USDC": "USDC",
}


def _normalize_asset(symbol: str, *, is_quote: bool) -> str:
    token = (symbol or "").strip().upper()
    if not token:
        return ""
    aliases = _QUOTE_ALIASES if is_quote else _BASE_ALIASES
    direct = aliases.get(token)
    if direct:
        return direct

    trimmed = token
    while len(trimmed) > 3 and trimmed.endswith(("X", "Z")):
        trimmed = trimmed[:-1]
    while len(trimmed) > 3 and trimmed.startswith(("X", "Z")):
        trimmed = trimmed[1:]

    return aliases.get(trimmed, trimmed)



def _sanitize_pair(value: str, entry: Mapping[str, Any]) -> str:
    token = (value or "").strip().upper()
    if not token:
        return ""
    if "/" in token:
        base_part, quote_part = token.split("/", 1)
        base = base_part.strip()
        quote = quote_part.strip()
        if base and quote:
            return f"{base}/{quote}"
        return ""

    base = str(entry.get("base") or "").strip().upper()
    quote = str(entry.get("quote") or "").strip().upper()
    if base and quote and token == f"{base}{quote}":
        return f"{base}/{quote}"

    quote_candidates = [quote]
    normalized_quote = _normalize_asset(quote, is_quote=True)
    if normalized_quote and normalized_quote != quote:
        quote_candidates.append(normalized_quote)

    for candidate in quote_candidates:
        if candidate and token.endswith(candidate) and len(token) > len(candidate):
            base_part = token[: -len(candidate)]
            if base_part:
                return f"{base_part}/{candidate}"
    return ""


def _normalize_instrument(entry: Mapping[str, Any]) -> str:
    wsname = entry.get("wsname")
    if isinstance(wsname, str):
        pair = _sanitize_pair(wsname, entry)
        if pair:
            return pair

    altname = entry.get("altname")
    if isinstance(altname, str):
        pair = _sanitize_pair(altname, entry)
        if pair:
            return pair

    base = str(entry.get("base") or "").strip().upper()
    quote = str(entry.get("quote") or "").strip().upper()
    if base and quote:
        return f"{base}/{quote}"
    return ""



def _alias_candidates(entry: Mapping[str, Any], native_pair: str) -> Tuple[str, ...]:
    base_native, quote_native = native_pair.split("/", 1)

    bases = {base_native}
    quotes = {quote_native}

    base_raw = str(entry.get("base") or "").strip().upper()
    if base_raw:
        bases.add(base_raw)
        normalized_base = _normalize_asset(base_raw, is_quote=False)
        if normalized_base:
            bases.add(normalized_base)

    quote_raw = str(entry.get("quote") or "").strip().upper()
    if quote_raw:
        quotes.add(quote_raw)
        normalized_quote = _normalize_asset(quote_raw, is_quote=True)
        if normalized_quote:
            quotes.add(normalized_quote)

    altname = entry.get("altname")
    if isinstance(altname, str):
        cleaned = altname.strip().upper()
        if "/" in cleaned:
            alt_base, alt_quote = cleaned.split("/", 1)
            if alt_base:
                bases.add(alt_base)
                normalized = _normalize_asset(alt_base, is_quote=False)
                if normalized:
                    bases.add(normalized)
            if alt_quote:
                quotes.add(alt_quote)
                normalized = _normalize_asset(alt_quote, is_quote=True)
                if normalized:
                    quotes.add(normalized)
        else:
            for candidate in list(quotes):
                if candidate and cleaned.endswith(candidate) and len(cleaned) > len(candidate):
                    alt_base = cleaned[: -len(candidate)]
                    if alt_base:
                        bases.add(alt_base)
                        normalized = _normalize_asset(alt_base, is_quote=False)
                        if normalized:
                            bases.add(normalized)

    aliases = set()
    for base in bases:
        for quote in quotes:
            if not base or not quote:
                continue
            aliases.add(f"{base}-{quote}")
            aliases.add(f"{base}/{quote}")
            aliases.add(f"{base}{quote}")

    return tuple(sorted({alias for alias in aliases if alias}))


def _step_from_metadata(
    metadata: Mapping[str, Any],
    step_keys: tuple[str, ...],
    decimal_keys: tuple[str, ...],
) -> Optional[Decimal]:
    for key in step_keys:
        value = metadata.get(key)
        if value is None:
            continue
        try:
            step = Decimal(str(value))
        except (InvalidOperation, TypeError, ValueError):
            continue
        if step > 0:
            return step

    for key in decimal_keys:
        value = metadata.get(key)
        if value is None:
            continue
        try:
            decimals = int(value)
        except (TypeError, ValueError):
            continue
        if decimals < 0:
            continue
        return Decimal("1") / (Decimal("10") ** decimals)
    return None



def _parse_asset_pairs(payload: Mapping[str, Any]) -> Tuple[Dict[str, Dict[str, Any]], Dict[str, str]]:
    if isinstance(payload.get("result"), Mapping):
        payload = payload["result"]  # type: ignore[assignment]

    parsed: Dict[str, Dict[str, Any]] = {}

    aliases: Dict[str, str] = {}
    for entry in payload.values():
        if not isinstance(entry, Mapping):
            continue

        native_pair = _normalize_instrument(entry)
        if not native_pair:
            continue
<<<<<<< HEAD
        native = native_pair
        try:
            raw_base, raw_quote = native_pair.split("/", 1)
        except ValueError:
            continue
        base = _normalize_asset(raw_base, is_quote=False) or raw_base
        quote = _normalize_asset(raw_quote, is_quote=True) or raw_quote
=======
>>>>>>> 88e65e27
        tick = _step_from_metadata(
            entry,
            ("tick_size", "price_increment"),
            ("pair_decimals",),
        )
        lot = _step_from_metadata(
            entry,
            ("lot_step", "step_size"),
            ("lot_decimals",),
        )
        if tick is None or lot is None:
            continue

        key = _normalize_symbol(native_pair)
        metadata = {
            "tick": float(tick),
            "lot": float(lot),
            "native_pair": native_pair,
        }
        parsed[key] = metadata
        aliases.setdefault(key, key)
        for alias in _alias_candidates(entry, native_pair):
            alias_key = _normalize_symbol(alias)
            if alias_key and alias_key not in aliases:
                aliases[alias_key] = key

    return parsed, aliases


precision_provider = PrecisionMetadataProvider()

__all__ = [
    "PrecisionMetadataProvider",
    "PrecisionMetadataUnavailable",
    "precision_provider",
]
<|MERGE_RESOLUTION|>--- conflicted
+++ resolved
@@ -117,22 +117,17 @@
                 logger.warning("Failed to fetch Kraken precision metadata: %s", exc)
                 return
 
-<<<<<<< HEAD
+
             parsed, aliases = _parse_asset_pairs(payload)
             if not parsed:
-=======
-            cache, aliases = _parse_asset_pairs(payload)
-            if not cache:
->>>>>>> 88e65e27
+
                 logger.warning("Received empty Kraken precision metadata payload")
                 return
 
             with self._lock:
-<<<<<<< HEAD
+
                 self._cache = parsed
-=======
-                self._cache = cache
->>>>>>> 88e65e27
+
                 self._aliases = aliases
                 self._last_refresh = self._time_source()
 
@@ -381,7 +376,7 @@
         native_pair = _normalize_instrument(entry)
         if not native_pair:
             continue
-<<<<<<< HEAD
+
         native = native_pair
         try:
             raw_base, raw_quote = native_pair.split("/", 1)
@@ -389,8 +384,7 @@
             continue
         base = _normalize_asset(raw_base, is_quote=False) or raw_base
         quote = _normalize_asset(raw_quote, is_quote=True) or raw_quote
-=======
->>>>>>> 88e65e27
+
         tick = _step_from_metadata(
             entry,
             ("tick_size", "price_increment"),
