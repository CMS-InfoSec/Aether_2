"""Configuration helpers for dependency wiring across services."""
from __future__ import annotations

import json
import os
from dataclasses import dataclass
from functools import lru_cache
from pathlib import Path
from typing import Any, Dict

from shared.postgres import normalize_postgres_dsn


@dataclass(frozen=True)
class RedisClient:
    dsn: str


@dataclass(frozen=True)
class FeastClient:
    project: str
    account_namespace: str


@dataclass(frozen=True)
class KafkaProducer:
    bootstrap_servers: str
    topic_prefix: str


@dataclass(frozen=True)
class NATSProducer:
    servers: str
    subject_prefix: str


@dataclass(frozen=True)
class TimescaleSession:
    dsn: str
    account_schema: str


@dataclass(frozen=True)
class KrakenCredentials:
    key: str
    secret: str


def _env(account_id: str, suffix: str, default: str) -> str:
    env_key = f"AETHER_{account_id.upper()}_{suffix}"
    return os.getenv(env_key, default)


@lru_cache(maxsize=None)
def get_redis_client(account_id: str) -> RedisClient:
    return RedisClient(dsn=_env(account_id, "REDIS_DSN", "redis://localhost:6379/0"))


@lru_cache(maxsize=None)
def get_feast_client(account_id: str) -> FeastClient:
    project = _env(account_id, "FEAST_PROJECT", "default")
    account_namespace = _env(account_id, "FEATURE_NAMESPACE", account_id)
    return FeastClient(project=project, account_namespace=account_namespace)


@lru_cache(maxsize=None)
def get_kafka_producer(account_id: str) -> KafkaProducer:
    bootstrap = _env(account_id, "KAFKA_BOOTSTRAP", "kafka:9092")
    prefix = _env(account_id, "KAFKA_TOPIC_PREFIX", account_id)
    return KafkaProducer(bootstrap_servers=bootstrap, topic_prefix=prefix)


@lru_cache(maxsize=None)
def get_nats_producer(account_id: str) -> NATSProducer:
    servers = _env(account_id, "NATS_SERVERS", "nats://localhost:4222")
    subject_prefix = _env(account_id, "NATS_SUBJECT_PREFIX", account_id)
    return NATSProducer(servers=servers, subject_prefix=subject_prefix)


<<<<<<< HEAD
=======

_SUPPORTED_POSTGRES_SCHEMES = {
    "postgres",
    "postgresql",
    "timescale",
    "postgresql+psycopg",
    "postgresql+psycopg2",
}

_SUPPORTED_SQLITE_SCHEMES = {
    "sqlite",
    "sqlite+pysqlite",
}


def _normalize_timescale_dsn(raw_dsn: str) -> str:
    """Coerce supported PostgreSQL-compatible schemes to the psycopg default."""

    stripped = raw_dsn.strip()
    if not stripped:
        raise RuntimeError("Timescale DSN cannot be empty once configured.")

    scheme, separator, remainder = stripped.partition("://")
    if not separator:
        raise RuntimeError(
            "Timescale DSN must include a URI scheme such as postgresql:// or sqlite://."
        )

    normalized_scheme = scheme.lower()

    if normalized_scheme in _SUPPORTED_POSTGRES_SCHEMES:
        return f"postgresql://{remainder}"

    if normalized_scheme in _SUPPORTED_SQLITE_SCHEMES:
        return f"{normalized_scheme}://{remainder}"

    raise RuntimeError(
        "Timescale DSN must use a PostgreSQL/Timescale compatible scheme or sqlite:// for testing."
    )



>>>>>>> 75a7fdc0
def _resolve_timescale_dsn(account_id: str) -> str:
    """Return a configured Timescale/PostgreSQL DSN for the given account."""

    env_keys = [f"AETHER_{account_id.upper()}_TIMESCALE_DSN", "TIMESCALE_DSN"]
    for key in env_keys:
        raw = os.getenv(key)
        if raw is None:
            continue
        stripped = raw.strip()
        if not stripped:
            raise RuntimeError(
                f"{key} is set but empty; configure a valid Timescale/PostgreSQL DSN."
            )
<<<<<<< HEAD
        return normalize_postgres_dsn(stripped, label="Timescale DSN")
=======
        return _normalize_timescale_dsn(stripped)
>>>>>>> 75a7fdc0

    raise RuntimeError(
        "Timescale DSN is not configured. Set TIMESCALE_DSN or "
        "AETHER_<ACCOUNT>_TIMESCALE_DSN for each trading account."
    )


@lru_cache(maxsize=None)
def get_timescale_session(account_id: str) -> TimescaleSession:
    dsn = _resolve_timescale_dsn(account_id)
    schema = _env(account_id, "TIMESCALE_SCHEMA", f"acct_{account_id}")
    return TimescaleSession(dsn=dsn, account_schema=schema)


def get_kraken_credentials(account_id: str) -> KrakenCredentials:
    secret_path = Path(_env(account_id, "KRAKEN_SECRET_PATH", "/var/run/secrets/kraken.json"))
    if not secret_path.exists():
        raise FileNotFoundError(f"Kraken credentials not found at {secret_path}")

    data: Dict[str, Any] = json.loads(secret_path.read_text())
    key = data.get("key")
    secret = data.get("secret")
    if not key or not secret:
        raise ValueError("Kraken credential file is missing 'key' or 'secret'")
    return KrakenCredentials(key=key, secret=secret)


__all__ = [
    "RedisClient",
    "FeastClient",
    "KafkaProducer",
    "NATSProducer",
    "TimescaleSession",
    "KrakenCredentials",
    "get_redis_client",
    "get_feast_client",
    "get_kafka_producer",
    "get_nats_producer",
    "get_timescale_session",
    "get_kraken_credentials",
]<|MERGE_RESOLUTION|>--- conflicted
+++ resolved
@@ -77,51 +77,7 @@
     return NATSProducer(servers=servers, subject_prefix=subject_prefix)
 
 
-<<<<<<< HEAD
-=======
 
-_SUPPORTED_POSTGRES_SCHEMES = {
-    "postgres",
-    "postgresql",
-    "timescale",
-    "postgresql+psycopg",
-    "postgresql+psycopg2",
-}
-
-_SUPPORTED_SQLITE_SCHEMES = {
-    "sqlite",
-    "sqlite+pysqlite",
-}
-
-
-def _normalize_timescale_dsn(raw_dsn: str) -> str:
-    """Coerce supported PostgreSQL-compatible schemes to the psycopg default."""
-
-    stripped = raw_dsn.strip()
-    if not stripped:
-        raise RuntimeError("Timescale DSN cannot be empty once configured.")
-
-    scheme, separator, remainder = stripped.partition("://")
-    if not separator:
-        raise RuntimeError(
-            "Timescale DSN must include a URI scheme such as postgresql:// or sqlite://."
-        )
-
-    normalized_scheme = scheme.lower()
-
-    if normalized_scheme in _SUPPORTED_POSTGRES_SCHEMES:
-        return f"postgresql://{remainder}"
-
-    if normalized_scheme in _SUPPORTED_SQLITE_SCHEMES:
-        return f"{normalized_scheme}://{remainder}"
-
-    raise RuntimeError(
-        "Timescale DSN must use a PostgreSQL/Timescale compatible scheme or sqlite:// for testing."
-    )
-
-
-
->>>>>>> 75a7fdc0
 def _resolve_timescale_dsn(account_id: str) -> str:
     """Return a configured Timescale/PostgreSQL DSN for the given account."""
 
@@ -135,11 +91,9 @@
             raise RuntimeError(
                 f"{key} is set but empty; configure a valid Timescale/PostgreSQL DSN."
             )
-<<<<<<< HEAD
+
         return normalize_postgres_dsn(stripped, label="Timescale DSN")
-=======
-        return _normalize_timescale_dsn(stripped)
->>>>>>> 75a7fdc0
+
 
     raise RuntimeError(
         "Timescale DSN is not configured. Set TIMESCALE_DSN or "
