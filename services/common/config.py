"""Configuration helpers for dependency wiring across services."""
from __future__ import annotations

import json
import os
from dataclasses import dataclass
from functools import lru_cache
from pathlib import Path
from typing import Any, Dict


@dataclass(frozen=True)
class RedisClient:
    dsn: str


@dataclass(frozen=True)
class FeastClient:
    project: str
    account_namespace: str


@dataclass(frozen=True)
class KafkaProducer:
    bootstrap_servers: str
    topic_prefix: str


@dataclass(frozen=True)
class NATSProducer:
    servers: str
    subject_prefix: str


@dataclass(frozen=True)
class TimescaleSession:
    dsn: str
    account_schema: str


@dataclass(frozen=True)
class KrakenCredentials:
    key: str
    secret: str


def _env(account_id: str, suffix: str, default: str) -> str:
    env_key = f"AETHER_{account_id.upper()}_{suffix}"
    return os.getenv(env_key, default)


@lru_cache(maxsize=None)
def get_redis_client(account_id: str) -> RedisClient:
    return RedisClient(dsn=_env(account_id, "REDIS_DSN", "redis://localhost:6379/0"))


@lru_cache(maxsize=None)
def get_feast_client(account_id: str) -> FeastClient:
    project = _env(account_id, "FEAST_PROJECT", "default")
    account_namespace = _env(account_id, "FEATURE_NAMESPACE", account_id)
    return FeastClient(project=project, account_namespace=account_namespace)


@lru_cache(maxsize=None)
def get_kafka_producer(account_id: str) -> KafkaProducer:
    bootstrap = _env(account_id, "KAFKA_BOOTSTRAP", "kafka:9092")
    prefix = _env(account_id, "KAFKA_TOPIC_PREFIX", account_id)
    return KafkaProducer(bootstrap_servers=bootstrap, topic_prefix=prefix)


@lru_cache(maxsize=None)
def get_nats_producer(account_id: str) -> NATSProducer:
    servers = _env(account_id, "NATS_SERVERS", "nats://localhost:4222")
    subject_prefix = _env(account_id, "NATS_SUBJECT_PREFIX", account_id)
    return NATSProducer(servers=servers, subject_prefix=subject_prefix)


<<<<<<< HEAD
=======

>>>>>>> 1c78b385
_SUPPORTED_POSTGRES_SCHEMES = {
    "postgres",
    "postgresql",
    "timescale",
    "postgresql+psycopg",
    "postgresql+psycopg2",
}

_SUPPORTED_SQLITE_SCHEMES = {
    "sqlite",
    "sqlite+pysqlite",
}


def _normalize_timescale_dsn(raw_dsn: str) -> str:
    """Coerce supported PostgreSQL-compatible schemes to the psycopg default."""

    stripped = raw_dsn.strip()
    if not stripped:
        raise RuntimeError("Timescale DSN cannot be empty once configured.")

    scheme, separator, remainder = stripped.partition("://")
    if not separator:
        raise RuntimeError(
            "Timescale DSN must include a URI scheme such as postgresql:// or sqlite://."
        )

    normalized_scheme = scheme.lower()
<<<<<<< HEAD
=======

>>>>>>> 1c78b385
    if normalized_scheme in _SUPPORTED_POSTGRES_SCHEMES:
        return f"postgresql://{remainder}"

    if normalized_scheme in _SUPPORTED_SQLITE_SCHEMES:
        return f"{normalized_scheme}://{remainder}"

    raise RuntimeError(
        "Timescale DSN must use a PostgreSQL/Timescale compatible scheme or sqlite:// for testing."
    )


<<<<<<< HEAD
=======

>>>>>>> 1c78b385
def _resolve_timescale_dsn(account_id: str) -> str:
    """Return a configured Timescale/PostgreSQL DSN for the given account."""

    env_keys = [f"AETHER_{account_id.upper()}_TIMESCALE_DSN", "TIMESCALE_DSN"]
    for key in env_keys:
        raw = os.getenv(key)
        if raw is None:
            continue
        stripped = raw.strip()
        if not stripped:
            raise RuntimeError(
                f"{key} is set but empty; configure a valid Timescale/PostgreSQL DSN."
            )
        return _normalize_timescale_dsn(stripped)

    raise RuntimeError(
        "Timescale DSN is not configured. Set TIMESCALE_DSN or "
        "AETHER_<ACCOUNT>_TIMESCALE_DSN for each trading account."
    )


@lru_cache(maxsize=None)
def get_timescale_session(account_id: str) -> TimescaleSession:
    dsn = _resolve_timescale_dsn(account_id)
    schema = _env(account_id, "TIMESCALE_SCHEMA", f"acct_{account_id}")
    return TimescaleSession(dsn=dsn, account_schema=schema)


def get_kraken_credentials(account_id: str) -> KrakenCredentials:
    secret_path = Path(_env(account_id, "KRAKEN_SECRET_PATH", "/var/run/secrets/kraken.json"))
    if not secret_path.exists():
        raise FileNotFoundError(f"Kraken credentials not found at {secret_path}")

    data: Dict[str, Any] = json.loads(secret_path.read_text())
    key = data.get("key")
    secret = data.get("secret")
    if not key or not secret:
        raise ValueError("Kraken credential file is missing 'key' or 'secret'")
    return KrakenCredentials(key=key, secret=secret)


__all__ = [
    "RedisClient",
    "FeastClient",
    "KafkaProducer",
    "NATSProducer",
    "TimescaleSession",
    "KrakenCredentials",
    "get_redis_client",
    "get_feast_client",
    "get_kafka_producer",
    "get_nats_producer",
    "get_timescale_session",
    "get_kraken_credentials",
]<|MERGE_RESOLUTION|>--- conflicted
+++ resolved
@@ -75,10 +75,7 @@
     return NATSProducer(servers=servers, subject_prefix=subject_prefix)
 
 
-<<<<<<< HEAD
-=======
 
->>>>>>> 1c78b385
 _SUPPORTED_POSTGRES_SCHEMES = {
     "postgres",
     "postgresql",
@@ -107,10 +104,7 @@
         )
 
     normalized_scheme = scheme.lower()
-<<<<<<< HEAD
-=======
 
->>>>>>> 1c78b385
     if normalized_scheme in _SUPPORTED_POSTGRES_SCHEMES:
         return f"postgresql://{remainder}"
 
@@ -122,10 +116,7 @@
     )
 
 
-<<<<<<< HEAD
-=======
 
->>>>>>> 1c78b385
 def _resolve_timescale_dsn(account_id: str) -> str:
     """Return a configured Timescale/PostgreSQL DSN for the given account."""
 
