from __future__ import annotations

import inspect
import os
from dataclasses import dataclass
from typing import Any, Iterable, List, Optional, Tuple

<<<<<<< HEAD
from fastapi import Header, HTTPException, Request, status
=======
try:  # pragma: no cover - FastAPI is optional in some unit tests
    from fastapi import Header, HTTPException, Request, status
except ImportError:  # pragma: no cover - fallback when FastAPI is stubbed out
    from services.common.fastapi_stub import (  # type: ignore[misc]
        Header,
        HTTPException,
        Request,
        status,
    )
>>>>>>> 30c86b5c

from auth.service import Session, SessionStoreProtocol

_DEFAULT_ADMIN_ACCOUNTS = frozenset({"company", "director-1", "director-2"})
_ADMIN_ENV_VARIABLE = "AETHER_ADMIN_ACCOUNTS"


def _sanitize_account_id(value: str) -> str:
    return value.strip()


def _normalize_account_id(value: str) -> str:
    return _sanitize_account_id(value).lower()


def _load_admin_accounts_from_env() -> set[str]:
    raw = os.environ.get(_ADMIN_ENV_VARIABLE)
    if not raw:
        return set(_DEFAULT_ADMIN_ACCOUNTS)
    accounts = {
        _sanitize_account_id(part)
        for part in raw.split(",")
        if _sanitize_account_id(part)
    }
    if not accounts:
        return set(_DEFAULT_ADMIN_ACCOUNTS)
    return accounts


def reload_admin_accounts(source: Optional[Iterable[str]] = None) -> set[str]:
    """Refresh administrator accounts from the configured source."""

    if source is None:
        accounts = _load_admin_accounts_from_env()
    else:
        accounts = {
            _sanitize_account_id(account)
            for account in source
            if _sanitize_account_id(account)
        }
    if not accounts:
        accounts = set(_DEFAULT_ADMIN_ACCOUNTS)

    ADMIN_ACCOUNTS.clear()
    ADMIN_ACCOUNTS.update(accounts)

    DIRECTOR_ACCOUNTS.clear()
    DIRECTOR_ACCOUNTS.update(
        {
            account
            for account in ADMIN_ACCOUNTS
            if _normalize_account_id(account).startswith("director-")
        }
    )
    return set(ADMIN_ACCOUNTS)


ADMIN_ACCOUNTS: set[str] = set()
DIRECTOR_ACCOUNTS: set[str] = set()
reload_admin_accounts()


def get_admin_accounts(*, normalized: bool = False) -> set[str]:
    """Return the configured administrator accounts."""

    accounts = {_sanitize_account_id(account) for account in ADMIN_ACCOUNTS if _sanitize_account_id(account)}
    if normalized:
        return {_normalize_account_id(account) for account in accounts}
    return accounts


def get_director_accounts(*, normalized: bool = False) -> set[str]:
    """Return the configured director accounts."""

    directors = {_sanitize_account_id(account) for account in DIRECTOR_ACCOUNTS if _sanitize_account_id(account)}
    if normalized:
        return {_normalize_account_id(account) for account in directors}
    return directors


@dataclass(frozen=True)
class AuthenticatedPrincipal:
    """Representation of the caller derived from a verified session token."""

    account_id: str
    token: str

    @property
    def normalized_account(self) -> str:
        return self.account_id.strip().lower()


_DEFAULT_SESSION_STORE: SessionStoreProtocol | None = None


def set_default_session_store(store: SessionStoreProtocol | None) -> None:
    """Configure a module-level fallback session store used during tests."""

    global _DEFAULT_SESSION_STORE
    _DEFAULT_SESSION_STORE = store


def _get_session_store(request: Request) -> SessionStoreProtocol:
    store = getattr(request.app.state, "session_store", None)
    if store is None and hasattr(request.app.state, "auth_service"):
        service = getattr(request.app.state, "auth_service")
        store = getattr(service, "_sessions", None)
    if store is None:
        store = _DEFAULT_SESSION_STORE
    if store is None:
        raise HTTPException(
            status_code=status.HTTP_500_INTERNAL_SERVER_ERROR,
            detail="Authentication session store is not configured.",
        )
    if not hasattr(store, "get") or not hasattr(store, "create"):
        raise HTTPException(
            status_code=status.HTTP_500_INTERNAL_SERVER_ERROR,
            detail="Configured session store does not implement the required interface.",
        )
    return store  # type: ignore[return-value]


def _extract_token(raw_value: Optional[str], *, header_name: str) -> str:
    if raw_value is None:
        raise HTTPException(
            status_code=status.HTTP_401_UNAUTHORIZED,
            detail=f"Missing {header_name} header.",
        )
    value = raw_value.strip()
    if not value:
        raise HTTPException(
            status_code=status.HTTP_401_UNAUTHORIZED,
            detail=f"{header_name} header is empty.",
        )
    if value.lower().startswith("bearer "):
        value = value[7:].strip()
    if not value:
        raise HTTPException(
            status_code=status.HTTP_401_UNAUTHORIZED,
            detail=f"{header_name} header is empty.",
        )
    return value


def _resolve_session(request: Request, token: str) -> Session:
    store = _get_session_store(request)
    session = store.get(token)
    if session is None:
        raise HTTPException(
            status_code=status.HTTP_401_UNAUTHORIZED,
            detail="Invalid or expired session token.",
        )
    if not session.admin_id:
        raise HTTPException(
            status_code=status.HTTP_401_UNAUTHORIZED,
            detail="Session token is missing an associated account.",
        )
    return session


def require_authenticated_principal(
    request: Request,
    authorization: Optional[str] = Header(None, alias="Authorization"),
) -> AuthenticatedPrincipal:
    token = _extract_token(authorization, header_name="Authorization")
    session = _resolve_session(request, token)
    account_id = session.admin_id.strip()
    if not account_id:
        raise HTTPException(
            status_code=status.HTTP_401_UNAUTHORIZED,
            detail="Authenticated session is missing an account identifier.",
        )
    return AuthenticatedPrincipal(account_id=account_id, token=token)


def require_admin_account(
    request: Request,
    authorization: Optional[str] = Header(None, alias="Authorization"),
    x_account_id: Optional[str] = Header(None, alias="X-Account-ID"),
) -> str:
    principal = require_authenticated_principal(request, authorization)
    header_value = x_account_id if isinstance(x_account_id, str) else ""
    header_account = header_value.strip().lower()
    if header_account and header_account != principal.normalized_account:
        raise HTTPException(
            status_code=status.HTTP_403_FORBIDDEN,
            detail="Account header does not match authenticated session.",
        )

    if principal.normalized_account not in get_admin_accounts(normalized=True):
        raise HTTPException(
            status_code=status.HTTP_403_FORBIDDEN,
            detail="Account is not authorized for administrative access.",
        )
    return principal.account_id


async def ensure_admin_access(
    request: Request,
    *,
    authorization: Optional[str] = None,
    x_account_id: Optional[str] = None,
    forbid_on_missing_token: bool = False,
) -> str:
    """Resolve the administrator guard while respecting dependency overrides."""

    overrides = getattr(getattr(request, "app", None), "dependency_overrides", None)
    override = overrides.get(require_admin_account) if overrides else None

    auth_value = authorization if authorization is not None else request.headers.get("Authorization")
    header_value = x_account_id if x_account_id is not None else request.headers.get("X-Account-ID")

    try:
        if override is not None:
            call_kwargs: dict[str, Any] = {}
            try:
                signature = inspect.signature(override)
            except (TypeError, ValueError):
                signature = None
            if signature is not None:
                parameters = signature.parameters
                if "request" in parameters:
                    call_kwargs["request"] = request
                if "authorization" in parameters:
                    call_kwargs["authorization"] = auth_value
                if "x_account_id" in parameters:
                    call_kwargs["x_account_id"] = header_value
            try:
                result = override(**call_kwargs)
            except TypeError:
                result = override()
            if inspect.isawaitable(result):
                result = await result
            return result

        return require_admin_account(
            request,
            authorization=auth_value,
            x_account_id=header_value,
        )
    except HTTPException as exc:
        if forbid_on_missing_token and exc.status_code == status.HTTP_401_UNAUTHORIZED:
            raise HTTPException(
                status_code=status.HTTP_403_FORBIDDEN,
                detail=exc.detail,
            ) from exc
        raise


def require_mfa_context(
    request: Request,
    authorization: Optional[str] = Header(None, alias="Authorization"),
) -> str:
    """Ensure the caller has completed MFA challenges via a verified session."""

    principal = require_authenticated_principal(request, authorization)
    if principal.normalized_account not in get_admin_accounts(normalized=True):
        raise HTTPException(
            status_code=status.HTTP_403_FORBIDDEN,
            detail="Account is not authorized for administrative access.",
        )
    return principal.account_id


def _parse_director_tokens(raw_header: Optional[str]) -> List[str]:
    if raw_header is None:
        raise HTTPException(
            status_code=status.HTTP_403_FORBIDDEN,
            detail="Two director approvals are required for this action.",
        )
    parts: List[str] = []
    for candidate in raw_header.split(","):
        token = candidate.strip()
        if not token:
            continue
        if token.lower().startswith("bearer "):
            token = token[7:].strip()
        if token:
            parts.append(token)
    if len(parts) != 2:
        raise HTTPException(
            status_code=status.HTTP_403_FORBIDDEN,
            detail="Two distinct director approvals are required.",
        )
    if len(set(parts)) != 2:
        raise HTTPException(
            status_code=status.HTTP_403_FORBIDDEN,
            detail="Two distinct director approvals are required.",
        )
    return parts


def require_dual_director_confirmation(
    request: Request,
    authorization: Optional[str] = Header(None, alias="Authorization"),
    x_director_approvals: Optional[str] = Header(None, alias="X-Director-Approvals"),
) -> Tuple[str, str]:
    """Enforce the presence of two distinct director approvals for sensitive actions."""

    # Ensure the caller has an authenticated session even if their account is not a director.
    require_authenticated_principal(request, authorization)

    tokens = _parse_director_tokens(x_director_approvals)
    approvals: List[AuthenticatedPrincipal] = []
    for token in tokens:
        session = _resolve_session(request, token)
        account = session.admin_id.strip()
        if not account:
            raise HTTPException(
                status_code=status.HTTP_403_FORBIDDEN,
                detail="Director approvals must reference valid sessions.",
            )
        approvals.append(AuthenticatedPrincipal(account_id=account, token=token))

    accounts = [approval.normalized_account for approval in approvals]
    if len(set(accounts)) != 2:
        raise HTTPException(
            status_code=status.HTTP_403_FORBIDDEN,
            detail="Two distinct director approvals are required.",
        )

    valid_directors = get_director_accounts(normalized=True)
    for account in accounts:
        if account not in valid_directors:
            raise HTTPException(
                status_code=status.HTTP_403_FORBIDDEN,
                detail="Director approvals must come from authorized directors.",
            )

    return approvals[0].account_id, approvals[1].account_id

<|MERGE_RESOLUTION|>--- conflicted
+++ resolved
@@ -5,9 +5,6 @@
 from dataclasses import dataclass
 from typing import Any, Iterable, List, Optional, Tuple
 
-<<<<<<< HEAD
-from fastapi import Header, HTTPException, Request, status
-=======
 try:  # pragma: no cover - FastAPI is optional in some unit tests
     from fastapi import Header, HTTPException, Request, status
 except ImportError:  # pragma: no cover - fallback when FastAPI is stubbed out
@@ -17,7 +14,6 @@
         Request,
         status,
     )
->>>>>>> 30c86b5c
 
 from auth.service import Session, SessionStoreProtocol
 
