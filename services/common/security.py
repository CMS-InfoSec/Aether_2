--- conflicted
+++ resolved
@@ -3,29 +3,7 @@
 import inspect
 import os
 from dataclasses import dataclass
-<<<<<<< HEAD
 from typing import Iterable, List, Optional, Tuple, cast
-=======
-from typing import Any, Iterable, List, Optional, Tuple
-
-try:  # pragma: no cover - FastAPI is optional in some unit tests
-    from fastapi import Header, HTTPException, Request, status
-except ImportError:  # pragma: no cover - fallback when FastAPI is stubbed out
-    from services.common.fastapi_stub import (  # type: ignore[misc]
-        Header,
-        HTTPException,
-        Request,
-        status,
-    )
-
-try:  # pragma: no cover - auth service dependencies may be unavailable
-    from auth.service import Session, SessionStoreProtocol
-except Exception:  # pragma: no cover - provide minimal stand-ins
-    @dataclass
-    class Session:  # type: ignore[override]
-        token: str
-        admin_id: str
->>>>>>> 2c0675fb
 
     class SessionStoreProtocol:  # type: ignore[override]
         def get(self, token: str) -> Session | None:  # pragma: no cover - simple stub
