from __future__ import annotations

import inspect
import os
from dataclasses import dataclass
<<<<<<< HEAD
from typing import Any, Iterable, List, Optional, Tuple

try:  # pragma: no cover - FastAPI is optional in some unit tests
    from fastapi import Header, HTTPException, Request, status
except ImportError:  # pragma: no cover - fallback when FastAPI is stubbed out
    from services.common.fastapi_stub import (  # type: ignore[misc]
        Header,
        HTTPException,
        Request,
        status,
    )

try:  # pragma: no cover - auth service dependencies may be unavailable
    from auth.service import Session, SessionStoreProtocol
except Exception:  # pragma: no cover - provide minimal stand-ins
    @dataclass
    class Session:  # type: ignore[override]
        token: str
        admin_id: str
=======
from typing import Iterable, List, Optional, Tuple, cast
>>>>>>> c81e9695

    class SessionStoreProtocol:  # type: ignore[override]
        def get(self, token: str) -> Session | None:  # pragma: no cover - simple stub
            return None

        def create(self, admin_id: str) -> Session:  # pragma: no cover - simple stub
            session = Session(token=admin_id, admin_id=admin_id)
            return session

_DEFAULT_ADMIN_ACCOUNTS = frozenset({"company", "director-1", "director-2"})
_ADMIN_ENV_VARIABLE = "AETHER_ADMIN_ACCOUNTS"


def _sanitize_account_id(value: str) -> str:
    return value.strip()


def _normalize_account_id(value: str) -> str:
    return _sanitize_account_id(value).lower()


def _load_admin_accounts_from_env() -> set[str]:
    raw = os.environ.get(_ADMIN_ENV_VARIABLE)
    if not raw:
        return set(_DEFAULT_ADMIN_ACCOUNTS)
    accounts = {
        _sanitize_account_id(part)
        for part in raw.split(",")
        if _sanitize_account_id(part)
    }
    if not accounts:
        return set(_DEFAULT_ADMIN_ACCOUNTS)
    return accounts


def reload_admin_accounts(source: Optional[Iterable[str]] = None) -> set[str]:
    """Refresh administrator accounts from the configured source."""

    if source is None:
        accounts = _load_admin_accounts_from_env()
    else:
        accounts = {
            _sanitize_account_id(account)
            for account in source
            if _sanitize_account_id(account)
        }
    if not accounts:
        accounts = set(_DEFAULT_ADMIN_ACCOUNTS)

    ADMIN_ACCOUNTS.clear()
    ADMIN_ACCOUNTS.update(accounts)

    DIRECTOR_ACCOUNTS.clear()
    DIRECTOR_ACCOUNTS.update(
        {
            account
            for account in ADMIN_ACCOUNTS
            if _normalize_account_id(account).startswith("director-")
        }
    )
    return set(ADMIN_ACCOUNTS)


ADMIN_ACCOUNTS: set[str] = set()
DIRECTOR_ACCOUNTS: set[str] = set()
reload_admin_accounts()


def get_admin_accounts(*, normalized: bool = False) -> set[str]:
    """Return the configured administrator accounts."""

    accounts = {_sanitize_account_id(account) for account in ADMIN_ACCOUNTS if _sanitize_account_id(account)}
    if normalized:
        return {_normalize_account_id(account) for account in accounts}
    return accounts


def get_director_accounts(*, normalized: bool = False) -> set[str]:
    """Return the configured director accounts."""

    directors = {_sanitize_account_id(account) for account in DIRECTOR_ACCOUNTS if _sanitize_account_id(account)}
    if normalized:
        return {_normalize_account_id(account) for account in directors}
    return directors


@dataclass(frozen=True)
class AuthenticatedPrincipal:
    """Representation of the caller derived from a verified session token."""

    account_id: str
    token: str

    @property
    def normalized_account(self) -> str:
        return self.account_id.strip().lower()


_DEFAULT_SESSION_STORE: SessionStoreProtocol | None = None


def set_default_session_store(store: SessionStoreProtocol | None) -> None:
    """Configure a module-level fallback session store used during tests."""

    global _DEFAULT_SESSION_STORE
    _DEFAULT_SESSION_STORE = store


def _get_session_store(request: Request) -> SessionStoreProtocol:
    store = getattr(request.app.state, "session_store", None)
    if store is None and hasattr(request.app.state, "auth_service"):
        service = getattr(request.app.state, "auth_service")
        store = getattr(service, "_sessions", None)
    if store is None:
        store = _DEFAULT_SESSION_STORE
    if store is None:
        raise HTTPException(
            status_code=status.HTTP_500_INTERNAL_SERVER_ERROR,
            detail="Authentication session store is not configured.",
        )
    if not hasattr(store, "get") or not hasattr(store, "create"):
        raise HTTPException(
            status_code=status.HTTP_500_INTERNAL_SERVER_ERROR,
            detail="Configured session store does not implement the required interface.",
        )
    return cast(SessionStoreProtocol, store)


def _extract_token(raw_value: Optional[str], *, header_name: str) -> str:
    if raw_value is None:
        raise HTTPException(
            status_code=status.HTTP_401_UNAUTHORIZED,
            detail=f"Missing {header_name} header.",
        )
    value = raw_value.strip()
    if not value:
        raise HTTPException(
            status_code=status.HTTP_401_UNAUTHORIZED,
            detail=f"{header_name} header is empty.",
        )
    if value.lower().startswith("bearer "):
        value = value[7:].strip()
    if not value:
        raise HTTPException(
            status_code=status.HTTP_401_UNAUTHORIZED,
            detail=f"{header_name} header is empty.",
        )
    return value


def _resolve_session(request: Request, token: str) -> Session:
    store = _get_session_store(request)
    session = store.get(token)
    if session is None:
        raise HTTPException(
            status_code=status.HTTP_401_UNAUTHORIZED,
            detail="Invalid or expired session token.",
        )
    if not session.admin_id:
        raise HTTPException(
            status_code=status.HTTP_401_UNAUTHORIZED,
            detail="Session token is missing an associated account.",
        )
    return session


def require_authenticated_principal(
    request: Request,
    authorization: Optional[str] = Header(None, alias="Authorization"),
) -> AuthenticatedPrincipal:
    token = _extract_token(authorization, header_name="Authorization")
    session = _resolve_session(request, token)
    account_id = session.admin_id.strip()
    if not account_id:
        raise HTTPException(
            status_code=status.HTTP_401_UNAUTHORIZED,
            detail="Authenticated session is missing an account identifier.",
        )
    return AuthenticatedPrincipal(account_id=account_id, token=token)


def require_admin_account(
    request: Request,
    authorization: Optional[str] = Header(None, alias="Authorization"),
    x_account_id: Optional[str] = Header(None, alias="X-Account-ID"),
) -> str:
    principal = require_authenticated_principal(request, authorization)
    header_value = x_account_id if isinstance(x_account_id, str) else ""
    header_account = header_value.strip().lower()
    if header_account and header_account != principal.normalized_account:
        raise HTTPException(
            status_code=status.HTTP_403_FORBIDDEN,
            detail="Account header does not match authenticated session.",
        )

    if principal.normalized_account not in get_admin_accounts(normalized=True):
        raise HTTPException(
            status_code=status.HTTP_403_FORBIDDEN,
            detail="Account is not authorized for administrative access.",
        )
    return principal.account_id


async def ensure_admin_access(
    request: Request,
    *,
    authorization: Optional[str] = None,
    x_account_id: Optional[str] = None,
    forbid_on_missing_token: bool = False,
) -> str:
    """Resolve the administrator guard while respecting dependency overrides."""

    overrides = getattr(getattr(request, "app", None), "dependency_overrides", None)
    override = overrides.get(require_admin_account) if overrides else None

    auth_value = authorization if authorization is not None else request.headers.get("Authorization")
    header_value = x_account_id if x_account_id is not None else request.headers.get("X-Account-ID")

    try:
        if override is not None:
            call_kwargs: dict[str, Any] = {}
            try:
                signature = inspect.signature(override)
            except (TypeError, ValueError):
                signature = None
            if signature is not None:
                parameters = signature.parameters
                if "request" in parameters:
                    call_kwargs["request"] = request
                if "authorization" in parameters:
                    call_kwargs["authorization"] = auth_value
                if "x_account_id" in parameters:
                    call_kwargs["x_account_id"] = header_value
            try:
                result = override(**call_kwargs)
            except TypeError:
                result = override()
            if inspect.isawaitable(result):
                result = await result
            return result

        return require_admin_account(
            request,
            authorization=auth_value,
            x_account_id=header_value,
        )
    except HTTPException as exc:
        if forbid_on_missing_token and exc.status_code == status.HTTP_401_UNAUTHORIZED:
            raise HTTPException(
                status_code=status.HTTP_403_FORBIDDEN,
                detail=exc.detail,
            ) from exc
        raise


def require_mfa_context(
    request: Request,
    authorization: Optional[str] = Header(None, alias="Authorization"),
) -> str:
    """Ensure the caller has completed MFA challenges via a verified session."""

    principal = require_authenticated_principal(request, authorization)
    if principal.normalized_account not in get_admin_accounts(normalized=True):
        raise HTTPException(
            status_code=status.HTTP_403_FORBIDDEN,
            detail="Account is not authorized for administrative access.",
        )
    return principal.account_id


def _parse_director_tokens(raw_header: Optional[str]) -> List[str]:
    if raw_header is None:
        raise HTTPException(
            status_code=status.HTTP_403_FORBIDDEN,
            detail="Two director approvals are required for this action.",
        )
    parts: List[str] = []
    for candidate in raw_header.split(","):
        token = candidate.strip()
        if not token:
            continue
        if token.lower().startswith("bearer "):
            token = token[7:].strip()
        if token:
            parts.append(token)
    if len(parts) != 2:
        raise HTTPException(
            status_code=status.HTTP_403_FORBIDDEN,
            detail="Two distinct director approvals are required.",
        )
    if len(set(parts)) != 2:
        raise HTTPException(
            status_code=status.HTTP_403_FORBIDDEN,
            detail="Two distinct director approvals are required.",
        )
    return parts


def require_dual_director_confirmation(
    request: Request,
    authorization: Optional[str] = Header(None, alias="Authorization"),
    x_director_approvals: Optional[str] = Header(None, alias="X-Director-Approvals"),
) -> Tuple[str, str]:
    """Enforce the presence of two distinct director approvals for sensitive actions."""

    # Ensure the caller has an authenticated session even if their account is not a director.
    require_authenticated_principal(request, authorization)

    tokens = _parse_director_tokens(x_director_approvals)
    approvals: List[AuthenticatedPrincipal] = []
    for token in tokens:
        session = _resolve_session(request, token)
        account = session.admin_id.strip()
        if not account:
            raise HTTPException(
                status_code=status.HTTP_403_FORBIDDEN,
                detail="Director approvals must reference valid sessions.",
            )
        approvals.append(AuthenticatedPrincipal(account_id=account, token=token))

    accounts = [approval.normalized_account for approval in approvals]
    if len(set(accounts)) != 2:
        raise HTTPException(
            status_code=status.HTTP_403_FORBIDDEN,
            detail="Two distinct director approvals are required.",
        )

    valid_directors = get_director_accounts(normalized=True)
    for account in accounts:
        if account not in valid_directors:
            raise HTTPException(
                status_code=status.HTTP_403_FORBIDDEN,
                detail="Director approvals must come from authorized directors.",
            )

    return approvals[0].account_id, approvals[1].account_id

<|MERGE_RESOLUTION|>--- conflicted
+++ resolved
@@ -3,7 +3,6 @@
 import inspect
 import os
 from dataclasses import dataclass
-<<<<<<< HEAD
 from typing import Any, Iterable, List, Optional, Tuple
 
 try:  # pragma: no cover - FastAPI is optional in some unit tests
@@ -23,9 +22,6 @@
     class Session:  # type: ignore[override]
         token: str
         admin_id: str
-=======
-from typing import Iterable, List, Optional, Tuple, cast
->>>>>>> c81e9695
 
     class SessionStoreProtocol:  # type: ignore[override]
         def get(self, token: str) -> Session | None:  # pragma: no cover - simple stub
