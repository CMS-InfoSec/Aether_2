name: Main Branch Release Pipeline

on:
  push:
    branches:
      - main

permissions:
  contents: read
  packages: write
  actions: write

env:
  PYTEST_COV_VERSION: 5.0.0
<<<<<<< HEAD
  PYYAML_VERSION: 6.0.2
=======
>>>>>>> 5f803e89

concurrency:
  group: >-
    ${{ github.workflow }}-${{
      github.event.workflow_run && github.event.workflow_run.pull_requests && github.event.workflow_run.pull_requests[0]
        && github.event.workflow_run.pull_requests[0].number
      || (
        github.event.workflow_run
        && (
          github.event.workflow_run.head_repository
          && github.event.workflow_run.head_repository.full_name
          && github.event.workflow_run.head_repository.full_name != ''
          && format(
            '{0}:{1}',
            github.event.workflow_run.head_repository.full_name,
            (
              github.event.workflow_run.head_branch
              && github.event.workflow_run.head_branch != ''
              && github.event.workflow_run.head_branch
            )
            || github.event.workflow_run.run_number
            || github.event.workflow_run.id
            || github.run_id
          )
          || (
            github.event.workflow_run.repository
            && github.event.workflow_run.repository.full_name
            && github.event.workflow_run.repository.full_name != ''
            && format(
              '{0}:{1}',
              github.event.workflow_run.repository.full_name,
              (
                github.event.workflow_run.head_branch
                && github.event.workflow_run.head_branch != ''
                && github.event.workflow_run.head_branch
              )
              || github.event.workflow_run.run_number
              || github.event.workflow_run.id
              || github.run_id
            )
          )
          || (
            github.event.workflow_run.head_branch
            && github.event.workflow_run.head_branch != ''
            && github.event.workflow_run.head_branch
          )
        )
      )
      || github.event.pull_request && github.event.pull_request.number
      || github.head_ref && github.head_ref != '' && github.head_ref
      || github.ref
      || github.event.workflow_run && github.event.workflow_run.run_number
      || github.event.workflow_run && github.event.workflow_run.id
      || github.run_id
    }}
  cancel-in-progress: true




jobs:
  lint-and-test:
    name: Lint and Test
    runs-on: ubuntu-latest
    steps:
      - name: Checkout repository
        uses: actions/checkout@v4
        with:
          persist-credentials: false

      - name: Set up Python
        id: setup-python
        uses: actions/setup-python@v5
        with:
          python-version: '3.11'

      - name: Cache pip dependencies
        uses: actions/cache@v4
        with:
          path: |
            ~/.cache/pip
          key: >-
            pip-${{ runner.os }}-py${{ steps.setup-python.outputs.python-version }}-${{
              hashFiles(
                '**/requirements.txt',
                '**/requirements-ci.txt',
                'pyproject.toml',
                'poetry.lock'
              )
            }}
          restore-keys: |
            pip-${{ runner.os }}-py${{ steps.setup-python.outputs.python-version }}-

      - name: Install dependencies
        run: |
          set -euxo pipefail
          python -m pip install --upgrade pip
          python -m pip install -r requirements.txt
          python -m pip install "pytest-cov==${PYTEST_COV_VERSION}"

      - name: Run Ruff
        run: ruff check .

      - name: Run Black (check mode)
        run: black --check .

      - name: Run mypy
        run: mypy .

      - name: Run pytest
        run: pytest

  build-image:
    name: Build and Push Container Image
    runs-on: ubuntu-latest
    needs: lint-and-test
    outputs:
      image_ref: ${{ steps.image-metadata.outputs.image_ref }}
      image_digest: ${{ steps.image-metadata.outputs.digest }}
    steps:
      - name: Checkout repository
        uses: actions/checkout@v4
        with:
          persist-credentials: false

      - name: Log in to GHCR
        uses: docker/login-action@v3
        with:
          registry: ghcr.io
          username: ${{ github.actor }}
          password: ${{ secrets.GITHUB_TOKEN }}

      - name: Determine image destination
        id: image-meta
        run: |
          set -euo pipefail
          owner="$(echo "${{ github.repository_owner }}" | tr '[:upper:]' '[:lower:]')"
          echo "destination=ghcr.io/${owner}/aether-app" >> "$GITHUB_OUTPUT"

      - name: Build and push image
        id: publish
        uses: int128/kaniko-action@v1.52.0
        with:
          push: true
          context: .
          file: deploy/docker/kraken-ws-ingest/Dockerfile
          tags: |
            ${{ steps.image-meta.outputs.destination }}:${{ github.sha }}
            ${{ steps.image-meta.outputs.destination }}:latest

      - name: Capture image metadata
        id: image-metadata
        env:
          IMAGE_DESTINATION: ${{ steps.image-meta.outputs.destination }}
          IMAGE_DIGEST: ${{ steps.publish.outputs.digest }}
        run: |
          set -euo pipefail
          echo "image_ref=${IMAGE_DESTINATION}" >> "$GITHUB_OUTPUT"
          echo "digest=${IMAGE_DIGEST}" >> "$GITHUB_OUTPUT"

  security-and-sign:
    name: Security Scan, SBOM, and Signing
    runs-on: ubuntu-latest
    needs: build-image
    permissions:
      contents: read
      actions: write
      id-token: write
      packages: write
      actions: write
    steps:
      - name: Install cosign
        uses: sigstore/cosign-installer@v3.5.0

      - name: Install Syft
        uses: anchore/sbom-action/download-syft@v0.20.6
        with:
          syft-version: v1.33.0

      - name: Authenticate to GHCR
        uses: docker/login-action@v3
        with:
          registry: ghcr.io
          username: ${{ github.actor }}
          password: ${{ secrets.GITHUB_TOKEN }}

      - name: Scan image for vulnerabilities
        uses: anchore/scan-action@v7
        with:
          image: ${{ needs.build-image.outputs.image_ref }}@${{ needs.build-image.outputs.image_digest }}
          severity-cutoff: critical

      - name: Generate SBOM
        env:
          SYFT_REGISTRY_AUTH_USERNAME: ${{ github.actor }}
          SYFT_REGISTRY_AUTH_PASSWORD: ${{ secrets.GITHUB_TOKEN }}
        run: |
          syft "${{ needs.build-image.outputs.image_ref }}@${{ needs.build-image.outputs.image_digest }}" -o json > sbom.json

      - name: Upload SBOM artifact
        uses: actions/upload-artifact@v4
        with:
          name: sbom
          path: sbom.json

      - name: Sign container image
        env:
          COSIGN_PRIVATE_KEY: ${{ secrets.COSIGN_PRIVATE_KEY }}
          COSIGN_PASSWORD: ${{ secrets.COSIGN_PASSWORD }}
        run: |
          if [ -z "$COSIGN_PRIVATE_KEY" ]; then
            echo "COSIGN_PRIVATE_KEY secret must be provided" >&2
            exit 1
          fi
          if [ -z "$COSIGN_PASSWORD" ]; then
            echo "COSIGN_PASSWORD secret must be provided" >&2
            exit 1
          fi
          mask_secret() {
            if [ -z "$1" ]; then
              return
            fi
            printf '%s' "$1" | while IFS= read -r line; do
              [ -z "$line" ] && continue
              echo "::add-mask::$line"
            done
          }
          mask_secret "$COSIGN_PRIVATE_KEY"
          mask_secret "$COSIGN_PASSWORD"
          printf '%s' "$COSIGN_PRIVATE_KEY" > cosign.key
          trap 'rm -f cosign.key' EXIT
          cosign sign --key cosign.key "${{ needs.build-image.outputs.image_ref }}@${{ needs.build-image.outputs.image_digest}}"

  validate-externalsecrets:
    name: Validate ExternalSecret Vault Keys
    runs-on: ubuntu-latest
    needs: lint-and-test
    steps:
      - name: Checkout repository
        uses: actions/checkout@v4
        with:
          persist-credentials: false

      - name: Set up Python
        id: setup-python
        uses: actions/setup-python@v5
        with:
          python-version: '3.11'

      - name: Cache pip dependencies
        uses: actions/cache@v4
        with:
          path: |
            ~/.cache/pip
          key: >-
            pip-${{ runner.os }}-py${{ steps.setup-python.outputs.python-version }}-${{
              hashFiles(
                '**/requirements.txt',
                '**/requirements-ci.txt',
                'pyproject.toml',
                'poetry.lock'
              )
            }}
          restore-keys: |
            pip-${{ runner.os }}-py${{ steps.setup-python.outputs.python-version }}-

      - name: Install dependencies
        run: |
          set -euxo pipefail
          python -m pip install --upgrade pip
<<<<<<< HEAD
          python -m pip install "pyyaml==${PYYAML_VERSION}"
=======
          python -m pip install pyyaml
>>>>>>> 5f803e89

      - name: Authenticate to Vault
        uses: hashicorp/vault-action@v3
        with:
          url: ${{ secrets.VAULT_ADDR }}
          method: approle
          roleId: ${{ secrets.VAULT_CI_ROLE_ID }}
          secretId: ${{ secrets.VAULT_CI_SECRET_ID }}
          exportToken: true

      - name: Validate ExternalSecret remote references
        run: python scripts/validate_externalsecret_sources.py deploy/k8s/base/secrets/external-secrets.yaml

  deploy:
    name: Deploy to Linode via Argo CD
    runs-on: ubuntu-latest
    needs:
      - security-and-sign
      - validate-externalsecrets
    steps:
      - name: Install Argo CD CLI
        env:
          ARGOCD_VERSION: v2.9.3
        run: |
          set -euo pipefail
          binary="argocd-linux-amd64"
          base_url="https://github.com/argoproj/argo-cd/releases/download/${ARGOCD_VERSION}"
          curl --fail --show-error --silent --location --retry 5 --retry-delay 2 --retry-all-errors \
            --proto '=https' --tlsv1.2 \
            -o "${binary}" "${base_url}/${binary}"
          curl --fail --show-error --silent --location --retry 5 --retry-delay 2 --retry-all-errors \
            --proto '=https' --tlsv1.2 \
            -o cli_checksums.txt "${base_url}/cli_checksums.txt"
          expected_sum="$(grep " ${binary}$" cli_checksums.txt | awk '{print $1}')"
          if [ -z "${expected_sum}" ]; then
            echo "Unable to determine checksum for ${binary}" >&2
            exit 1
          fi
          echo "${expected_sum}  ${binary}" | sha256sum --check --status
          sudo install -m 0755 "${binary}" /usr/local/bin/argocd
          rm -f "${binary}" cli_checksums.txt

      - name: Argo CD login and sync
        env:
          ARGOCD_SERVER: ${{ secrets.ARGOCD_SERVER }}
          ARGOCD_USERNAME: ${{ secrets.ARGOCD_USERNAME }}
          ARGOCD_PASSWORD: ${{ secrets.ARGOCD_PASSWORD }}
          ARGOCD_CACERT: ${{ secrets.ARGOCD_CACERT }}
          ARGOCD_APP: ${{ vars.ARGOCD_APP_NAME }}
        run: |
          set -euo pipefail

          if [ -z "${ARGOCD_SERVER:-}" ]; then
            echo "ARGOCD_SERVER secret must be provided" >&2
            exit 1
          fi

          if [ -z "${ARGOCD_USERNAME:-}" ]; then
            echo "ARGOCD_USERNAME secret must be provided" >&2
            exit 1
          fi

          if [ -z "${ARGOCD_PASSWORD:-}" ]; then
            echo "ARGOCD_PASSWORD secret must be provided" >&2
            exit 1
          fi

          if [ -z "${ARGOCD_APP:-}" ]; then
            echo "ARGOCD_APP_NAME environment variable must be provided" >&2
            exit 1
          fi

          mask_secret() {
            if [ -z "$1" ]; then
              return
            fi
            printf '%s' "$1" | while IFS= read -r line; do
              [ -z "$line" ] && continue
              echo "::add-mask::$line"
            done
          }

          mask_secret "$ARGOCD_USERNAME"
          mask_secret "$ARGOCD_PASSWORD"

          server_url="${ARGOCD_SERVER%/}"
          case "${server_url}" in
            https://*) ;;
            *)
              echo "ARGOCD_SERVER must start with https:// to enforce TLS." >&2
              exit 1
              ;;
          esac

          if printf '%s' "${server_url}" | LC_ALL=C grep -q '[[:space:]]'; then
            echo "ARGOCD_SERVER must not contain whitespace characters." >&2
            exit 1
          fi

          if printf '%s' "${server_url}" | LC_ALL=C grep -q '[[:cntrl:]]'; then
            echo "ARGOCD_SERVER must not contain control characters." >&2
            exit 1
          fi

          host_and_path="${server_url#https://}"
          if [ -z "${host_and_path}" ]; then
            echo "ARGOCD_SERVER must include a hostname." >&2
            exit 1
          fi

          if printf '%s' "${host_and_path}" | grep -q '/'; then
            echo "ARGOCD_SERVER must not include a path component." >&2
            exit 1
          fi

          case "${host_and_path}" in
            *'@'*)
              echo "ARGOCD_SERVER must not include embedded credentials." >&2
              exit 1
              ;;
            *'?'*|*'#'*)
              echo "ARGOCD_SERVER must not include query parameters or fragments." >&2
              exit 1
              ;;
          esac

          cleanup_ca() {
            if [ -n "${1:-}" ] && [ -f "$1" ]; then
              rm -f "$1"
            fi
          }

          ca_file=""
          declare -a login_args
          if [ -n "${ARGOCD_CACERT:-}" ]; then
            ca_file="$(mktemp)"
            trap 'cleanup_ca "${ca_file}"' EXIT
            printf '%s' "${ARGOCD_CACERT}" > "${ca_file}"
            chmod 0600 "${ca_file}"
            login_args+=(--certificate-authority "${ca_file}")
          fi

          argocd login "${host_and_path}" --username "$ARGOCD_USERNAME" --password "$ARGOCD_PASSWORD" "${login_args[@]}"

          cleanup_ca "${ca_file}"
          trap - EXIT
          argocd app set "$ARGOCD_APP" --revision "${GITHUB_SHA}"
          argocd app sync "$ARGOCD_APP"
          argocd app wait "$ARGOCD_APP" --health --timeout 600<|MERGE_RESOLUTION|>--- conflicted
+++ resolved
@@ -12,10 +12,7 @@
 
 env:
   PYTEST_COV_VERSION: 5.0.0
-<<<<<<< HEAD
   PYYAML_VERSION: 6.0.2
-=======
->>>>>>> 5f803e89
 
 concurrency:
   group: >-
@@ -286,11 +283,7 @@
         run: |
           set -euxo pipefail
           python -m pip install --upgrade pip
-<<<<<<< HEAD
           python -m pip install "pyyaml==${PYYAML_VERSION}"
-=======
-          python -m pip install pyyaml
->>>>>>> 5f803e89
 
       - name: Authenticate to Vault
         uses: hashicorp/vault-action@v3
