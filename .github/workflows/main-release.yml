--- conflicted
+++ resolved
@@ -255,7 +255,6 @@
 
           if [ -z "${ARGOCD_USERNAME:-}" ]; then
             echo "ARGOCD_USERNAME secret must be provided" >&2
-<<<<<<< HEAD
             exit 1
           fi
 
@@ -264,16 +263,6 @@
             exit 1
           fi
 
-=======
-            exit 1
-          fi
-
-          if [ -z "${ARGOCD_PASSWORD:-}" ]; then
-            echo "ARGOCD_PASSWORD secret must be provided" >&2
-            exit 1
-          fi
-
->>>>>>> 53757704
           if [ -z "${ARGOCD_APP:-}" ]; then
             echo "ARGOCD_APP_NAME environment variable must be provided" >&2
             exit 1
