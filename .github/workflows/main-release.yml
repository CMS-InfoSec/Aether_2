name: Main Branch Release Pipeline

on:
  push:
    branches:
      - main

permissions:
  contents: read
  packages: write
  actions: write

concurrency:
  group: >-
    ${{ github.workflow }}-${{
      github.event.workflow_run && github.event.workflow_run.pull_requests && github.event.workflow_run.pull_requests[0]
        && github.event.workflow_run.pull_requests[0].number
<<<<<<< HEAD
      || (
        github.event.workflow_run
        && (
          github.event.workflow_run.head_repository
          && github.event.workflow_run.head_repository.full_name
          && github.event.workflow_run.head_repository.full_name != ''
          && format(
            '{0}:{1}',
            github.event.workflow_run.head_repository.full_name,
            (
              github.event.workflow_run.head_branch
              && github.event.workflow_run.head_branch != ''
              && github.event.workflow_run.head_branch
            )
            || github.event.workflow_run.run_number
            || github.event.workflow_run.id
            || github.run_id
          )
          || (
            github.event.workflow_run.head_branch
            && github.event.workflow_run.head_branch != ''
            && github.event.workflow_run.head_branch
          )
        )
      )
=======
      || github.event.workflow_run && github.event.workflow_run.head_branch && github.event.workflow_run.head_branch != ''
        && github.event.workflow_run.head_branch
>>>>>>> 5a8e1963
      || github.event.pull_request && github.event.pull_request.number
      || github.head_ref && github.head_ref != '' && github.head_ref
      || github.ref
      || github.event.workflow_run && github.event.workflow_run.run_number
      || github.event.workflow_run && github.event.workflow_run.id
      || github.run_id
    }}
  cancel-in-progress: true




jobs:
  lint-and-test:
    name: Lint and Test
    runs-on: ubuntu-latest
    steps:
      - name: Checkout repository
        uses: actions/checkout@v4
        with:
          persist-credentials: false

      - name: Set up Python
        id: setup-python
        uses: actions/setup-python@v5
        with:
          python-version: '3.11'

      - name: Cache pip dependencies
        uses: actions/cache@v4
        with:
          path: |
            ~/.cache/pip
          key: >-
            pip-${{ runner.os }}-py${{ steps.setup-python.outputs.python-version }}-${{
              hashFiles(
                '**/requirements.txt',
                '**/requirements-ci.txt',
                'pyproject.toml',
                'poetry.lock'
              )
            }}
          restore-keys: |
            pip-${{ runner.os }}-py${{ steps.setup-python.outputs.python-version }}-

      - name: Install dependencies
        run: |
          set -euxo pipefail
          python -m pip install --upgrade pip
          python -m pip install -r requirements.txt
          python -m pip install ruff black mypy pytest

      - name: Run Ruff
        run: ruff check .

      - name: Run Black (check mode)
        run: black --check .

      - name: Run mypy
        run: mypy .

      - name: Run pytest
        run: pytest

  build-image:
    name: Build and Push Container Image
    runs-on: ubuntu-latest
    needs: lint-and-test
    outputs:
      image_ref: ${{ steps.image-metadata.outputs.image_ref }}
      image_digest: ${{ steps.image-metadata.outputs.digest }}
    steps:
      - name: Checkout repository
        uses: actions/checkout@v4
        with:
          persist-credentials: false

      - name: Log in to GHCR
        uses: docker/login-action@v3
        with:
          registry: ghcr.io
          username: ${{ github.actor }}
          password: ${{ secrets.GITHUB_TOKEN }}

      - name: Determine image destination
        id: image-meta
        run: |
          set -euo pipefail
          owner="$(echo "${{ github.repository_owner }}" | tr '[:upper:]' '[:lower:]')"
          echo "destination=ghcr.io/${owner}/aether-app" >> "$GITHUB_OUTPUT"

      - name: Build and push image
        id: publish
        uses: int128/kaniko-action@v1.52.0
        with:
          push: true
          context: .
          file: deploy/docker/kraken-ws-ingest/Dockerfile
          tags: |
            ${{ steps.image-meta.outputs.destination }}:${{ github.sha }}
            ${{ steps.image-meta.outputs.destination }}:latest

      - name: Capture image metadata
        id: image-metadata
        env:
          IMAGE_DESTINATION: ${{ steps.image-meta.outputs.destination }}
          IMAGE_DIGEST: ${{ steps.publish.outputs.digest }}
        run: |
          set -euo pipefail
          echo "image_ref=${IMAGE_DESTINATION}" >> "$GITHUB_OUTPUT"
          echo "digest=${IMAGE_DIGEST}" >> "$GITHUB_OUTPUT"

  security-and-sign:
    name: Security Scan, SBOM, and Signing
    runs-on: ubuntu-latest
    needs: build-image
    permissions:
      contents: read
      actions: write
      id-token: write
      packages: write
      actions: write
    steps:
      - name: Install cosign
        uses: sigstore/cosign-installer@v3.5.0

      - name: Install Syft
        uses: anchore/sbom-action/download-syft@v0.20.6
        with:
          syft-version: v1.33.0

      - name: Authenticate to GHCR
        uses: docker/login-action@v3
        with:
          registry: ghcr.io
          username: ${{ github.actor }}
          password: ${{ secrets.GITHUB_TOKEN }}

      - name: Scan image for vulnerabilities
        uses: anchore/scan-action@v7
        with:
          image: ${{ needs.build-image.outputs.image_ref }}@${{ needs.build-image.outputs.image_digest }}
          severity-cutoff: critical

      - name: Generate SBOM
        env:
          SYFT_REGISTRY_AUTH_USERNAME: ${{ github.actor }}
          SYFT_REGISTRY_AUTH_PASSWORD: ${{ secrets.GITHUB_TOKEN }}
        run: |
          syft "${{ needs.build-image.outputs.image_ref }}@${{ needs.build-image.outputs.image_digest }}" -o json > sbom.json

      - name: Upload SBOM artifact
        uses: actions/upload-artifact@v4
        with:
          name: sbom
          path: sbom.json

      - name: Sign container image
        env:
          COSIGN_PRIVATE_KEY: ${{ secrets.COSIGN_PRIVATE_KEY }}
          COSIGN_PASSWORD: ${{ secrets.COSIGN_PASSWORD }}
        run: |
          if [ -z "$COSIGN_PRIVATE_KEY" ]; then
            echo "COSIGN_PRIVATE_KEY secret must be provided" >&2
            exit 1
          fi
          if [ -z "$COSIGN_PASSWORD" ]; then
            echo "COSIGN_PASSWORD secret must be provided" >&2
            exit 1
          fi
          mask_secret() {
            if [ -z "$1" ]; then
              return
            fi
            printf '%s' "$1" | while IFS= read -r line; do
              [ -z "$line" ] && continue
              echo "::add-mask::$line"
            done
          }
          mask_secret "$COSIGN_PRIVATE_KEY"
          mask_secret "$COSIGN_PASSWORD"
          printf '%s' "$COSIGN_PRIVATE_KEY" > cosign.key
          trap 'rm -f cosign.key' EXIT
          cosign sign --key cosign.key "${{ needs.build-image.outputs.image_ref }}@${{ needs.build-image.outputs.image_digest}}"

  validate-externalsecrets:
    name: Validate ExternalSecret Vault Keys
    runs-on: ubuntu-latest
    needs: lint-and-test
    steps:
      - name: Checkout repository
        uses: actions/checkout@v4
        with:
          persist-credentials: false

      - name: Set up Python
        uses: actions/setup-python@v5
        with:
          python-version: '3.11'

      - name: Install dependencies
        run: |
          set -euxo pipefail
          python -m pip install --upgrade pip
          python -m pip install pyyaml

      - name: Authenticate to Vault
        uses: hashicorp/vault-action@v3
        with:
          url: ${{ secrets.VAULT_ADDR }}
          method: approle
          roleId: ${{ secrets.VAULT_CI_ROLE_ID }}
          secretId: ${{ secrets.VAULT_CI_SECRET_ID }}
          exportToken: true

      - name: Validate ExternalSecret remote references
        run: python scripts/validate_externalsecret_sources.py deploy/k8s/base/secrets/external-secrets.yaml

  deploy:
    name: Deploy to Linode via Argo CD
    runs-on: ubuntu-latest
    needs:
      - security-and-sign
      - validate-externalsecrets
    steps:
      - name: Install Argo CD CLI
        env:
          ARGOCD_VERSION: v2.9.3
        run: |
          set -euo pipefail
          binary="argocd-linux-amd64"
          base_url="https://github.com/argoproj/argo-cd/releases/download/${ARGOCD_VERSION}"
          curl --fail --show-error --silent --location --retry 5 --retry-delay 2 --retry-all-errors \
            --proto '=https' --tlsv1.2 \
            -o "${binary}" "${base_url}/${binary}"
          curl --fail --show-error --silent --location --retry 5 --retry-delay 2 --retry-all-errors \
            --proto '=https' --tlsv1.2 \
            -o cli_checksums.txt "${base_url}/cli_checksums.txt"
          expected_sum="$(grep " ${binary}$" cli_checksums.txt | awk '{print $1}')"
          if [ -z "${expected_sum}" ]; then
            echo "Unable to determine checksum for ${binary}" >&2
            exit 1
          fi
          echo "${expected_sum}  ${binary}" | sha256sum --check --status
          sudo install -m 0755 "${binary}" /usr/local/bin/argocd
          rm -f "${binary}" cli_checksums.txt

      - name: Argo CD login and sync
        env:
          ARGOCD_SERVER: ${{ secrets.ARGOCD_SERVER }}
          ARGOCD_USERNAME: ${{ secrets.ARGOCD_USERNAME }}
          ARGOCD_PASSWORD: ${{ secrets.ARGOCD_PASSWORD }}
          ARGOCD_CACERT: ${{ secrets.ARGOCD_CACERT }}
          ARGOCD_APP: ${{ vars.ARGOCD_APP_NAME }}
        run: |
          set -euo pipefail

          if [ -z "${ARGOCD_SERVER:-}" ]; then
            echo "ARGOCD_SERVER secret must be provided" >&2
            exit 1
          fi

          if [ -z "${ARGOCD_USERNAME:-}" ]; then
            echo "ARGOCD_USERNAME secret must be provided" >&2
            exit 1
          fi

          if [ -z "${ARGOCD_PASSWORD:-}" ]; then
            echo "ARGOCD_PASSWORD secret must be provided" >&2
            exit 1
          fi

          if [ -z "${ARGOCD_APP:-}" ]; then
            echo "ARGOCD_APP_NAME environment variable must be provided" >&2
            exit 1
          fi

          mask_secret() {
            if [ -z "$1" ]; then
              return
            fi
            printf '%s' "$1" | while IFS= read -r line; do
              [ -z "$line" ] && continue
              echo "::add-mask::$line"
            done
          }

          mask_secret "$ARGOCD_USERNAME"
          mask_secret "$ARGOCD_PASSWORD"

          server_url="${ARGOCD_SERVER%/}"
          case "${server_url}" in
            https://*) ;;
            *)
              echo "ARGOCD_SERVER must start with https:// to enforce TLS." >&2
              exit 1
              ;;
          esac

          if printf '%s' "${server_url}" | LC_ALL=C grep -q '[[:space:]]'; then
            echo "ARGOCD_SERVER must not contain whitespace characters." >&2
            exit 1
          fi

          if printf '%s' "${server_url}" | LC_ALL=C grep -q '[[:cntrl:]]'; then
            echo "ARGOCD_SERVER must not contain control characters." >&2
            exit 1
          fi

          host_and_path="${server_url#https://}"
          if [ -z "${host_and_path}" ]; then
            echo "ARGOCD_SERVER must include a hostname." >&2
            exit 1
          fi

          if printf '%s' "${host_and_path}" | grep -q '/'; then
            echo "ARGOCD_SERVER must not include a path component." >&2
            exit 1
          fi

          case "${host_and_path}" in
            *'@'*)
              echo "ARGOCD_SERVER must not include embedded credentials." >&2
              exit 1
              ;;
            *'?'*|*'#'*)
              echo "ARGOCD_SERVER must not include query parameters or fragments." >&2
              exit 1
              ;;
          esac

          cleanup_ca() {
            if [ -n "${1:-}" ] && [ -f "$1" ]; then
              rm -f "$1"
            fi
          }

          ca_file=""
          declare -a login_args
          if [ -n "${ARGOCD_CACERT:-}" ]; then
            ca_file="$(mktemp)"
            trap 'cleanup_ca "${ca_file}"' EXIT
            printf '%s' "${ARGOCD_CACERT}" > "${ca_file}"
            chmod 0600 "${ca_file}"
            login_args+=(--certificate-authority "${ca_file}")
          fi

          argocd login "${host_and_path}" --username "$ARGOCD_USERNAME" --password "$ARGOCD_PASSWORD" "${login_args[@]}"

          cleanup_ca "${ca_file}"
          trap - EXIT
          argocd app set "$ARGOCD_APP" --revision "${GITHUB_SHA}"
          argocd app sync "$ARGOCD_APP"
          argocd app wait "$ARGOCD_APP" --health --timeout 600<|MERGE_RESOLUTION|>--- conflicted
+++ resolved
@@ -15,7 +15,6 @@
     ${{ github.workflow }}-${{
       github.event.workflow_run && github.event.workflow_run.pull_requests && github.event.workflow_run.pull_requests[0]
         && github.event.workflow_run.pull_requests[0].number
-<<<<<<< HEAD
       || (
         github.event.workflow_run
         && (
@@ -41,10 +40,6 @@
           )
         )
       )
-=======
-      || github.event.workflow_run && github.event.workflow_run.head_branch && github.event.workflow_run.head_branch != ''
-        && github.event.workflow_run.head_branch
->>>>>>> 5a8e1963
       || github.event.pull_request && github.event.pull_request.number
       || github.head_ref && github.head_ref != '' && github.head_ref
       || github.ref
