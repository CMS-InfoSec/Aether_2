name: Main Branch Release Pipeline

on:
  push:
    branches:
      - main

permissions:
  contents: read
  packages: write
  actions: write

concurrency:
  group: >-
    ${{ github.workflow }}-${{
      github.event.workflow_run && github.event.workflow_run.pull_requests && github.event.workflow_run.pull_requests[0]
        && github.event.workflow_run.pull_requests[0].number
      || github.event.workflow_run && github.event.workflow_run.head_branch && github.event.workflow_run.head_branch != ''
        && github.event.workflow_run.head_branch
      || github.event.pull_request && github.event.pull_request.number
      || github.head_ref && github.head_ref != '' && github.head_ref
      || github.ref
      || github.event.workflow_run && github.event.workflow_run.run_number
      || github.event.workflow_run && github.event.workflow_run.id
      || github.run_id
    }}
  cancel-in-progress: true




jobs:
  lint-and-test:
    name: Lint and Test
    runs-on: ubuntu-latest
    steps:
      - name: Checkout repository
        uses: actions/checkout@v4
        with:
          persist-credentials: false

      - name: Set up Python
        uses: actions/setup-python@v5
        with:
          python-version: '3.11'

      - name: Cache pip dependencies
        uses: actions/cache@v4
        with:
          path: |
            ~/.cache/pip
          key: >-
            pip-${{ runner.os }}-${{
              hashFiles(
                '**/requirements.txt',
                '**/requirements-ci.txt',
                'pyproject.toml',
                'poetry.lock'
              )
            }}
          restore-keys: |
            pip-${{ runner.os }}-

      - name: Install dependencies
        run: |
          set -euxo pipefail
          python -m pip install --upgrade pip
          python -m pip install -r requirements.txt
          python -m pip install ruff black mypy pytest

      - name: Run Ruff
        run: ruff check .

      - name: Run Black (check mode)
        run: black --check .

      - name: Run mypy
        run: mypy .

      - name: Run pytest
        run: pytest

  build-image:
    name: Build and Push Container Image
    runs-on: ubuntu-latest
    needs: lint-and-test
    outputs:
      image_ref: ${{ steps.image-metadata.outputs.image_ref }}
      image_digest: ${{ steps.image-metadata.outputs.digest }}
    steps:
      - name: Checkout repository
        uses: actions/checkout@v4
        with:
          persist-credentials: false

      - name: Log in to GHCR
        uses: docker/login-action@v3
        with:
          registry: ghcr.io
          username: ${{ github.actor }}
          password: ${{ secrets.GITHUB_TOKEN }}

      - name: Determine image destination
        id: image-meta
        run: |
          set -euo pipefail
          owner="$(echo "${{ github.repository_owner }}" | tr '[:upper:]' '[:lower:]')"
          echo "destination=ghcr.io/${owner}/aether-app" >> "$GITHUB_OUTPUT"

      - name: Build and push image
        id: publish
        uses: int128/kaniko-action@v1.52.0
        with:
          push: true
          context: .
          file: deploy/docker/kraken-ws-ingest/Dockerfile
          tags: |
            ${{ steps.image-meta.outputs.destination }}:${{ github.sha }}
            ${{ steps.image-meta.outputs.destination }}:latest

      - name: Capture image metadata
        id: image-metadata
        env:
          IMAGE_DESTINATION: ${{ steps.image-meta.outputs.destination }}
          IMAGE_DIGEST: ${{ steps.publish.outputs.digest }}
        run: |
          set -euo pipefail
          echo "image_ref=${IMAGE_DESTINATION}" >> "$GITHUB_OUTPUT"
          echo "digest=${IMAGE_DIGEST}" >> "$GITHUB_OUTPUT"

  security-and-sign:
    name: Security Scan, SBOM, and Signing
    runs-on: ubuntu-latest
    needs: build-image
    permissions:
      contents: read
      actions: write
      id-token: write
      packages: write
      actions: write
    steps:
      - name: Install cosign
        uses: sigstore/cosign-installer@v3.5.0

      - name: Install Syft
        uses: anchore/sbom-action/download-syft@v0.20.6
        with:
          syft-version: v1.33.0

      - name: Authenticate to GHCR
        uses: docker/login-action@v3
        with:
          registry: ghcr.io
          username: ${{ github.actor }}
          password: ${{ secrets.GITHUB_TOKEN }}

      - name: Scan image for vulnerabilities
        uses: anchore/scan-action@v7
        with:
          image: ${{ needs.build-image.outputs.image_ref }}@${{ needs.build-image.outputs.image_digest }}
          severity-cutoff: critical

      - name: Generate SBOM
        env:
          SYFT_REGISTRY_AUTH_USERNAME: ${{ github.actor }}
          SYFT_REGISTRY_AUTH_PASSWORD: ${{ secrets.GITHUB_TOKEN }}
        run: |
          syft "${{ needs.build-image.outputs.image_ref }}@${{ needs.build-image.outputs.image_digest }}" -o json > sbom.json

      - name: Upload SBOM artifact
        uses: actions/upload-artifact@v4
        with:
          name: sbom
          path: sbom.json

      - name: Sign container image
        env:
          COSIGN_PRIVATE_KEY: ${{ secrets.COSIGN_PRIVATE_KEY }}
          COSIGN_PASSWORD: ${{ secrets.COSIGN_PASSWORD }}
        run: |
          if [ -z "$COSIGN_PRIVATE_KEY" ]; then
            echo "COSIGN_PRIVATE_KEY secret must be provided" >&2
            exit 1
          fi
          if [ -z "$COSIGN_PASSWORD" ]; then
            echo "COSIGN_PASSWORD secret must be provided" >&2
            exit 1
          fi
          mask_secret() {
            if [ -z "$1" ]; then
              return
            fi
            printf '%s' "$1" | while IFS= read -r line; do
              [ -z "$line" ] && continue
              echo "::add-mask::$line"
            done
          }
          mask_secret "$COSIGN_PRIVATE_KEY"
          mask_secret "$COSIGN_PASSWORD"
          printf '%s' "$COSIGN_PRIVATE_KEY" > cosign.key
          trap 'rm -f cosign.key' EXIT
          cosign sign --key cosign.key "${{ needs.build-image.outputs.image_ref }}@${{ needs.build-image.outputs.image_digest}}"

  validate-externalsecrets:
    name: Validate ExternalSecret Vault Keys
    runs-on: ubuntu-latest
    needs: lint-and-test
    steps:
      - name: Checkout repository
        uses: actions/checkout@v4
        with:
          persist-credentials: false

      - name: Set up Python
        uses: actions/setup-python@v5
        with:
          python-version: '3.11'

      - name: Install dependencies
        run: |
          set -euxo pipefail
          python -m pip install --upgrade pip
          python -m pip install pyyaml

      - name: Authenticate to Vault
        uses: hashicorp/vault-action@v3
        with:
          url: ${{ secrets.VAULT_ADDR }}
          method: approle
          roleId: ${{ secrets.VAULT_CI_ROLE_ID }}
          secretId: ${{ secrets.VAULT_CI_SECRET_ID }}
          exportToken: true

      - name: Validate ExternalSecret remote references
        run: python scripts/validate_externalsecret_sources.py deploy/k8s/base/secrets/external-secrets.yaml

  deploy:
    name: Deploy to Linode via Argo CD
    runs-on: ubuntu-latest
    needs:
      - security-and-sign
      - validate-externalsecrets
    steps:
      - name: Install Argo CD CLI
        env:
          ARGOCD_VERSION: v2.9.3
        run: |
          set -euo pipefail
          binary="argocd-linux-amd64"
          base_url="https://github.com/argoproj/argo-cd/releases/download/${ARGOCD_VERSION}"
          curl --fail --show-error --silent --location --retry 5 --retry-delay 2 --retry-all-errors \
            --proto '=https' --tlsv1.2 \
            -o "${binary}" "${base_url}/${binary}"
          curl --fail --show-error --silent --location --retry 5 --retry-delay 2 --retry-all-errors \
            --proto '=https' --tlsv1.2 \
            -o cli_checksums.txt "${base_url}/cli_checksums.txt"
          expected_sum="$(grep " ${binary}$" cli_checksums.txt | awk '{print $1}')"
          if [ -z "${expected_sum}" ]; then
            echo "Unable to determine checksum for ${binary}" >&2
            exit 1
          fi
          echo "${expected_sum}  ${binary}" | sha256sum --check --status
          sudo install -m 0755 "${binary}" /usr/local/bin/argocd
          rm -f "${binary}" cli_checksums.txt

      - name: Argo CD login and sync
        env:
          ARGOCD_SERVER: ${{ secrets.ARGOCD_SERVER }}
          ARGOCD_USERNAME: ${{ secrets.ARGOCD_USERNAME }}
          ARGOCD_PASSWORD: ${{ secrets.ARGOCD_PASSWORD }}
          ARGOCD_CACERT: ${{ secrets.ARGOCD_CACERT }}
          ARGOCD_APP: ${{ vars.ARGOCD_APP_NAME }}
        run: |
          set -euo pipefail

          if [ -z "${ARGOCD_SERVER:-}" ]; then
            echo "ARGOCD_SERVER secret must be provided" >&2
            exit 1
          fi

          if [ -z "${ARGOCD_USERNAME:-}" ]; then
            echo "ARGOCD_USERNAME secret must be provided" >&2
            exit 1
          fi

          if [ -z "${ARGOCD_PASSWORD:-}" ]; then
            echo "ARGOCD_PASSWORD secret must be provided" >&2
<<<<<<< HEAD
            exit 1
          fi

          if [ -z "${ARGOCD_APP:-}" ]; then
            echo "ARGOCD_APP_NAME environment variable must be provided" >&2
            exit 1
          fi

=======
            exit 1
          fi

          if [ -z "${ARGOCD_APP:-}" ]; then
            echo "ARGOCD_APP_NAME environment variable must be provided" >&2
            exit 1
          fi

>>>>>>> b85e7a56
          mask_secret() {
            if [ -z "$1" ]; then
              return
            fi
            printf '%s' "$1" | while IFS= read -r line; do
              [ -z "$line" ] && continue
              echo "::add-mask::$line"
            done
          }

          mask_secret "$ARGOCD_USERNAME"
          mask_secret "$ARGOCD_PASSWORD"

          server_url="${ARGOCD_SERVER%/}"
          case "${server_url}" in
            https://*) ;;
            *)
              echo "ARGOCD_SERVER must start with https:// to enforce TLS." >&2
              exit 1
              ;;
          esac

          host_and_path="${server_url#https://}"
          if [ -z "${host_and_path}" ]; then
            echo "ARGOCD_SERVER must include a hostname." >&2
            exit 1
          fi

          if printf '%s' "${host_and_path}" | grep -q '/'; then
            echo "ARGOCD_SERVER must not include a path component." >&2
            exit 1
          fi

          case "${host_and_path}" in
            *'@'*)
              echo "ARGOCD_SERVER must not include embedded credentials." >&2
              exit 1
              ;;
            *'?'*|*'#'*)
              echo "ARGOCD_SERVER must not include query parameters or fragments." >&2
              exit 1
              ;;
          esac

<<<<<<< HEAD
          cleanup_ca() {
            if [ -n "${1:-}" ] && [ -f "$1" ]; then
              rm -f "$1"
            fi
          }

          ca_file=""
          declare -a login_args
          if [ -n "${ARGOCD_CACERT:-}" ]; then
            ca_file="$(mktemp)"
            trap 'cleanup_ca "${ca_file}"' EXIT
            printf '%s' "${ARGOCD_CACERT}" > "${ca_file}"
            chmod 0600 "${ca_file}"
            login_args+=(--certificate-authority "${ca_file}")
          fi

          argocd login "${host_and_path}" --username "$ARGOCD_USERNAME" --password "$ARGOCD_PASSWORD" "${login_args[@]}"

          cleanup_ca "${ca_file}"
          trap - EXIT
=======
          argocd login "${host_and_path}" --username "$ARGOCD_USERNAME" --password "$ARGOCD_PASSWORD" --insecure
>>>>>>> b85e7a56
          argocd app set "$ARGOCD_APP" --revision "${GITHUB_SHA}"
          argocd app sync "$ARGOCD_APP"
          argocd app wait "$ARGOCD_APP" --health --timeout 600<|MERGE_RESOLUTION|>--- conflicted
+++ resolved
@@ -285,7 +285,6 @@
 
           if [ -z "${ARGOCD_PASSWORD:-}" ]; then
             echo "ARGOCD_PASSWORD secret must be provided" >&2
-<<<<<<< HEAD
             exit 1
           fi
 
@@ -294,16 +293,6 @@
             exit 1
           fi
 
-=======
-            exit 1
-          fi
-
-          if [ -z "${ARGOCD_APP:-}" ]; then
-            echo "ARGOCD_APP_NAME environment variable must be provided" >&2
-            exit 1
-          fi
-
->>>>>>> b85e7a56
           mask_secret() {
             if [ -z "$1" ]; then
               return
@@ -348,7 +337,6 @@
               ;;
           esac
 
-<<<<<<< HEAD
           cleanup_ca() {
             if [ -n "${1:-}" ] && [ -f "$1" ]; then
               rm -f "$1"
@@ -369,9 +357,6 @@
 
           cleanup_ca "${ca_file}"
           trap - EXIT
-=======
-          argocd login "${host_and_path}" --username "$ARGOCD_USERNAME" --password "$ARGOCD_PASSWORD" --insecure
->>>>>>> b85e7a56
           argocd app set "$ARGOCD_APP" --revision "${GITHUB_SHA}"
           argocd app sync "$ARGOCD_APP"
           argocd app wait "$ARGOCD_APP" --health --timeout 600