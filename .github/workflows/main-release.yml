name: Main Branch Release Pipeline

on:
  push:
    branches:
      - main

permissions:
  contents: read
  packages: write
  actions: write

concurrency:
  group: >-
    ${{ github.workflow }}-${{
      github.event.workflow_run && github.event.workflow_run.pull_requests && github.event.workflow_run.pull_requests[0]
        && github.event.workflow_run.pull_requests[0].number
      || (
        github.event.workflow_run
        && (
          github.event.workflow_run.head_repository
          && github.event.workflow_run.head_repository.full_name
          && github.event.workflow_run.head_repository.full_name != ''
          && format(
            '{0}:{1}',
            github.event.workflow_run.head_repository.full_name,
            (
              github.event.workflow_run.head_branch
              && github.event.workflow_run.head_branch != ''
              && github.event.workflow_run.head_branch
            )
            || github.event.workflow_run.run_number
            || github.event.workflow_run.id
            || github.run_id
          )
          || (
            github.event.workflow_run.repository
            && github.event.workflow_run.repository.full_name
            && github.event.workflow_run.repository.full_name != ''
            && format(
              '{0}:{1}',
              github.event.workflow_run.repository.full_name,
              (
                github.event.workflow_run.head_branch
                && github.event.workflow_run.head_branch != ''
                && github.event.workflow_run.head_branch
              )
              || github.event.workflow_run.run_number
              || github.event.workflow_run.id
              || github.run_id
            )
          )
          || (
            github.event.workflow_run.head_branch
            && github.event.workflow_run.head_branch != ''
            && github.event.workflow_run.head_branch
          )
        )
      )
      || github.event.pull_request && github.event.pull_request.number
      || github.head_ref && github.head_ref != '' && github.head_ref
      || github.ref
      || github.event.workflow_run && github.event.workflow_run.run_number
      || github.event.workflow_run && github.event.workflow_run.id
      || github.run_id
    }}
  cancel-in-progress: true




jobs:
  lint-and-test:
    name: Lint and Test
    runs-on: ubuntu-latest
    steps:
      - name: Checkout repository
        uses: actions/checkout@v4
        with:
          persist-credentials: false

      - name: Set up Python
        id: setup-python
        uses: actions/setup-python@v5
        with:
          python-version: '3.11'

      - name: Cache pip dependencies
        uses: actions/cache@v4
        with:
          path: |
            ~/.cache/pip
          key: >-
            pip-${{ runner.os }}-py${{ steps.setup-python.outputs.python-version }}-${{
              hashFiles(
                '**/requirements.txt',
                '**/requirements-ci.txt',
                'pyproject.toml',
                'poetry.lock'
              )
            }}
          restore-keys: |
            pip-${{ runner.os }}-py${{ steps.setup-python.outputs.python-version }}-

      - name: Install dependencies
        run: |
          set -euxo pipefail
          python -m pip install --upgrade pip
          python -m pip install -r requirements.txt
          python -m pip install ruff black mypy pytest

      - name: Run Ruff
        run: ruff check .

      - name: Run Black (check mode)
        run: black --check .

      - name: Run mypy
        run: mypy .

      - name: Run pytest
        run: pytest

  build-image:
    name: Build and Push Container Image
    runs-on: ubuntu-latest
    needs: lint-and-test
    outputs:
      image_ref: ${{ steps.image-metadata.outputs.image_ref }}
      image_digest: ${{ steps.image-metadata.outputs.digest }}
    steps:
      - name: Checkout repository
        uses: actions/checkout@v4
        with:
          persist-credentials: false

      - name: Log in to GHCR
        uses: docker/login-action@v3
        with:
          registry: ghcr.io
          username: ${{ github.actor }}
          password: ${{ secrets.GITHUB_TOKEN }}

      - name: Determine image destination
        id: image-meta
        run: |
          set -euo pipefail
          owner="$(echo "${{ github.repository_owner }}" | tr '[:upper:]' '[:lower:]')"
          echo "destination=ghcr.io/${owner}/aether-app" >> "$GITHUB_OUTPUT"

      - name: Build and push image
        id: publish
        uses: int128/kaniko-action@v1.52.0
        with:
          push: true
          context: .
          file: deploy/docker/kraken-ws-ingest/Dockerfile
          tags: |
            ${{ steps.image-meta.outputs.destination }}:${{ github.sha }}
            ${{ steps.image-meta.outputs.destination }}:latest

      - name: Capture image metadata
        id: image-metadata
        env:
          IMAGE_DESTINATION: ${{ steps.image-meta.outputs.destination }}
          IMAGE_DIGEST: ${{ steps.publish.outputs.digest }}
        run: |
          set -euo pipefail
          echo "image_ref=${IMAGE_DESTINATION}" >> "$GITHUB_OUTPUT"
          echo "digest=${IMAGE_DIGEST}" >> "$GITHUB_OUTPUT"

  security-and-sign:
    name: Security Scan, SBOM, and Signing
    runs-on: ubuntu-latest
    needs: build-image
    permissions:
      contents: read
      actions: write
      id-token: write
      packages: write
      actions: write
    steps:
      - name: Install cosign
        uses: sigstore/cosign-installer@v3.5.0

      - name: Install Syft
        uses: anchore/sbom-action/download-syft@v0.20.6
        with:
          syft-version: v1.33.0

      - name: Authenticate to GHCR
        uses: docker/login-action@v3
        with:
          registry: ghcr.io
          username: ${{ github.actor }}
          password: ${{ secrets.GITHUB_TOKEN }}

      - name: Scan image for vulnerabilities
        uses: anchore/scan-action@v7
        with:
          image: ${{ needs.build-image.outputs.image_ref }}@${{ needs.build-image.outputs.image_digest }}
          severity-cutoff: critical

      - name: Generate SBOM
        env:
          SYFT_REGISTRY_AUTH_USERNAME: ${{ github.actor }}
          SYFT_REGISTRY_AUTH_PASSWORD: ${{ secrets.GITHUB_TOKEN }}
        run: |
          syft "${{ needs.build-image.outputs.image_ref }}@${{ needs.build-image.outputs.image_digest }}" -o json > sbom.json

      - name: Upload SBOM artifact
        uses: actions/upload-artifact@v4
        with:
          name: sbom
          path: sbom.json

      - name: Sign container image
        env:
          COSIGN_PRIVATE_KEY: ${{ secrets.COSIGN_PRIVATE_KEY }}
          COSIGN_PASSWORD: ${{ secrets.COSIGN_PASSWORD }}
        run: |
          if [ -z "$COSIGN_PRIVATE_KEY" ]; then
            echo "COSIGN_PRIVATE_KEY secret must be provided" >&2
            exit 1
          fi
          if [ -z "$COSIGN_PASSWORD" ]; then
            echo "COSIGN_PASSWORD secret must be provided" >&2
            exit 1
          fi
          mask_secret() {
            if [ -z "$1" ]; then
              return
            fi
            printf '%s' "$1" | while IFS= read -r line; do
              [ -z "$line" ] && continue
              echo "::add-mask::$line"
            done
          }
          mask_secret "$COSIGN_PRIVATE_KEY"
          mask_secret "$COSIGN_PASSWORD"
          printf '%s' "$COSIGN_PRIVATE_KEY" > cosign.key
          trap 'rm -f cosign.key' EXIT
          cosign sign --key cosign.key "${{ needs.build-image.outputs.image_ref }}@${{ needs.build-image.outputs.image_digest}}"

  validate-externalsecrets:
    name: Validate ExternalSecret Vault Keys
    runs-on: ubuntu-latest
    needs: lint-and-test
    steps:
      - name: Checkout repository
        uses: actions/checkout@v4
        with:
          persist-credentials: false

      - name: Set up Python
        id: setup-python
        uses: actions/setup-python@v5
        with:
          python-version: '3.11'

      - name: Cache pip dependencies
        uses: actions/cache@v4
        with:
          path: |
            ~/.cache/pip
          key: >-
            pip-${{ runner.os }}-py${{ steps.setup-python.outputs.python-version }}-${{
              hashFiles(
                '**/requirements.txt',
                '**/requirements-ci.txt',
                'pyproject.toml',
                'poetry.lock'
              )
            }}
          restore-keys: |
            pip-${{ runner.os }}-py${{ steps.setup-python.outputs.python-version }}-

      - name: Install dependencies
        run: |
          set -euxo pipefail
          python -m pip install --upgrade pip
          python -m pip install pyyaml

      - name: Authenticate to Vault
        uses: hashicorp/vault-action@v3
        with:
          url: ${{ secrets.VAULT_ADDR }}
          method: approle
          roleId: ${{ secrets.VAULT_CI_ROLE_ID }}
          secretId: ${{ secrets.VAULT_CI_SECRET_ID }}
          exportToken: true

      - name: Validate ExternalSecret remote references
        run: python scripts/validate_externalsecret_sources.py deploy/k8s/base/secrets/external-secrets.yaml

  deploy:
    name: Deploy to Linode via Argo CD
    runs-on: ubuntu-latest
    needs:
      - security-and-sign
      - validate-externalsecrets
    steps:
      - name: Install Argo CD CLI
        env:
          ARGOCD_VERSION: v2.9.3
        run: |
          set -euo pipefail
          binary="argocd-linux-amd64"
          base_url="https://github.com/argoproj/argo-cd/releases/download/${ARGOCD_VERSION}"
          curl --fail --show-error --silent --location --retry 5 --retry-delay 2 --retry-all-errors \
            --proto '=https' --tlsv1.2 \
            -o "${binary}" "${base_url}/${binary}"
          curl --fail --show-error --silent --location --retry 5 --retry-delay 2 --retry-all-errors \
            --proto '=https' --tlsv1.2 \
            -o cli_checksums.txt "${base_url}/cli_checksums.txt"
          expected_sum="$(grep " ${binary}$" cli_checksums.txt | awk '{print $1}')"
          if [ -z "${expected_sum}" ]; then
            echo "Unable to determine checksum for ${binary}" >&2
            exit 1
          fi
          echo "${expected_sum}  ${binary}" | sha256sum --check --status
          sudo install -m 0755 "${binary}" /usr/local/bin/argocd
          rm -f "${binary}" cli_checksums.txt

      - name: Argo CD login and sync
        env:
          ARGOCD_SERVER: ${{ secrets.ARGOCD_SERVER }}
          ARGOCD_USERNAME: ${{ secrets.ARGOCD_USERNAME }}
          ARGOCD_PASSWORD: ${{ secrets.ARGOCD_PASSWORD }}
          ARGOCD_CACERT: ${{ secrets.ARGOCD_CACERT }}
          ARGOCD_APP: ${{ vars.ARGOCD_APP_NAME }}
        run: |
          set -euo pipefail

          if [ -z "${ARGOCD_SERVER:-}" ]; then
            echo "ARGOCD_SERVER secret must be provided" >&2
<<<<<<< HEAD
            exit 1
          fi

          if [ -z "${ARGOCD_USERNAME:-}" ]; then
            echo "ARGOCD_USERNAME secret must be provided" >&2
            exit 1
          fi

=======
            exit 1
          fi

          if [ -z "${ARGOCD_USERNAME:-}" ]; then
            echo "ARGOCD_USERNAME secret must be provided" >&2
            exit 1
          fi

>>>>>>> cde0c9e0
          if [ -z "${ARGOCD_PASSWORD:-}" ]; then
            echo "ARGOCD_PASSWORD secret must be provided" >&2
            exit 1
          fi

          if [ -z "${ARGOCD_APP:-}" ]; then
            echo "ARGOCD_APP_NAME environment variable must be provided" >&2
            exit 1
          fi

          mask_secret() {
            if [ -z "$1" ]; then
              return
            fi
            printf '%s' "$1" | while IFS= read -r line; do
              [ -z "$line" ] && continue
              echo "::add-mask::$line"
            done
          }

          mask_secret "$ARGOCD_USERNAME"
          mask_secret "$ARGOCD_PASSWORD"

          server_url="${ARGOCD_SERVER%/}"
          case "${server_url}" in
            https://*) ;;
            *)
              echo "ARGOCD_SERVER must start with https:// to enforce TLS." >&2
              exit 1
              ;;
          esac

          if printf '%s' "${server_url}" | LC_ALL=C grep -q '[[:space:]]'; then
            echo "ARGOCD_SERVER must not contain whitespace characters." >&2
            exit 1
          fi

          if printf '%s' "${server_url}" | LC_ALL=C grep -q '[[:cntrl:]]'; then
            echo "ARGOCD_SERVER must not contain control characters." >&2
            exit 1
          fi

          host_and_path="${server_url#https://}"
          if [ -z "${host_and_path}" ]; then
            echo "ARGOCD_SERVER must include a hostname." >&2
            exit 1
          fi

          if printf '%s' "${host_and_path}" | grep -q '/'; then
            echo "ARGOCD_SERVER must not include a path component." >&2
            exit 1
          fi

          case "${host_and_path}" in
            *'@'*)
              echo "ARGOCD_SERVER must not include embedded credentials." >&2
              exit 1
              ;;
            *'?'*|*'#'*)
              echo "ARGOCD_SERVER must not include query parameters or fragments." >&2
              exit 1
              ;;
          esac

          cleanup_ca() {
            if [ -n "${1:-}" ] && [ -f "$1" ]; then
              rm -f "$1"
            fi
          }

          ca_file=""
          declare -a login_args
          if [ -n "${ARGOCD_CACERT:-}" ]; then
            ca_file="$(mktemp)"
            trap 'cleanup_ca "${ca_file}"' EXIT
            printf '%s' "${ARGOCD_CACERT}" > "${ca_file}"
            chmod 0600 "${ca_file}"
            login_args+=(--certificate-authority "${ca_file}")
          fi

          argocd login "${host_and_path}" --username "$ARGOCD_USERNAME" --password "$ARGOCD_PASSWORD" "${login_args[@]}"

          cleanup_ca "${ca_file}"
          trap - EXIT
          argocd app set "$ARGOCD_APP" --revision "${GITHUB_SHA}"
          argocd app sync "$ARGOCD_APP"
          argocd app wait "$ARGOCD_APP" --health --timeout 600<|MERGE_RESOLUTION|>--- conflicted
+++ resolved
@@ -334,7 +334,6 @@
 
           if [ -z "${ARGOCD_SERVER:-}" ]; then
             echo "ARGOCD_SERVER secret must be provided" >&2
-<<<<<<< HEAD
             exit 1
           fi
 
@@ -343,16 +342,6 @@
             exit 1
           fi
 
-=======
-            exit 1
-          fi
-
-          if [ -z "${ARGOCD_USERNAME:-}" ]; then
-            echo "ARGOCD_USERNAME secret must be provided" >&2
-            exit 1
-          fi
-
->>>>>>> cde0c9e0
           if [ -z "${ARGOCD_PASSWORD:-}" ]; then
             echo "ARGOCD_PASSWORD secret must be provided" >&2
             exit 1
