--- conflicted
+++ resolved
@@ -10,12 +10,9 @@
   packages: write
   actions: write
 
-<<<<<<< HEAD
 env:
   PYTEST_COV_VERSION: 5.0.0
 
-=======
->>>>>>> 3d95fee9
 concurrency:
   group: >-
     ${{ github.workflow }}-${{
@@ -113,11 +110,7 @@
           set -euxo pipefail
           python -m pip install --upgrade pip
           python -m pip install -r requirements.txt
-<<<<<<< HEAD
           python -m pip install "pytest-cov==${PYTEST_COV_VERSION}"
-=======
-          python -m pip install ruff black mypy pytest
->>>>>>> 3d95fee9
 
       - name: Run Ruff
         run: ruff check .
@@ -344,7 +337,6 @@
 
           if [ -z "${ARGOCD_SERVER:-}" ]; then
             echo "ARGOCD_SERVER secret must be provided" >&2
-<<<<<<< HEAD
             exit 1
           fi
 
@@ -390,53 +382,6 @@
             exit 1
           fi
 
-=======
-            exit 1
-          fi
-
-          if [ -z "${ARGOCD_USERNAME:-}" ]; then
-            echo "ARGOCD_USERNAME secret must be provided" >&2
-            exit 1
-          fi
-
-          if [ -z "${ARGOCD_PASSWORD:-}" ]; then
-            echo "ARGOCD_PASSWORD secret must be provided" >&2
-            exit 1
-          fi
-
-          if [ -z "${ARGOCD_APP:-}" ]; then
-            echo "ARGOCD_APP_NAME environment variable must be provided" >&2
-            exit 1
-          fi
-
-          mask_secret() {
-            if [ -z "$1" ]; then
-              return
-            fi
-            printf '%s' "$1" | while IFS= read -r line; do
-              [ -z "$line" ] && continue
-              echo "::add-mask::$line"
-            done
-          }
-
-          mask_secret "$ARGOCD_USERNAME"
-          mask_secret "$ARGOCD_PASSWORD"
-
-          server_url="${ARGOCD_SERVER%/}"
-          case "${server_url}" in
-            https://*) ;;
-            *)
-              echo "ARGOCD_SERVER must start with https:// to enforce TLS." >&2
-              exit 1
-              ;;
-          esac
-
-          if printf '%s' "${server_url}" | LC_ALL=C grep -q '[[:space:]]'; then
-            echo "ARGOCD_SERVER must not contain whitespace characters." >&2
-            exit 1
-          fi
-
->>>>>>> 3d95fee9
           if printf '%s' "${server_url}" | LC_ALL=C grep -q '[[:cntrl:]]'; then
             echo "ARGOCD_SERVER must not contain control characters." >&2
             exit 1
