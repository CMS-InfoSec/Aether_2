--- conflicted
+++ resolved
@@ -280,7 +280,6 @@
 
           if [ -z "${ARGOCD_USERNAME:-}" ]; then
             echo "ARGOCD_USERNAME secret must be provided" >&2
-<<<<<<< HEAD
             exit 1
           fi
 
@@ -294,21 +293,6 @@
             exit 1
           fi
 
-=======
-            exit 1
-          fi
-
-          if [ -z "${ARGOCD_PASSWORD:-}" ]; then
-            echo "ARGOCD_PASSWORD secret must be provided" >&2
-            exit 1
-          fi
-
-          if [ -z "${ARGOCD_APP:-}" ]; then
-            echo "ARGOCD_APP_NAME environment variable must be provided" >&2
-            exit 1
-          fi
-
->>>>>>> 31ade6bf
           mask_secret() {
             if [ -z "$1" ]; then
               return
@@ -331,7 +315,6 @@
               ;;
           esac
 
-<<<<<<< HEAD
           if printf '%s' "${server_url}" | LC_ALL=C grep -q '[[:space:]]'; then
             echo "ARGOCD_SERVER must not contain whitespace characters." >&2
             exit 1
@@ -342,8 +325,6 @@
             exit 1
           fi
 
-=======
->>>>>>> 31ade6bf
           host_and_path="${server_url#https://}"
           if [ -z "${host_and_path}" ]; then
             echo "ARGOCD_SERVER must include a hostname." >&2
