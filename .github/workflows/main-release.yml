name: Main Branch Release Pipeline

on:
  push:
    branches:
      - main

permissions:
  contents: read
  packages: write
  actions: write

env:
  PYTEST_COV_VERSION: 5.0.0
<<<<<<< HEAD
  PYYAML_VERSION: 6.0.3
=======
  PYYAML_VERSION: 6.0.2
>>>>>>> 61e94db4

concurrency:
  group: >-
    ${{ github.workflow }}-${{
      github.event.workflow_run && github.event.workflow_run.pull_requests && github.event.workflow_run.pull_requests[0]
        && github.event.workflow_run.pull_requests[0].number
      || (
        github.event.workflow_run
        && (
          github.event.workflow_run.head_repository
          && github.event.workflow_run.head_repository.full_name
          && github.event.workflow_run.head_repository.full_name != ''
          && format(
            '{0}:{1}',
            github.event.workflow_run.head_repository.full_name,
            (
              github.event.workflow_run.head_branch
              && github.event.workflow_run.head_branch != ''
              && github.event.workflow_run.head_branch
            )
            || github.event.workflow_run.run_number
            || github.event.workflow_run.id
            || github.run_id
          )
          || (
            github.event.workflow_run.repository
            && github.event.workflow_run.repository.full_name
            && github.event.workflow_run.repository.full_name != ''
            && format(
              '{0}:{1}',
              github.event.workflow_run.repository.full_name,
              (
                github.event.workflow_run.head_branch
                && github.event.workflow_run.head_branch != ''
                && github.event.workflow_run.head_branch
              )
              || github.event.workflow_run.run_number
              || github.event.workflow_run.id
              || github.run_id
            )
          )
          || (
            github.event.workflow_run.head_branch
            && github.event.workflow_run.head_branch != ''
            && github.event.workflow_run.head_branch
          )
        )
      )
      || github.event.pull_request && github.event.pull_request.number
      || github.head_ref && github.head_ref != '' && github.head_ref
      || github.ref
      || github.event.workflow_run && github.event.workflow_run.run_number
      || github.event.workflow_run && github.event.workflow_run.id
      || github.run_id
    }}
  cancel-in-progress: true




jobs:
  lint-and-test:
    name: Lint and Test
    runs-on: ubuntu-latest
    steps:
      - name: Checkout repository
        uses: actions/checkout@v4
        with:
          persist-credentials: false

      - name: Set up Python
        id: setup-python
        uses: actions/setup-python@v5
        with:
          python-version: '3.11'

      - name: Cache pip dependencies
        uses: actions/cache@v4
        with:
          path: |
            ~/.cache/pip
          key: >-
            pip-${{ runner.os }}-py${{ steps.setup-python.outputs.python-version }}-${{
              hashFiles(
                '**/requirements.txt',
                '**/requirements-ci.txt',
                'pyproject.toml',
                'poetry.lock'
              )
            }}
          restore-keys: |
            pip-${{ runner.os }}-py${{ steps.setup-python.outputs.python-version }}-

      - name: Install dependencies
        run: |
          set -euxo pipefail
          python -m pip install --upgrade pip
          python -m pip install -r requirements.txt
          python -m pip install "pytest-cov==${PYTEST_COV_VERSION}"

      - name: Run Ruff
        run: ruff check .

      - name: Run Black (check mode)
        run: black --check .

      - name: Run mypy
        run: mypy .

      - name: Run pytest
        run: pytest

  build-image:
    name: Build and Push Container Image
    runs-on: ubuntu-latest
    needs: lint-and-test
    outputs:
      image_ref: ${{ steps.image-metadata.outputs.image_ref }}
      image_digest: ${{ steps.image-metadata.outputs.digest }}
    steps:
      - name: Checkout repository
        uses: actions/checkout@v4
        with:
          persist-credentials: false

      - name: Log in to GHCR
        uses: docker/login-action@v3
        with:
          registry: ghcr.io
          username: ${{ github.actor }}
          password: ${{ secrets.GITHUB_TOKEN }}

      - name: Determine image destination
        id: image-meta
        run: |
          set -euo pipefail
          owner="$(echo "${{ github.repository_owner }}" | tr '[:upper:]' '[:lower:]')"
          echo "destination=ghcr.io/${owner}/aether-app" >> "$GITHUB_OUTPUT"

      - name: Build and push image
        id: publish
        uses: int128/kaniko-action@v1.52.0
        with:
          push: true
          context: .
          file: deploy/docker/kraken-ws-ingest/Dockerfile
          tags: |
            ${{ steps.image-meta.outputs.destination }}:${{ github.sha }}
            ${{ steps.image-meta.outputs.destination }}:latest

      - name: Capture image metadata
        id: image-metadata
        env:
          IMAGE_DESTINATION: ${{ steps.image-meta.outputs.destination }}
          IMAGE_DIGEST: ${{ steps.publish.outputs.digest }}
        run: |
          set -euo pipefail
          echo "image_ref=${IMAGE_DESTINATION}" >> "$GITHUB_OUTPUT"
          echo "digest=${IMAGE_DIGEST}" >> "$GITHUB_OUTPUT"

  security-and-sign:
    name: Security Scan, SBOM, and Signing
    runs-on: ubuntu-latest
    needs: build-image
    permissions:
      contents: read
      actions: write
      id-token: write
      packages: write
      actions: write
    steps:
      - name: Install cosign
        uses: sigstore/cosign-installer@v3.5.0

      - name: Install Syft
        uses: anchore/sbom-action/download-syft@v0.20.6
        with:
          syft-version: v1.33.0

      - name: Authenticate to GHCR
        uses: docker/login-action@v3
        with:
          registry: ghcr.io
          username: ${{ github.actor }}
          password: ${{ secrets.GITHUB_TOKEN }}

      - name: Scan image for vulnerabilities
        uses: anchore/scan-action@v7
        with:
          image: ${{ needs.build-image.outputs.image_ref }}@${{ needs.build-image.outputs.image_digest }}
          severity-cutoff: critical

      - name: Generate SBOM
        env:
          SYFT_REGISTRY_AUTH_USERNAME: ${{ github.actor }}
          SYFT_REGISTRY_AUTH_PASSWORD: ${{ secrets.GITHUB_TOKEN }}
        run: |
          syft "${{ needs.build-image.outputs.image_ref }}@${{ needs.build-image.outputs.image_digest }}" -o json > sbom.json

      - name: Upload SBOM artifact
        uses: actions/upload-artifact@v4
        with:
          name: sbom
          path: sbom.json

      - name: Sign container image
        env:
          COSIGN_PRIVATE_KEY: ${{ secrets.COSIGN_PRIVATE_KEY }}
          COSIGN_PASSWORD: ${{ secrets.COSIGN_PASSWORD }}
        run: |
          if [ -z "$COSIGN_PRIVATE_KEY" ]; then
            echo "COSIGN_PRIVATE_KEY secret must be provided" >&2
            exit 1
          fi
          if [ -z "$COSIGN_PASSWORD" ]; then
            echo "COSIGN_PASSWORD secret must be provided" >&2
            exit 1
          fi
          mask_secret() {
            if [ -z "$1" ]; then
              return
            fi
            printf '%s' "$1" | while IFS= read -r line; do
              [ -z "$line" ] && continue
              echo "::add-mask::$line"
            done
          }
          mask_secret "$COSIGN_PRIVATE_KEY"
          mask_secret "$COSIGN_PASSWORD"
          printf '%s' "$COSIGN_PRIVATE_KEY" > cosign.key
          trap 'rm -f cosign.key' EXIT
          cosign sign --key cosign.key "${{ needs.build-image.outputs.image_ref }}@${{ needs.build-image.outputs.image_digest}}"

  validate-externalsecrets:
    name: Validate ExternalSecret Vault Keys
    runs-on: ubuntu-latest
    needs: lint-and-test
    steps:
      - name: Checkout repository
        uses: actions/checkout@v4
        with:
          persist-credentials: false

      - name: Set up Python
        id: setup-python
        uses: actions/setup-python@v5
        with:
          python-version: '3.11'

      - name: Cache pip dependencies
        uses: actions/cache@v4
        with:
          path: |
            ~/.cache/pip
          key: >-
            pip-${{ runner.os }}-py${{ steps.setup-python.outputs.python-version }}-${{
              hashFiles(
                '**/requirements.txt',
                '**/requirements-ci.txt',
                'pyproject.toml',
                'poetry.lock'
              )
            }}
          restore-keys: |
            pip-${{ runner.os }}-py${{ steps.setup-python.outputs.python-version }}-

      - name: Install dependencies
        run: |
          set -euxo pipefail
          python -m pip install --upgrade pip
          python -m pip install "pyyaml==${PYYAML_VERSION}"

      - name: Authenticate to Vault
        uses: hashicorp/vault-action@v3
        with:
          url: ${{ secrets.VAULT_ADDR }}
          method: approle
          roleId: ${{ secrets.VAULT_CI_ROLE_ID }}
          secretId: ${{ secrets.VAULT_CI_SECRET_ID }}
          exportToken: true

      - name: Validate ExternalSecret remote references
        run: python scripts/validate_externalsecret_sources.py deploy/k8s/base/secrets/external-secrets.yaml

  deploy:
    name: Deploy to Linode via Argo CD
    runs-on: ubuntu-latest
    needs:
      - security-and-sign
      - validate-externalsecrets
    steps:
      - name: Install Argo CD CLI
        env:
          ARGOCD_VERSION: v2.9.3
        run: |
          set -euo pipefail
          binary="argocd-linux-amd64"
          base_url="https://github.com/argoproj/argo-cd/releases/download/${ARGOCD_VERSION}"
          curl --fail --show-error --silent --location --retry 5 --retry-delay 2 --retry-all-errors \
            --proto '=https' --tlsv1.2 \
            -o "${binary}" "${base_url}/${binary}"
          curl --fail --show-error --silent --location --retry 5 --retry-delay 2 --retry-all-errors \
            --proto '=https' --tlsv1.2 \
            -o cli_checksums.txt "${base_url}/cli_checksums.txt"
          expected_sum="$(grep " ${binary}$" cli_checksums.txt | awk '{print $1}')"
          if [ -z "${expected_sum}" ]; then
            echo "Unable to determine checksum for ${binary}" >&2
            exit 1
          fi
          echo "${expected_sum}  ${binary}" | sha256sum --check --status
          sudo install -m 0755 "${binary}" /usr/local/bin/argocd
          rm -f "${binary}" cli_checksums.txt

      - name: Argo CD login and sync
        env:
          ARGOCD_SERVER: ${{ secrets.ARGOCD_SERVER }}
          ARGOCD_USERNAME: ${{ secrets.ARGOCD_USERNAME }}
          ARGOCD_PASSWORD: ${{ secrets.ARGOCD_PASSWORD }}
          ARGOCD_CACERT: ${{ secrets.ARGOCD_CACERT }}
          ARGOCD_APP: ${{ vars.ARGOCD_APP_NAME }}
        run: |
          set -euo pipefail

          if [ -z "${ARGOCD_SERVER:-}" ]; then
            echo "ARGOCD_SERVER secret must be provided" >&2
            exit 1
          fi

          if [ -z "${ARGOCD_USERNAME:-}" ]; then
            echo "ARGOCD_USERNAME secret must be provided" >&2
            exit 1
          fi

          if [ -z "${ARGOCD_PASSWORD:-}" ]; then
            echo "ARGOCD_PASSWORD secret must be provided" >&2
            exit 1
          fi

          if [ -z "${ARGOCD_APP:-}" ]; then
            echo "ARGOCD_APP_NAME environment variable must be provided" >&2
            exit 1
          fi

          mask_secret() {
            if [ -z "$1" ]; then
              return
            fi
            printf '%s' "$1" | while IFS= read -r line; do
              [ -z "$line" ] && continue
              echo "::add-mask::$line"
            done
          }

          mask_secret "$ARGOCD_USERNAME"
          mask_secret "$ARGOCD_PASSWORD"

          server_url="${ARGOCD_SERVER%/}"
          case "${server_url}" in
            https://*) ;;
            *)
              echo "ARGOCD_SERVER must start with https:// to enforce TLS." >&2
              exit 1
              ;;
          esac

          if printf '%s' "${server_url}" | LC_ALL=C grep -q '[[:space:]]'; then
            echo "ARGOCD_SERVER must not contain whitespace characters." >&2
            exit 1
          fi

          if printf '%s' "${server_url}" | LC_ALL=C grep -q '[[:cntrl:]]'; then
            echo "ARGOCD_SERVER must not contain control characters." >&2
            exit 1
          fi

          host_and_path="${server_url#https://}"
          if [ -z "${host_and_path}" ]; then
            echo "ARGOCD_SERVER must include a hostname." >&2
            exit 1
          fi

          if printf '%s' "${host_and_path}" | grep -q '/'; then
            echo "ARGOCD_SERVER must not include a path component." >&2
            exit 1
          fi

          case "${host_and_path}" in
            *'@'*)
              echo "ARGOCD_SERVER must not include embedded credentials." >&2
              exit 1
              ;;
            *'?'*|*'#'*)
              echo "ARGOCD_SERVER must not include query parameters or fragments." >&2
              exit 1
              ;;
          esac

          cleanup_ca() {
            if [ -n "${1:-}" ] && [ -f "$1" ]; then
              rm -f "$1"
            fi
          }

          ca_file=""
          declare -a login_args
          if [ -n "${ARGOCD_CACERT:-}" ]; then
            ca_file="$(mktemp)"
            trap 'cleanup_ca "${ca_file}"' EXIT
            printf '%s' "${ARGOCD_CACERT}" > "${ca_file}"
            chmod 0600 "${ca_file}"
            login_args+=(--certificate-authority "${ca_file}")
          fi

          argocd login "${host_and_path}" --username "$ARGOCD_USERNAME" --password "$ARGOCD_PASSWORD" "${login_args[@]}"

          cleanup_ca "${ca_file}"
          trap - EXIT
          argocd app set "$ARGOCD_APP" --revision "${GITHUB_SHA}"
          argocd app sync "$ARGOCD_APP"
          argocd app wait "$ARGOCD_APP" --health --timeout 600<|MERGE_RESOLUTION|>--- conflicted
+++ resolved
@@ -12,11 +12,7 @@
 
 env:
   PYTEST_COV_VERSION: 5.0.0
-<<<<<<< HEAD
   PYYAML_VERSION: 6.0.3
-=======
-  PYYAML_VERSION: 6.0.2
->>>>>>> 61e94db4
 
 concurrency:
   group: >-
