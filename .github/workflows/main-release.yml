--- conflicted
+++ resolved
@@ -202,15 +202,10 @@
           set -euo pipefail
           binary="argocd-linux-amd64"
           base_url="https://github.com/argoproj/argo-cd/releases/download/${ARGOCD_VERSION}"
-<<<<<<< HEAD
           curl --fail --show-error --silent --location --retry 5 --retry-delay 2 --retry-all-errors \
             -o "${binary}" "${base_url}/${binary}"
           curl --fail --show-error --silent --location --retry 5 --retry-delay 2 --retry-all-errors \
             -o cli_checksums.txt "${base_url}/cli_checksums.txt"
-=======
-          curl -fsSLo "${binary}" "${base_url}/${binary}"
-          curl -fsSLo cli_checksums.txt "${base_url}/cli_checksums.txt"
->>>>>>> 916ec300
           expected_sum="$(grep " ${binary}$" cli_checksums.txt | awk '{print $1}')"
           if [ -z "${expected_sum}" ]; then
             echo "Unable to determine checksum for ${binary}" >&2
