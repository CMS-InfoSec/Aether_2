--- conflicted
+++ resolved
@@ -34,7 +34,6 @@
             || github.run_id
           )
           || (
-<<<<<<< HEAD
             github.event.workflow_run.repository
             && github.event.workflow_run.repository.full_name
             && github.event.workflow_run.repository.full_name != ''
@@ -52,8 +51,6 @@
             )
           )
           || (
-=======
->>>>>>> 70199a2d
             github.event.workflow_run.head_branch
             && github.event.workflow_run.head_branch != ''
             && github.event.workflow_run.head_branch
