--- conflicted
+++ resolved
@@ -153,13 +153,9 @@
           set -euxo pipefail
           export DEBIAN_FRONTEND=noninteractive
           sudo apt-get update
-<<<<<<< HEAD
           sudo apt-get install -y --no-install-recommends buildah
           sudo apt-get clean
           sudo rm -rf /var/lib/apt/lists/*
-=======
-          sudo apt-get install -y buildah
->>>>>>> 7af08231
       - name: Determine image registry
         id: image-meta
         run: |
