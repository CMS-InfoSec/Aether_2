name: Build OCI Images

on:
  workflow_dispatch:
  push:
    branches:
      - main
    paths:
      - 'deploy/docker/risk-api/**'
      - 'deploy/docker/risk-ingestor/**'
      - 'deploy/docker/kraken-ws-ingest/**'
      - 'deploy/docker/**'
      - 'requirements.txt'
      - 'pyproject.toml'
      - 'poetry.lock'
      - 'services/**'
      - 'common/**'
      - 'src/**'

permissions:
  contents: read
  packages: write
  actions: write

concurrency:
  group: >-
    ${{ github.workflow }}-${{
      github.event.workflow_run && github.event.workflow_run.pull_requests && github.event.workflow_run.pull_requests[0]
        && github.event.workflow_run.pull_requests[0].number
      || (
        github.event.workflow_run
        && (
          github.event.workflow_run.head_repository
          && github.event.workflow_run.head_repository.full_name
          && github.event.workflow_run.head_repository.full_name != ''
          && format(
            '{0}:{1}',
            github.event.workflow_run.head_repository.full_name,
            (
              github.event.workflow_run.head_branch
              && github.event.workflow_run.head_branch != ''
              && github.event.workflow_run.head_branch
            )
            || github.event.workflow_run.run_number
            || github.event.workflow_run.id
            || github.run_id
          )
          || (
<<<<<<< HEAD
            github.event.workflow_run.repository
            && github.event.workflow_run.repository.full_name
            && github.event.workflow_run.repository.full_name != ''
            && format(
              '{0}:{1}',
              github.event.workflow_run.repository.full_name,
              (
                github.event.workflow_run.head_branch
                && github.event.workflow_run.head_branch != ''
                && github.event.workflow_run.head_branch
              )
              || github.event.workflow_run.run_number
              || github.event.workflow_run.id
              || github.run_id
            )
          )
          || (
=======
>>>>>>> 70199a2d
            github.event.workflow_run.head_branch
            && github.event.workflow_run.head_branch != ''
            && github.event.workflow_run.head_branch
          )
        )
      )
      || github.event.pull_request && github.event.pull_request.number
      || github.head_ref && github.head_ref != '' && github.head_ref
      || github.ref
      || github.event.workflow_run && github.event.workflow_run.run_number
      || github.event.workflow_run && github.event.workflow_run.id
      || github.run_id
    }}
  cancel-in-progress: true




jobs:
  kaniko-build:
    runs-on: ubuntu-latest
    steps:
      - name: Checkout
        uses: actions/checkout@v4
        with:
          persist-credentials: false
      - name: Log in to GHCR
        uses: docker/login-action@v3
        with:
          registry: ghcr.io
          username: ${{ github.actor }}
          password: ${{ secrets.GITHUB_TOKEN }}
      - name: Determine image registry
        id: image-meta
        run: |
          set -euo pipefail
          owner="$(echo "${{ github.repository_owner }}" | tr '[:upper:]' '[:lower:]')"
          echo "risk_api_tag=ghcr.io/${owner}/risk-api:${GITHUB_SHA}" >> "$GITHUB_OUTPUT"
          echo "risk_ingestor_tag=ghcr.io/${owner}/risk-ingestor:${GITHUB_SHA}" >> "$GITHUB_OUTPUT"
      - name: Build Risk API Image
        uses: int128/kaniko-action@v1.52.0
        with:
          push: true
          context: .
          file: deploy/docker/risk-api/Dockerfile
          tags: |
            ${{ steps.image-meta.outputs.risk_api_tag }}
      - name: Verify critical wheels in Risk API image
        env:
          IMAGE_REF: ${{ steps.image-meta.outputs.risk_api_tag }}
        run: |
          set -euo pipefail
          docker pull "${IMAGE_REF}"
          docker run --rm "${IMAGE_REF}" python - <<'PY'
          import importlib
          import json
          import sys

          modules = ["psycopg", "argon2", "cryptography"]
          missing: dict[str, str] = {}
          for name in modules:
              try:
                  importlib.import_module(name)
              except Exception as exc:
                  missing[name] = repr(exc)

          if missing:
              payload = {
                  "event": "missing_critical_modules",
                  "modules": missing,
                  "component": "risk-api-image",
              }
              sys.stderr.write(json.dumps(payload) + "\n")
              raise SystemExit(1)

          print("Verified critical Python modules:", ", ".join(modules))
          PY
      - name: Build Ingestor Image
        uses: int128/kaniko-action@v1.52.0
        with:
          push: true
          context: .
          file: deploy/docker/risk-ingestor/Dockerfile
          tags: |
            ${{ steps.image-meta.outputs.risk_ingestor_tag }}
      - name: Verify critical wheels in Risk Ingestor image
        env:
          IMAGE_REF: ${{ steps.image-meta.outputs.risk_ingestor_tag }}
        run: |
          set -euo pipefail
          docker pull "${IMAGE_REF}"
          docker run --rm "${IMAGE_REF}" python - <<'PY'
          import importlib
          import json
          import sys

          modules = ["psycopg", "argon2", "cryptography"]
          missing: dict[str, str] = {}
          for name in modules:
              try:
                  importlib.import_module(name)
              except Exception as exc:
                  missing[name] = repr(exc)

          if missing:
              payload = {
                  "event": "missing_critical_modules",
                  "modules": missing,
                  "component": "risk-ingestor-image",
              }
              sys.stderr.write(json.dumps(payload) + "\n")
              raise SystemExit(1)

          print("Verified critical Python modules:", ", ".join(modules))
          PY

      - name: Generate build metadata manifest
        run: |
          cat <<EOF > build-manifest.json
          {
            "commit_sha": "${{ github.sha }}",
            "build_timestamp": "$(date -u +"%Y-%m-%dT%H:%M:%SZ")",
            "change_request_id": "${CHANGE_REQUEST_ID}",
            "compliance_labels": [
              "ISO27001",
              "GDPR"
            ]
          }
EOF
        env:
          CHANGE_REQUEST_ID: ${{ github.event.pull_request.number || github.run_id }}

      - name: Upload build metadata manifest
        uses: actions/upload-artifact@v4
        with:
          name: build-manifest-${{ github.job }}
          path: build-manifest.json

  buildah-sbom:
    runs-on: ubuntu-latest
    needs: kaniko-build
    steps:
      - name: Checkout
        uses: actions/checkout@v4
        with:
          persist-credentials: false
      - name: Install Buildah
        run: |
          set -euxo pipefail
          export DEBIAN_FRONTEND=noninteractive
          sudo apt-get update
          sudo apt-get install -y --no-install-recommends buildah
          sudo apt-get clean
          sudo rm -rf /var/lib/apt/lists/*
      - name: Determine image registry
        id: image-meta
        run: |
          set -euo pipefail
          owner="$(echo "${{ github.repository_owner }}" | tr '[:upper:]' '[:lower:]')"
          echo "risk_api_tag=ghcr.io/${owner}/risk-api:${GITHUB_SHA}" >> "$GITHUB_OUTPUT"
          echo "risk_ingestor_tag=ghcr.io/${owner}/risk-ingestor:${GITHUB_SHA}" >> "$GITHUB_OUTPUT"

      - name: Download Syft
        uses: anchore/sbom-action/download-syft@v0.20.6
        with:
          syft-version: v1.33.0
      - name: Build Risk API with Buildah
        env:
          IMAGE_REF: ${{ steps.image-meta.outputs.risk_api_tag }}
        run: |
          buildah bud -f deploy/docker/risk-api/Dockerfile -t "${IMAGE_REF}" .
      - name: Build Ingestor with Buildah
        env:
          IMAGE_REF: ${{ steps.image-meta.outputs.risk_ingestor_tag }}
        run: |
          buildah bud -f deploy/docker/risk-ingestor/Dockerfile -t "${IMAGE_REF}" .
      - name: Generate SBOMs
        env:
          RISK_API_REF: ${{ steps.image-meta.outputs.risk_api_tag }}
          RISK_INGESTOR_REF: ${{ steps.image-meta.outputs.risk_ingestor_tag }}
        run: |
          syft "${RISK_API_REF}" -o json > sbom-risk-api.json
          syft "${RISK_INGESTOR_REF}" -o json > sbom-risk-ingestor.json
      - name: Upload SBOMs
        uses: actions/upload-artifact@v4
        with:
          name: sboms
          path: |
            sbom-risk-api.json
            sbom-risk-ingestor.json

      - name: Generate build metadata manifest
        run: |
          cat <<EOF > build-manifest.json
          {
            "commit_sha": "${{ github.sha }}",
            "build_timestamp": "$(date -u +"%Y-%m-%dT%H:%M:%SZ")",
            "change_request_id": "${CHANGE_REQUEST_ID}",
            "compliance_labels": [
              "ISO27001",
              "GDPR"
            ]
          }
EOF
        env:
          CHANGE_REQUEST_ID: ${{ github.event.pull_request.number || github.run_id }}

      - name: Upload build metadata manifest
        uses: actions/upload-artifact@v4
        with:
          name: build-manifest-${{ github.job }}
          path: build-manifest.json<|MERGE_RESOLUTION|>--- conflicted
+++ resolved
@@ -46,7 +46,6 @@
             || github.run_id
           )
           || (
-<<<<<<< HEAD
             github.event.workflow_run.repository
             && github.event.workflow_run.repository.full_name
             && github.event.workflow_run.repository.full_name != ''
@@ -64,8 +63,6 @@
             )
           )
           || (
-=======
->>>>>>> 70199a2d
             github.event.workflow_run.head_branch
             && github.event.workflow_run.head_branch != ''
             && github.event.workflow_run.head_branch
