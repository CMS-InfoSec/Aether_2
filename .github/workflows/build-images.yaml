--- conflicted
+++ resolved
@@ -21,13 +21,10 @@
   contents: read
   packages: write
   actions: write
-<<<<<<< HEAD
 
 concurrency:
   group: ${{ github.workflow }}-${{ github.event.workflow_run.head_branch || github.event.pull_request.number || github.ref || github.run_id }}
   cancel-in-progress: true
-=======
->>>>>>> bb3d050a
 
 jobs:
   kaniko-build:
