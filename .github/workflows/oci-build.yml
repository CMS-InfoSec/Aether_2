name: OCI Build Pipeline

on:
  workflow_dispatch:
  push:
    branches:
      - main
    paths:
      - 'deploy/docker/**'
      - '.github/workflows/oci-build.yml'

env:
  REGISTRY: ghcr.io/aether

permissions:
  contents: read
  packages: write

jobs:
  kaniko:
    name: Kaniko Build
    runs-on: ubuntu-latest
    if: ${{ hashFiles('deploy/docker/kraken-ws-ingest/Dockerfile') != '' && hashFiles('deploy/docker/risk-api/Dockerfile') != '' }}
    steps:
      - uses: actions/checkout@v4
<<<<<<< HEAD
      - name: Authenticate to GHCR for Kaniko
        env:
          GHCR_USER: ${{ github.actor }}
          GHCR_TOKEN: ${{ secrets.GHCR_TOKEN }}
        run: |
          mkdir -p /kaniko/.docker
          AUTH_TOKEN=$(printf '%s' "${GHCR_USER}:${GHCR_TOKEN}" | base64 | tr -d '\n')
          cat <<EOF >/kaniko/.docker/config.json
          {
            "auths": {
              "ghcr.io": {
                "auth": "${AUTH_TOKEN}"
              }
            }
          }
          EOF
      - name: Build Order Gateway image
=======
      - name: Build Kraken WS Ingest image
>>>>>>> ef2ec12e
        uses: addnab/docker-run-action@v3
        with:
          image: gcr.io/kaniko-project/executor:v1.18.0
          options: >-
            --rm
            -v ${GITHUB_WORKSPACE}:/workspace
            -v /kaniko/.docker:/kaniko/.docker
          run: >-
            /kaniko/executor
            --context /workspace
            --dockerfile /workspace/deploy/docker/kraken-ws-ingest/Dockerfile
            --destination ${REGISTRY}/kraken-ws-ingest:${{ github.sha }}
            --snapshotMode time
            --single-snapshot
      - name: Build Risk API image
        uses: addnab/docker-run-action@v3
        with:
          image: gcr.io/kaniko-project/executor:v1.18.0
          options: >-
            --rm
            -v ${GITHUB_WORKSPACE}:/workspace
            -v /kaniko/.docker:/kaniko/.docker
          run: >-
            /kaniko/executor
            --context /workspace
            --dockerfile /workspace/deploy/docker/risk-api/Dockerfile
            --destination ${REGISTRY}/risk-api:${{ github.sha }}
            --snapshotMode time
            --single-snapshot
  buildah:
    name: Buildah Build
    runs-on: ubuntu-latest
    needs: kaniko
    if: ${{ needs.kaniko.result == 'success' }}
    steps:
      - uses: actions/checkout@v4
      - name: Install Buildah
        run: sudo apt-get update && sudo apt-get install -y buildah
      - name: Build Kraken WS Ingest image
        run: |
          buildah bud --layers -f deploy/docker/kraken-ws-ingest/Dockerfile -t ${REGISTRY}/kraken-ws-ingest:${{ github.sha }} .
      - name: Build Risk API image
        run: |
          buildah bud --layers -f deploy/docker/risk-api/Dockerfile -t ${REGISTRY}/risk-api:${{ github.sha }} .
      - name: Push images
        env:
          CR_PAT: ${{ secrets.GITHUB_TOKEN }}
        run: |
          echo "${CR_PAT}" | buildah login --username ${{ github.actor }} --password-stdin ghcr.io
          buildah push ${REGISTRY}/kraken-ws-ingest:${{ github.sha }}
          buildah push ${REGISTRY}/risk-api:${{ github.sha }}<|MERGE_RESOLUTION|>--- conflicted
+++ resolved
@@ -23,7 +23,7 @@
     if: ${{ hashFiles('deploy/docker/kraken-ws-ingest/Dockerfile') != '' && hashFiles('deploy/docker/risk-api/Dockerfile') != '' }}
     steps:
       - uses: actions/checkout@v4
-<<<<<<< HEAD
+
       - name: Authenticate to GHCR for Kaniko
         env:
           GHCR_USER: ${{ github.actor }}
@@ -41,9 +41,7 @@
           }
           EOF
       - name: Build Order Gateway image
-=======
-      - name: Build Kraken WS Ingest image
->>>>>>> ef2ec12e
+
         uses: addnab/docker-run-action@v3
         with:
           image: gcr.io/kaniko-project/executor:v1.18.0
