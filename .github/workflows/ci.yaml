--- conflicted
+++ resolved
@@ -22,19 +22,12 @@
           python -m pip install --upgrade pip
           pip install --no-cache-dir '.[dev,test]'
 
-<<<<<<< HEAD
       - name: Ensure container tags are immutable
         run: |
           if grep -R ":latest" --exclude=*.md --exclude-dir=.git --exclude-dir=deploy/k8s/policies .; then
             echo 'Found mutable :latest tag references. Pin all container images to immutable tags or digests.' >&2
             exit 1
           fi
-=======
-      - name: Validate Kubernetes overlays
-        run: |
-          kubectl apply --dry-run=client -k deploy/k8s/overlays/production
-          kubectl apply --dry-run=client -k deploy/k8s/overlays/staging
->>>>>>> 692ef8d1
 
       - name: Lint for unused imports and insecure defaults
         run: |
