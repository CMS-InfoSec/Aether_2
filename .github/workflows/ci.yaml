--- conflicted
+++ resolved
@@ -24,7 +24,6 @@
 
       - name: Ensure container tags are immutable
         run: |
-<<<<<<< HEAD
           set -euo pipefail
           search_paths=()
           for path in argo deploy kubernetes; do
@@ -35,18 +34,6 @@
 
           if [ "${#search_paths[@]}" -gt 0 ] && \ 
              grep -R --exclude=*.md --exclude-dir=.git --exclude-dir=deploy/k8s/policies ':latest' "${search_paths[@]}"; then
-=======
-          search_paths=(deploy/k8s argo kubernetes)
-          existing_paths=()
-          for path in "${search_paths[@]}"; do
-            if [ -e "$path" ]; then
-              existing_paths+=("$path")
-            fi
-          done
-
-          if [ "${#existing_paths[@]}" -gt 0 ] && \
-             grep -R ":latest" "${existing_paths[@]}" --include='*.yaml' --include='*.yml' --include='*.json'; then
->>>>>>> 12f4d274
             echo 'Found mutable :latest tag references. Pin all container images to immutable tags or digests.' >&2
             exit 1
           fi
