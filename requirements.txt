--- conflicted
+++ resolved
@@ -4,10 +4,7 @@
 
 aiohttp>=3.9.5
 websockets>=12.0
-<<<<<<< HEAD
+
 aiokafka>=0.10.0
-=======
-SQLAlchemy>=2.0.25
-asyncpg>=0.29.0
->>>>>>> 4d43ce57
 
+
