"""FastAPI service coordinating strategy registration and routing.

The strategy orchestrator maintains a registry of trading strategies and their
NAV allocations, persists the state to TimescaleDB (or a compatible Postgres
instance), and forwards trade intents to the risk engine with strategy context.

The module provides endpoints for registering strategies, toggling them on or
off, and retrieving the current allocation view that directors consume in the
UI.
"""

from __future__ import annotations

import asyncio
import logging
import os
from contextlib import contextmanager
from dataclasses import dataclass
from datetime import datetime, timezone
from threading import RLock
from typing import Any, Dict, Iterable, List, Optional

import httpx
<<<<<<< HEAD
from fastapi import Depends, FastAPI, HTTPException
=======
from fastapi import FastAPI, HTTPException, status
>>>>>>> 269cda76
from pydantic import BaseModel, Field, PositiveFloat, constr
from sqlalchemy import Boolean, Column, DateTime, Float, String, create_engine, func, select
from sqlalchemy.engine import Engine
from sqlalchemy.exc import OperationalError, SQLAlchemyError
from sqlalchemy.orm import Session, declarative_base, sessionmaker
from sqlalchemy.pool import NullPool

from auth.service import InMemorySessionStore, RedisSessionStore, SessionStoreProtocol
from services.common.schemas import RiskValidationRequest, RiskValidationResponse
from services.common.security import require_admin_account
from strategy_bus import StrategySignalBus, ensure_signal_tables

LOGGER = logging.getLogger(__name__)
logging.basicConfig(level=logging.INFO)


Base = declarative_base()


class StrategyRecord(Base):
    """SQLAlchemy representation of a trading strategy entry."""

    __tablename__ = "strategies"

    name = Column(String, primary_key=True)
    enabled = Column(Boolean, nullable=False, default=True)
    max_nav_pct = Column(Float, nullable=False)
    created_at = Column(DateTime(timezone=True), nullable=False, default=lambda: datetime.now(timezone.utc))


@dataclass(slots=True)
class StrategySnapshot:
    name: str
    description: str
    enabled: bool
    max_nav_pct: float
    allocated_nav_pct: float
    created_at: datetime


class StrategyRegistryError(RuntimeError):
    """Base error for strategy registry failures."""


class StrategyNotFound(StrategyRegistryError):
    """Raised when an operation references a missing strategy."""


class StrategyAllocationError(StrategyRegistryError):
    """Raised when NAV allocations exceed the configured cap."""


class StrategyRegistry:
    """Persistence backed registry for trading strategies."""

    def __init__(
        self,
        session_factory: sessionmaker,
        *,
        risk_engine_url: str,
        default_strategies: Iterable[tuple[str, str, float]],
        http_timeout: float = 5.0,
    ) -> None:
        self._session_factory = session_factory
        self._risk_engine_url = risk_engine_url.rstrip("/")
        self._http_timeout = http_timeout
        self._lock = RLock()
        self._descriptions: Dict[str, str] = {}
        self._bootstrap_defaults(default_strategies)

    @contextmanager
    def _session_scope(self) -> Iterable[Session]:
        session: Session = self._session_factory()
        try:
            yield session
            session.commit()
        except Exception:
            session.rollback()
            raise
        finally:
            session.close()

    def _bootstrap_defaults(self, defaults: Iterable[tuple[str, str, float]]) -> None:
        with self._lock:
            with self._session_scope() as session:
                for name, description, max_nav_pct in defaults:
                    record = session.get(StrategyRecord, name)
                    if record is None:
                        record = StrategyRecord(name=name, enabled=True, max_nav_pct=max_nav_pct)
                        session.add(record)
                    self._descriptions[name] = description

    def register(self, name: str, description: str, max_nav_pct: float) -> StrategySnapshot:
        with self._lock:
            with self._session_scope() as session:
                existing = session.get(StrategyRecord, name)
                total_allocated = session.execute(select(func.sum(StrategyRecord.max_nav_pct))).scalar() or 0.0
                if existing is not None:
                    total_allocated -= existing.max_nav_pct
                if total_allocated + max_nav_pct > 1.0 + 1e-6:
                    raise StrategyAllocationError(
                        "Total NAV allocation across strategies cannot exceed 100%."
                    )

                if existing is None:
                    record = StrategyRecord(name=name, enabled=True, max_nav_pct=max_nav_pct)
                    session.add(record)
                else:
                    existing.max_nav_pct = max_nav_pct
                    existing.enabled = True
                    record = existing

                self._descriptions[name] = description

            return self.status_for(name)

    def toggle(self, name: str, enabled: bool) -> StrategySnapshot:
        with self._lock:
            with self._session_scope() as session:
                record = session.get(StrategyRecord, name)
                if record is None:
                    raise StrategyNotFound(f"Strategy '{name}' is not registered.")
                record.enabled = enabled

            return self.status_for(name)

    def status(self) -> List[StrategySnapshot]:
        with self._session_scope() as session:
            rows = session.execute(select(StrategyRecord)).scalars().all()

        enabled_total = sum(row.max_nav_pct for row in rows if row.enabled)
        statuses: List[StrategySnapshot] = []
        for row in rows:
            description = self._descriptions.get(row.name, "")
            allocated_nav_pct = (
                (row.max_nav_pct / enabled_total) if row.enabled and enabled_total else 0.0
            )
            statuses.append(
                StrategySnapshot(
                    name=row.name,
                    description=description,
                    enabled=row.enabled,
                    max_nav_pct=row.max_nav_pct,
                    allocated_nav_pct=allocated_nav_pct,
                    created_at=row.created_at,
                )
            )
        statuses.sort(key=lambda snapshot: snapshot.name)
        return statuses

    def status_for(self, name: str) -> StrategySnapshot:
        for snapshot in self.status():
            if snapshot.name == name:
                return snapshot
        raise StrategyNotFound(f"Strategy '{name}' is not registered.")

    async def route_trade_intent(
        self, strategy_name: str, request: RiskValidationRequest
    ) -> RiskValidationResponse:
        with self._lock:
            with self._session_scope() as session:
                record = session.get(StrategyRecord, strategy_name)
                if record is None:
                    raise StrategyNotFound(f"Strategy '{strategy_name}' is not registered.")
                if not record.enabled:
                    raise StrategyAllocationError(
                        f"Strategy '{strategy_name}' is disabled and cannot submit intents."
                    )

        payload = request.model_dump(mode="json")
        portfolio_state = payload.setdefault("portfolio_state", {})
        metadata = portfolio_state.setdefault("metadata", {})
        metadata["strategy_id"] = strategy_name

        url = f"{self._risk_engine_url}/risk/validate"
        headers = {"X-Account-ID": request.account_id}
        try:
            async with httpx.AsyncClient(timeout=self._http_timeout) as client:
                response = await client.post(url, json=payload, headers=headers)
                response.raise_for_status()
        except httpx.HTTPStatusError as exc:  # pragma: no cover - defensive
            raise HTTPException(status_code=exc.response.status_code, detail=exc.response.text)
        except httpx.HTTPError as exc:  # pragma: no cover - network failure
            raise HTTPException(status_code=502, detail=f"Risk engine unreachable: {exc}") from exc

        return RiskValidationResponse.model_validate(response.json())


class StrategyRegisterRequest(BaseModel):
    name: constr(strip_whitespace=True, min_length=1)
    description: constr(strip_whitespace=True, min_length=1)
    max_nav_pct: PositiveFloat = Field(..., le=1.0, description="Maximum NAV percentage allocated to strategy")


class StrategyToggleRequest(BaseModel):
    name: constr(strip_whitespace=True, min_length=1)
    enabled: bool


class StrategyStatusResponse(BaseModel):
    name: str
    description: str
    enabled: bool
    max_nav_pct: float
    allocated_nav_pct: float
    created_at: datetime


class StrategyIntentRequest(BaseModel):
    strategy_name: constr(strip_whitespace=True, min_length=1)
    request: RiskValidationRequest


class StrategySignalResponse(BaseModel):
    name: str
    publisher: str
    schema: Any
    ts: datetime


def _database_url() -> str:
    url = (
        os.getenv("STRATEGY_DATABASE_URL")
        or os.getenv("TIMESCALE_DSN")
        or os.getenv("DATABASE_URL")
        or "sqlite:///./strategy.db"
    )
    if url.startswith("postgresql://"):
        url = url.replace("postgresql://", "postgresql+psycopg2://", 1)
    return url


def _create_engine(url: str) -> Engine:
    kwargs: Dict[str, object] = {"future": True}
    if url.startswith("sqlite://"):
        kwargs.setdefault("connect_args", {"check_same_thread": False})
        kwargs["poolclass"] = NullPool
    return create_engine(url, **kwargs)


def _build_session_store_from_env() -> SessionStoreProtocol:
    ttl_minutes = int(os.getenv("SESSION_TTL_MINUTES", "60"))
    redis_url = os.getenv("SESSION_REDIS_URL")
    if redis_url:
        try:  # pragma: no cover - optional dependency for Redis-backed sessions
            import redis  # type: ignore[import-not-found]
        except ImportError as exc:  # pragma: no cover - surfaced when redis is missing at runtime
            raise RuntimeError("redis package is required when SESSION_REDIS_URL is set") from exc
        client = redis.Redis.from_url(redis_url)
        return RedisSessionStore(client, ttl_minutes=ttl_minutes)
    return InMemorySessionStore(ttl_minutes=ttl_minutes)


DATABASE_URL = _database_url()
ENGINE = _create_engine(DATABASE_URL)
SessionLocal = sessionmaker(bind=ENGINE, autoflush=False, expire_on_commit=False, future=True)

DEFAULT_STRATEGIES: List[tuple[str, str, float]] = [
    ("breakout", "Breakout strategy capturing range expansions.", 0.25),
    ("meanrev", "Mean reversion strategy targeting short-term pullbacks.", 0.35),
    ("trend", "Trend following momentum strategy across major assets.", 0.40),
]

RISK_ENGINE_URL = os.getenv("RISK_ENGINE_URL", "http://localhost:8000")
KAFKA_BOOTSTRAP_SERVERS = os.getenv("KAFKA_BOOTSTRAP_SERVERS", "localhost:9092")

REGISTRY: Optional[StrategyRegistry] = None
SIGNAL_BUS: Optional[StrategySignalBus] = None
INITIALIZATION_ERROR: Optional[Exception] = None

MAX_STARTUP_RETRIES = int(os.getenv("STRATEGY_DB_STARTUP_RETRIES", "5"))
INITIAL_BACKOFF_SECONDS = float(os.getenv("STRATEGY_DB_STARTUP_BACKOFF", "1.0"))
MAX_BACKOFF_SECONDS = float(os.getenv("STRATEGY_DB_STARTUP_BACKOFF_CAP", "30.0"))


def _initialization_message() -> str:
    if INITIALIZATION_ERROR is None:
        return "Strategy orchestrator is initialising dependencies."
    return f"Strategy orchestrator failed to initialise database: {INITIALIZATION_ERROR}"


def _set_components(registry: StrategyRegistry, signal_bus: StrategySignalBus) -> None:
    global REGISTRY, SIGNAL_BUS, INITIALIZATION_ERROR
    REGISTRY = registry
    SIGNAL_BUS = signal_bus
    INITIALIZATION_ERROR = None


def _initialise_components() -> None:
    Base.metadata.create_all(bind=ENGINE)
    ensure_signal_tables(ENGINE)

    registry = StrategyRegistry(
        SessionLocal,
        risk_engine_url=RISK_ENGINE_URL,
        default_strategies=DEFAULT_STRATEGIES,
    )
    signal_bus = StrategySignalBus(
        SessionLocal,
        kafka_bootstrap_servers=KAFKA_BOOTSTRAP_SERVERS,
    )
    _set_components(registry, signal_bus)


async def _initialise_with_retry(
    *,
    max_attempts: Optional[int] = None,
    base_delay: Optional[float] = None,
    max_delay: Optional[float] = None,
) -> None:
    global INITIALIZATION_ERROR, REGISTRY, SIGNAL_BUS

    attempts = max_attempts or MAX_STARTUP_RETRIES
    delay = base_delay if base_delay is not None else INITIAL_BACKOFF_SECONDS
    max_backoff = max_delay if max_delay is not None else MAX_BACKOFF_SECONDS

    REGISTRY = None
    SIGNAL_BUS = None
    INITIALIZATION_ERROR = None

    for attempt in range(1, attempts + 1):
        try:
            _initialise_components()
        except (OperationalError, SQLAlchemyError) as exc:
            INITIALIZATION_ERROR = exc
            LOGGER.warning(
                "Database initialisation attempt %s/%s failed: %s",
                attempt,
                attempts,
                exc,
            )
            if attempt == attempts:
                LOGGER.error(
                    "Exhausted database initialisation retries; service will return 503 until the database is reachable."
                )
                return
            sleep_for = max(delay, 0.0)
            if sleep_for:
                await asyncio.sleep(sleep_for)
            delay = min(delay * 2 or INITIAL_BACKOFF_SECONDS, max_backoff)
        except Exception:
            # Bubble unexpected exceptions so FastAPI startup fails loudly.
            INITIALIZATION_ERROR = None
            REGISTRY = None
            SIGNAL_BUS = None
            raise
        else:
            LOGGER.info("Database initialisation succeeded on attempt %s.", attempt)
            return


def _require_registry() -> StrategyRegistry:
    if REGISTRY is None:
        raise HTTPException(status_code=status.HTTP_503_SERVICE_UNAVAILABLE, detail=_initialization_message())
    return REGISTRY


def _require_signal_bus() -> StrategySignalBus:
    if SIGNAL_BUS is None:
        raise HTTPException(status_code=status.HTTP_503_SERVICE_UNAVAILABLE, detail=_initialization_message())
    return SIGNAL_BUS

app = FastAPI(title="Strategy Orchestrator", version="0.1.0")
SESSION_STORE = _build_session_store_from_env()
app.state.session_store = SESSION_STORE


@app.on_event("startup")
async def _startup_event() -> None:
    await _initialise_with_retry()


@app.post("/strategy/register", response_model=StrategyStatusResponse)
<<<<<<< HEAD
async def register_strategy(
    payload: StrategyRegisterRequest, actor: str = Depends(require_admin_account)
) -> StrategyStatusResponse:
    try:
        LOGGER.info("Registering strategy '%s' by %s", payload.name.lower(), actor)
        snapshot = REGISTRY.register(payload.name.lower(), payload.description, payload.max_nav_pct)
=======
async def register_strategy(payload: StrategyRegisterRequest) -> StrategyStatusResponse:
    registry = _require_registry()
    try:
        snapshot = registry.register(payload.name.lower(), payload.description, payload.max_nav_pct)
>>>>>>> 269cda76
    except StrategyAllocationError as exc:
        raise HTTPException(status_code=400, detail=str(exc)) from exc
    return StrategyStatusResponse(**snapshot.__dict__)


@app.post("/strategy/toggle", response_model=StrategyStatusResponse)
<<<<<<< HEAD
async def toggle_strategy(
    payload: StrategyToggleRequest, actor: str = Depends(require_admin_account)
) -> StrategyStatusResponse:
    try:
        LOGGER.info(
            "Toggling strategy '%s' to %s by %s", payload.name.lower(), payload.enabled, actor
        )
        snapshot = REGISTRY.toggle(payload.name.lower(), payload.enabled)
=======
async def toggle_strategy(payload: StrategyToggleRequest) -> StrategyStatusResponse:
    registry = _require_registry()
    try:
        snapshot = registry.toggle(payload.name.lower(), payload.enabled)
>>>>>>> 269cda76
    except StrategyNotFound as exc:
        raise HTTPException(status_code=404, detail=str(exc)) from exc
    return StrategyStatusResponse(**snapshot.__dict__)


@app.get("/strategy/status", response_model=List[StrategyStatusResponse])
<<<<<<< HEAD
async def strategy_status(actor: str = Depends(require_admin_account)) -> List[StrategyStatusResponse]:
    LOGGER.info("Fetching strategy status for %s", actor)
    snapshots = REGISTRY.status()
=======
async def strategy_status() -> List[StrategyStatusResponse]:
    registry = _require_registry()
    snapshots = registry.status()
>>>>>>> 269cda76
    return [StrategyStatusResponse(**snapshot.__dict__) for snapshot in snapshots]


@app.post("/strategy/intent", response_model=RiskValidationResponse)
<<<<<<< HEAD
async def route_intent(
    payload: StrategyIntentRequest, actor: str = Depends(require_admin_account)
) -> RiskValidationResponse:
    try:
        LOGGER.info(
            "Routing intent for strategy '%s' submitted by %s",
            payload.strategy_name.lower(),
            actor,
        )
        return await REGISTRY.route_trade_intent(payload.strategy_name.lower(), payload.request)
=======
async def route_intent(payload: StrategyIntentRequest) -> RiskValidationResponse:
    registry = _require_registry()
    try:
        return await registry.route_trade_intent(payload.strategy_name.lower(), payload.request)
>>>>>>> 269cda76
    except StrategyNotFound as exc:
        raise HTTPException(status_code=404, detail=str(exc)) from exc
    except StrategyAllocationError as exc:
        raise HTTPException(status_code=400, detail=str(exc)) from exc


@app.get("/strategy/signals", response_model=List[StrategySignalResponse])
<<<<<<< HEAD
async def strategy_signals(actor: str = Depends(require_admin_account)) -> List[StrategySignalResponse]:
    LOGGER.info("Listing strategy signals for %s", actor)
    signals = SIGNAL_BUS.list_signals()
=======
async def strategy_signals() -> List[StrategySignalResponse]:
    signal_bus = _require_signal_bus()
    signals = signal_bus.list_signals()
>>>>>>> 269cda76
    return [
        StrategySignalResponse(
            name=signal.name,
            publisher=signal.publisher,
            schema=signal.schema,
            ts=signal.ts,
        )
        for signal in signals
    ]
<|MERGE_RESOLUTION|>--- conflicted
+++ resolved
@@ -21,11 +21,9 @@
 from typing import Any, Dict, Iterable, List, Optional
 
 import httpx
-<<<<<<< HEAD
+
 from fastapi import Depends, FastAPI, HTTPException
-=======
-from fastapi import FastAPI, HTTPException, status
->>>>>>> 269cda76
+
 from pydantic import BaseModel, Field, PositiveFloat, constr
 from sqlalchemy import Boolean, Column, DateTime, Float, String, create_engine, func, select
 from sqlalchemy.engine import Engine
@@ -399,26 +397,21 @@
 
 
 @app.post("/strategy/register", response_model=StrategyStatusResponse)
-<<<<<<< HEAD
+
 async def register_strategy(
     payload: StrategyRegisterRequest, actor: str = Depends(require_admin_account)
 ) -> StrategyStatusResponse:
     try:
         LOGGER.info("Registering strategy '%s' by %s", payload.name.lower(), actor)
         snapshot = REGISTRY.register(payload.name.lower(), payload.description, payload.max_nav_pct)
-=======
-async def register_strategy(payload: StrategyRegisterRequest) -> StrategyStatusResponse:
-    registry = _require_registry()
-    try:
-        snapshot = registry.register(payload.name.lower(), payload.description, payload.max_nav_pct)
->>>>>>> 269cda76
+
     except StrategyAllocationError as exc:
         raise HTTPException(status_code=400, detail=str(exc)) from exc
     return StrategyStatusResponse(**snapshot.__dict__)
 
 
 @app.post("/strategy/toggle", response_model=StrategyStatusResponse)
-<<<<<<< HEAD
+
 async def toggle_strategy(
     payload: StrategyToggleRequest, actor: str = Depends(require_admin_account)
 ) -> StrategyStatusResponse:
@@ -427,32 +420,23 @@
             "Toggling strategy '%s' to %s by %s", payload.name.lower(), payload.enabled, actor
         )
         snapshot = REGISTRY.toggle(payload.name.lower(), payload.enabled)
-=======
-async def toggle_strategy(payload: StrategyToggleRequest) -> StrategyStatusResponse:
-    registry = _require_registry()
-    try:
-        snapshot = registry.toggle(payload.name.lower(), payload.enabled)
->>>>>>> 269cda76
+
     except StrategyNotFound as exc:
         raise HTTPException(status_code=404, detail=str(exc)) from exc
     return StrategyStatusResponse(**snapshot.__dict__)
 
 
 @app.get("/strategy/status", response_model=List[StrategyStatusResponse])
-<<<<<<< HEAD
+
 async def strategy_status(actor: str = Depends(require_admin_account)) -> List[StrategyStatusResponse]:
     LOGGER.info("Fetching strategy status for %s", actor)
     snapshots = REGISTRY.status()
-=======
-async def strategy_status() -> List[StrategyStatusResponse]:
-    registry = _require_registry()
-    snapshots = registry.status()
->>>>>>> 269cda76
+
     return [StrategyStatusResponse(**snapshot.__dict__) for snapshot in snapshots]
 
 
 @app.post("/strategy/intent", response_model=RiskValidationResponse)
-<<<<<<< HEAD
+
 async def route_intent(
     payload: StrategyIntentRequest, actor: str = Depends(require_admin_account)
 ) -> RiskValidationResponse:
@@ -463,12 +447,7 @@
             actor,
         )
         return await REGISTRY.route_trade_intent(payload.strategy_name.lower(), payload.request)
-=======
-async def route_intent(payload: StrategyIntentRequest) -> RiskValidationResponse:
-    registry = _require_registry()
-    try:
-        return await registry.route_trade_intent(payload.strategy_name.lower(), payload.request)
->>>>>>> 269cda76
+
     except StrategyNotFound as exc:
         raise HTTPException(status_code=404, detail=str(exc)) from exc
     except StrategyAllocationError as exc:
@@ -476,15 +455,11 @@
 
 
 @app.get("/strategy/signals", response_model=List[StrategySignalResponse])
-<<<<<<< HEAD
+
 async def strategy_signals(actor: str = Depends(require_admin_account)) -> List[StrategySignalResponse]:
     LOGGER.info("Listing strategy signals for %s", actor)
     signals = SIGNAL_BUS.list_signals()
-=======
-async def strategy_signals() -> List[StrategySignalResponse]:
-    signal_bus = _require_signal_bus()
-    signals = signal_bus.list_signals()
->>>>>>> 269cda76
+
     return [
         StrategySignalResponse(
             name=signal.name,
