"""CLI utilities for creating and managing release manifests.

This module collects the versions of deployed services, machine learning models,
and configuration records so that we can pin an entire release to a reproducible
state.  The data is stored in the ``release_manifests`` table which persists a
JSON payload for each manifest, a cryptographic hash for integrity, and the
timestamp when it was recorded.  The CLI can export both JSON and Markdown
summaries for downstream consumers.

Usage
-----
    python release_manifest.py create [--id <manifest-id>]
    python release_manifest.py list [--limit 10]
    python release_manifest.py rollback --id <manifest-id>
    python release_manifest.py verify --id <manifest-id>

The ``create`` command writes the manifest both to the database and, by default,
updates ``release_manifest_current.json`` and ``release_manifest_current.md``
with the latest payload.  The ``rollback`` command fetches a previous manifest
and re-promotes it as the current manifest files so that other systems can pick
up the rollback.  ``verify`` compares the active deployment against a stored
manifest and reports discrepancies.
"""

from __future__ import annotations

import argparse
import hashlib
import json
import logging
import os
import re
import sqlite3
from dataclasses import dataclass
from datetime import datetime, timezone
from pathlib import Path
from typing import Any, Dict, Iterable, Iterator, List, Optional, Tuple, cast
from urllib.parse import parse_qsl, unquote, urlparse, urlunparse

try:  # pragma: no cover - alembic is optional in lightweight environments
    from alembic import command
    from alembic.config import Config
except Exception:  # pragma: no cover - allow module import without alembic
    command = None  # type: ignore[assignment]
    Config = None  # type: ignore[assignment]

try:  # pragma: no cover - SQLAlchemy is optional for lightweight deployments
    from sqlalchemy import (
        JSON,
        Column,
        DateTime,
        MetaData,
        String,
        Table,
        create_engine,
        func,
        select,
    )
    from sqlalchemy.engine import Engine
    from sqlalchemy.engine.url import make_url as _sa_make_url
    from sqlalchemy.exc import ArgumentError, NoSuchTableError, SQLAlchemyError
    from sqlalchemy.orm import Session, declarative_base, sessionmaker
    from sqlalchemy.pool import StaticPool
    _SQLALCHEMY_AVAILABLE = True
except Exception:  # pragma: no cover - provide lightweight stand-ins
    JSON = Column = DateTime = MetaData = String = Table = None  # type: ignore[assignment]
    Engine = Any  # type: ignore[assignment]
    _sa_make_url = None  # type: ignore[assignment]
    _SQLALCHEMY_AVAILABLE = False

    class SQLAlchemyError(Exception):
        pass


    class ArgumentError(SQLAlchemyError):
        pass


    class NoSuchTableError(SQLAlchemyError):
        pass


    Session = Any  # type: ignore[assignment]

    def declarative_base():  # type: ignore[override]
        class _Base:
            metadata = None

        return _Base


    def sessionmaker(**_: object):  # type: ignore[override]
        raise RuntimeError("SQLAlchemy sessionmaker is unavailable in this environment")


    class StaticPool:  # type: ignore[override]
        pass
<<<<<<< HEAD
=======

    def declarative_base():  # type: ignore[override]
        class _Base:
            metadata = None

        return _Base


    def sessionmaker(**_: object):  # type: ignore[override]
        raise RuntimeError("SQLAlchemy sessionmaker is unavailable in this environment")

>>>>>>> b180aa6a

    class StaticPool:  # type: ignore[override]
        pass

yaml = load_yaml_module()


LOGGER = logging.getLogger("release_manifest")
_RELEASE_MANIFEST_ALLOW_SQLITE_FLAG = "RELEASE_MANIFEST_ALLOW_SQLITE_FOR_TESTS"


if _sa_make_url is not None:
    make_url = _sa_make_url
else:

    class _ParsedURL:
        """Lightweight substitute for SQLAlchemy's URL parsing."""

        def __init__(self, raw_url: str):
            parsed = urlparse(raw_url)
            if not parsed.scheme:
                raise ArgumentError(f"Could not parse URL from string '{raw_url}'")
            self._parsed = parsed
            self.drivername = parsed.scheme
            self.query = {key: value for key, value in parse_qsl(parsed.query)}
            self.host = parsed.hostname
            path = parsed.path[1:] if parsed.path.startswith("/") else parsed.path
            self.database = path or None

        def set(self, drivername: str) -> "_ParsedURL":
            parts = list(self._parsed)
            parts[0] = drivername
            return _ParsedURL(urlunparse(parts))

        def render_as_string(self, hide_password: bool = False) -> str:
            return urlunparse(self._parsed)


    def make_url(raw_url: str) -> "_ParsedURL":
        return _ParsedURL(raw_url)


def _normalize_release_db_url(raw_url: str) -> str:
    """Normalise *raw_url* so SQLAlchemy uses the psycopg2 driver."""

    if raw_url.startswith("postgres://"):
        raw_url = "postgresql://" + raw_url.split("://", 1)[1]
    if raw_url.startswith("timescale://"):
        raw_url = "postgresql+psycopg2://" + raw_url.split("://", 1)[1]

    url = make_url(raw_url)
    driver = url.drivername.lower()

    if driver in {"postgres", "postgresql"}:
        url = url.set(drivername="postgresql+psycopg2")
    elif driver == "timescale":
        url = url.set(drivername="postgresql+psycopg2")
    elif driver.startswith("postgresql+psycopg"):
        url = url.set(drivername="postgresql+psycopg2")

    return url.render_as_string(hide_password=False)


def _require_release_db_url() -> str:
    """Return the managed Postgres/Timescale DSN for release manifests."""

    raw_url = (
        os.getenv("RELEASE_MANIFEST_DATABASE_URL")
        or os.getenv("RELEASE_DATABASE_URL")
        or os.getenv("TIMESCALE_DSN")
        or os.getenv("DATABASE_URL")
    )

    if not raw_url:
        raise RuntimeError(
            "RELEASE_MANIFEST_DATABASE_URL (or legacy RELEASE_DATABASE_URL/TIMESCALE_DSN/DATABASE_URL) must be set "
            "to a managed Postgres/Timescale DSN."
        )

    try:
        normalised = _normalize_release_db_url(raw_url)
        parsed = make_url(normalised)
    except ArgumentError as exc:
        raise RuntimeError(f"Invalid release manifest database URL '{raw_url}': {exc}") from exc

    driver = parsed.drivername.lower()
    if driver.startswith("sqlite"):
        if os.getenv(_RELEASE_MANIFEST_ALLOW_SQLITE_FLAG) == "1":
            LOGGER.warning(
                "Allowing SQLite release manifest database URL '%s' because %s=1.",
                raw_url,
                _RELEASE_MANIFEST_ALLOW_SQLITE_FLAG,
            )
            return normalised
        raise RuntimeError(
            "Release manifests require a PostgreSQL/Timescale database; "
            f"received driver '{parsed.drivername}'."
        )

    if not driver.startswith("postgresql"):
        raise RuntimeError(
            "Release manifests require a PostgreSQL/Timescale database; "
            f"received driver '{parsed.drivername}'."
        )

    return normalised


DEFAULT_RELEASE_DB_URL = _require_release_db_url()

_SQLITE_FALLBACK_FLAG = "CONFIG_ALLOW_SQLITE_FOR_TESTS"


def _require_config_db_url() -> str:
    url = os.getenv("CONFIG_DATABASE_URL")
    if not url:
        raise RuntimeError(
            "CONFIG_DATABASE_URL must be set to read configs for the release manifest."
        )

    normalized = url.lower()
    allowed_prefixes = ("postgresql://", "postgresql+psycopg://", "postgresql+psycopg2://")
    if normalized.startswith("postgres://"):
        url = "postgresql://" + url.split("://", 1)[1]
        normalized = url.lower()

    if normalized.startswith(allowed_prefixes):
        return url

    if os.getenv(_SQLITE_FALLBACK_FLAG) == "1":
        LOGGER.warning(
            "Allowing non-Postgres CONFIG_DATABASE_URL '%s' because %s=1.",
            url,
            _SQLITE_FALLBACK_FLAG,
        )
        return url

    raise RuntimeError(
        "CONFIG_DATABASE_URL must point to a PostgreSQL/TimescaleDB instance; "
        f"received '{url}'."
    )


DEFAULT_CONFIG_DB_URL = _require_config_db_url()
DEFAULT_SERVICES_DIR = Path("deploy/k8s/base/aether-services")
DEFAULT_MODELS_DIR = Path("ml/models")
DEFAULT_MANIFEST_FILE = Path("release_manifest_current.json")
DEFAULT_MANIFEST_MARKDOWN = Path("release_manifest_current.md")


if _SQLALCHEMY_AVAILABLE:
    Base = declarative_base()

    class ReleaseManifest(Base):
        """ORM model for persisted release manifests."""

        __tablename__ = "release_manifests"

        manifest_id = Column(String, primary_key=True)
        manifest_json = Column(JSON, nullable=False)
        manifest_hash = Column(String, nullable=True)
        ts = Column(DateTime(timezone=True), nullable=False, default=lambda: datetime.now(timezone.utc))
else:
    Base = None

    class ReleaseManifest:  # pragma: no cover - placeholder for type checkers
        pass


@dataclass
class Manifest:
    """In-memory representation of a release manifest."""

    manifest_id: str
    payload: Dict[str, Dict[str, str]]
    ts: datetime
    manifest_hash: Optional[str] = None

    def to_dict(self) -> Dict[str, object]:
        return {
            "manifest_id": self.manifest_id,
            "ts": self.ts.isoformat(),
            "payload": self.payload,
            "hash": self.manifest_hash,
        }


def _env_int(key: str, default: int) -> int:
    raw = os.getenv(key)
    if raw is None:
        return default
    try:
        return int(str(raw))
    except (TypeError, ValueError):
        LOGGER.warning("Invalid integer value for %s: %s", key, raw)
        return default


_SQLITE_MANIFEST_DDL = """
CREATE TABLE IF NOT EXISTS release_manifests (
    manifest_id TEXT PRIMARY KEY,
    manifest_json TEXT NOT NULL,
    manifest_hash TEXT,
    ts TEXT NOT NULL
)
"""


def _sqlite_path_from_url(url: str) -> str:
    parsed = urlparse(url)
    driver = parsed.scheme.lower()
    if driver not in {"sqlite", "sqlite+pysqlite"}:
        raise RuntimeError(
            "The lightweight release_manifest fallback only supports sqlite URLs; "
            f"received '{url}'."
        )

    netloc = parsed.netloc or ""
    path = parsed.path or ""
    if netloc and not path.startswith("/"):
        path = f"/{path}"
    full_path = f"/{netloc}{path}" if netloc else path
    if full_path in {"", "/"}:
        return ":memory:"
    if full_path.startswith("/:"):
        return full_path[1:]
    return unquote(full_path)


if not _SQLALCHEMY_AVAILABLE:

    class _SQLiteEngine:
        def __init__(self, url: str):
            self.url = url
            self.database = _sqlite_path_from_url(url)
            if self.database != ":memory:":
                db_path = Path(self.database)
                db_path.parent.mkdir(parents=True, exist_ok=True)

        def connect(self) -> sqlite3.Connection:
            conn = sqlite3.connect(self.database, check_same_thread=False)
            conn.row_factory = sqlite3.Row
            return conn

        def dispose(self) -> None:  # pragma: no cover - sqlite3 connections auto-close
            return None


    class _SQLiteSession:
        def __init__(self, engine: "_SQLiteEngine"):
            self._engine = engine
            self._conn = engine.connect()
            self._ensure_schema()
            self._closed = False

        def _ensure_schema(self) -> None:
            self._conn.execute(_SQLITE_MANIFEST_DDL)
            self._conn.commit()

        def __enter__(self) -> "_SQLiteSession":
            return self

        def __exit__(self, exc_type, exc, tb) -> None:
            try:
                if exc_type:
                    self._conn.rollback()
                else:
                    self._conn.commit()
            finally:
                self.close()

        def close(self) -> None:
            if not self._closed:
                self._conn.close()
                self._closed = True

        def commit(self) -> None:
            self._conn.commit()

        def rollback(self) -> None:
            self._conn.rollback()

        def connection(self) -> sqlite3.Connection:
            return self._conn


    def _sqlite_save_manifest(
        session: "_SQLiteSession", manifest_id: str, payload: Dict[str, Dict[str, str]], payload_hash: str
    ) -> Manifest:
        ts = datetime.now(timezone.utc)
        data = json.dumps(payload)
        session.connection().execute(
            """
            INSERT OR REPLACE INTO release_manifests (manifest_id, manifest_json, manifest_hash, ts)
            VALUES (?, ?, ?, ?)
            """,
            (manifest_id, data, payload_hash, ts.isoformat()),
        )
        session.connection().commit()
        return Manifest(manifest_id=manifest_id, payload=payload, ts=ts, manifest_hash=payload_hash)


    def _sqlite_fetch_manifest(session: "_SQLiteSession", manifest_id: str) -> Optional[Manifest]:
        row = session.connection().execute(
            "SELECT manifest_id, manifest_json, manifest_hash, ts FROM release_manifests WHERE manifest_id = ?",
            (manifest_id,),
        ).fetchone()
        if not row:
            return None
        try:
            payload = json.loads(row["manifest_json"])
        except (TypeError, json.JSONDecodeError):
            payload = {}
        ts_raw = row["ts"]
        try:
            ts = datetime.fromisoformat(ts_raw)
            if ts.tzinfo is None:
                ts = ts.replace(tzinfo=timezone.utc)
        except Exception:  # pragma: no cover - defensive guard for corrupted data
            ts = datetime.fromtimestamp(0, tz=timezone.utc)
        return Manifest(manifest_id=row["manifest_id"], payload=payload, ts=ts, manifest_hash=row["manifest_hash"])


    def _sqlite_list_manifests(session: "_SQLiteSession", limit: Optional[int]) -> List[Manifest]:
        sql = "SELECT manifest_id, manifest_json, manifest_hash, ts FROM release_manifests ORDER BY ts DESC"
        params: Tuple[object, ...] = tuple()
        if limit is not None:
            sql += " LIMIT ?"
            params = (limit,)
        rows = session.connection().execute(sql, params).fetchall()
        manifests: List[Manifest] = []
        for row in rows:
            try:
                payload = json.loads(row["manifest_json"])
            except (TypeError, json.JSONDecodeError):
                payload = {}
            try:
                ts = datetime.fromisoformat(row["ts"])
                if ts.tzinfo is None:
                    ts = ts.replace(tzinfo=timezone.utc)
            except Exception:  # pragma: no cover - defensive
                ts = datetime.fromtimestamp(0, tz=timezone.utc)
            manifests.append(
                Manifest(
                    manifest_id=row["manifest_id"],
                    payload=payload,
                    ts=ts,
                    manifest_hash=row["manifest_hash"],
                )
            )
        return manifests


    def _sqlite_backfill_hashes(session: "_SQLiteSession") -> None:
        rows = session.connection().execute(
            "SELECT manifest_id, manifest_json FROM release_manifests WHERE manifest_hash IS NULL OR manifest_hash = ''"
        ).fetchall()
        for row in rows:
            try:
                payload = json.loads(row["manifest_json"])
            except (TypeError, json.JSONDecodeError):
                payload = {}
            if not isinstance(payload, dict):
                continue
            payload_hash = compute_manifest_hash(payload)
            session.connection().execute(
                "UPDATE release_manifests SET manifest_hash = ? WHERE manifest_id = ?",
                (payload_hash, row["manifest_id"]),
            )
        session.connection().commit()


    def _ensure_sqlite_schema(engine: "_SQLiteEngine") -> None:
        conn = engine.connect()
        try:
            conn.execute(_SQLITE_MANIFEST_DDL)
            conn.commit()
        finally:
            conn.close()

def _create_engine(url: str) -> Engine:
    """Create a database engine suitable for the release manifest store."""

    if not _SQLALCHEMY_AVAILABLE:
        return cast(Engine, _SQLiteEngine(url))

    options: Dict[str, object] = {"future": True, "pool_pre_ping": True}

    try:
        parsed = make_url(url)
    except ArgumentError:
        parsed = None

    if parsed and parsed.drivername.startswith("sqlite"):
        sqlite_options = dict(options)
        sqlite_connect_args: Dict[str, object] = {"check_same_thread": False}
        if ":memory:" in url or parsed.database in {":memory:", None}:
            sqlite_options["poolclass"] = StaticPool
        sqlite_options["connect_args"] = sqlite_connect_args
        return create_engine(url, **sqlite_options)

    options["pool_size"] = _env_int("RELEASE_MANIFEST_POOL_SIZE", 5)
    options["max_overflow"] = _env_int("RELEASE_MANIFEST_MAX_OVERFLOW", 5)
    options["pool_timeout"] = _env_int("RELEASE_MANIFEST_POOL_TIMEOUT", 30)
    options["pool_recycle"] = _env_int("RELEASE_MANIFEST_POOL_RECYCLE", 1800)

    connect_args: Dict[str, object] = {}
    forced_sslmode = os.getenv("RELEASE_MANIFEST_SSLMODE")
    if forced_sslmode:
        connect_args["sslmode"] = forced_sslmode
    elif parsed and "sslmode" not in parsed.query and parsed.host not in {None, "localhost", "127.0.0.1"}:
        connect_args["sslmode"] = "require"

    app_name = os.getenv("RELEASE_MANIFEST_APP_NAME", "release-manifest")
    if app_name:
        connect_args["application_name"] = app_name

    if connect_args:
        options["connect_args"] = connect_args

    return create_engine(url, **options)


_MIGRATIONS_PATH = Path(__file__).resolve().parent / "release_manifest_migrations"


def run_release_manifest_migrations(database_url: Optional[str] = None) -> None:
    """Apply outstanding migrations for the release manifest schema."""

    url = (database_url or DEFAULT_RELEASE_DB_URL).strip()
    if not url:
        raise RuntimeError("Release manifest migrations require a valid database URL")

    if (command is None or Config is None) or not _SQLALCHEMY_AVAILABLE:
        LOGGER.warning(
            "Alembic is unavailable; ensuring release_manifest schema exists via a lightweight fallback."
        )
        engine = _create_engine(url)
        try:
            if _SQLALCHEMY_AVAILABLE and Base is not None:
                Base.metadata.create_all(engine)  # type: ignore[union-attr]
            else:
                _ensure_sqlite_schema(cast("_SQLiteEngine", engine))
        finally:
            if hasattr(engine, "dispose"):
                engine.dispose()
        return

    config = Config()
    config.set_main_option("script_location", str(_MIGRATIONS_PATH))
    config.set_main_option("sqlalchemy.url", url)
    config.attributes["configure_logger"] = False

    command.upgrade(config, "head")


run_release_manifest_migrations(DEFAULT_RELEASE_DB_URL)
release_engine = _create_engine(DEFAULT_RELEASE_DB_URL)


if _SQLALCHEMY_AVAILABLE:
    SessionLocal = sessionmaker(
        bind=release_engine,
        autoflush=False,
        autocommit=False,
        expire_on_commit=False,
        future=True,
    )
else:

    class _SQLiteSessionFactory:
        def __init__(self, engine: "_SQLiteEngine"):
            self._engine = engine

        def __call__(self) -> "_SQLiteSession":
            return _SQLiteSession(self._engine)


    SessionLocal = _SQLiteSessionFactory(cast("_SQLiteEngine", release_engine))


def _backfill_manifest_hashes() -> None:
    """Populate missing manifest hashes for existing records."""

    with SessionLocal() as session:
        if _SQLALCHEMY_AVAILABLE:
            try:
                records = (
                    session.query(ReleaseManifest)
                    .filter((ReleaseManifest.manifest_hash.is_(None)) | (ReleaseManifest.manifest_hash == ""))
                    .all()
                )
            except SQLAlchemyError:  # pragma: no cover - query failure
                return
            changed = False
            for record in records:
                if not isinstance(record.manifest_json, dict):
                    continue
                record.manifest_hash = compute_manifest_hash(record.manifest_json)
                changed = True
            if changed:
                try:
                    session.commit()
                except SQLAlchemyError:  # pragma: no cover - commit failure
                    session.rollback()
        else:
            _sqlite_backfill_hashes(session)


def compute_manifest_hash(payload: Dict[str, Dict[str, str]]) -> str:
    """Return a deterministic hash for a manifest payload."""

    canonical = json.dumps(payload, sort_keys=True, separators=(",", ":"))
    return hashlib.sha256(canonical.encode("utf-8")).hexdigest()


_backfill_manifest_hashes()


# ---------------------------------------------------------------------------
# Manifest collection helpers
# ---------------------------------------------------------------------------


def collect_service_versions(root: Path = DEFAULT_SERVICES_DIR) -> Dict[str, str]:
    """Collect container image versions from Kubernetes deployment manifests.

    The function attempts to parse YAML manifests using PyYAML if it is
    installed.  When PyYAML is unavailable, it falls back to a lightweight
    parser that extracts ``container name`` and ``image`` pairs using regular
    expressions.  Only files ending in ``.yaml`` or ``.yml`` are considered.
    """

    if not root.exists():
        return {}

    service_versions: Dict[str, str] = {}
    for path in sorted(root.rglob("*.yml")) + sorted(root.rglob("*.yaml")):
        try:
            text = path.read_text()
        except OSError:
            continue
        if yaml is not None:
            try:
                docs = [doc for doc in yaml.safe_load_all(text) if isinstance(doc, dict)]
            except Exception:  # pragma: no cover - fallback when YAML parsing fails
                docs = []
        else:
            docs = []
        if docs:
            for doc in docs:
                containers = _extract_containers_from_yaml_dict(doc)
                service_versions.update(containers)
        else:
            service_versions.update(_extract_containers_from_text(text))
    return service_versions


def _extract_containers_from_yaml_dict(doc: Dict[str, object]) -> Dict[str, str]:
    """Extract container name -> image mappings from a YAML document."""

    containers: Dict[str, str] = {}

    def _walk(node: object) -> Iterator[Dict[str, str]]:
        if isinstance(node, dict):
            if "containers" in node and isinstance(node["containers"], list):
                for container in node["containers"]:
                    if not isinstance(container, dict):
                        continue
                    name = container.get("name")
                    image = container.get("image")
                    if isinstance(name, str) and isinstance(image, str):
                        yield {name: image}
            for value in node.values():
                yield from _walk(value)
        elif isinstance(node, list):
            for item in node:
                yield from _walk(item)

    for mapping in _walk(doc):
        containers.update(mapping)
    return containers


def _extract_containers_from_text(text: str) -> Dict[str, str]:
    """Fallback parser for container definitions when YAML is unavailable."""

    containers: Dict[str, str] = {}
    current_name: Optional[str] = None
    container_pattern = re.compile(r"^-\s+name:\s*(?P<name>[\w.-]+)")
    image_pattern = re.compile(r"image:\s*(?P<image>\S+)")
    for line in text.splitlines():
        stripped = line.strip()
        name_match = container_pattern.match(stripped)
        if name_match:
            current_name = name_match.group("name")
            continue
        image_match = image_pattern.search(stripped)
        if image_match and current_name:
            containers[current_name] = image_match.group("image")
            current_name = None
    return containers


def collect_model_versions(root: Path = DEFAULT_MODELS_DIR) -> Dict[str, str]:
    """Compute deterministic hashes for model definitions.

    Each ``.py`` file underneath ``ml/models`` contributes a version entry.  The
    hash captures the model implementation at the time of manifest creation
    without requiring an external model registry service.
    """

    if not root.exists():
        return {}

    model_versions: Dict[str, str] = {}
    for path in sorted(root.rglob("*.py")):
        if path.name == "__init__.py":
            continue
        try:
            data = path.read_bytes()
        except OSError:
            continue
        digest = hashlib.sha256(data).hexdigest()[:12]
        key = str(path.relative_to(root)).replace("\\", "/")
        model_versions[key] = digest
    return model_versions


def collect_config_versions(database_url: str = DEFAULT_CONFIG_DB_URL) -> Dict[str, str]:
    """Fetch the latest configuration versions from the config database.

    The function reflects the ``config_versions`` table dynamically to avoid a
    hard dependency on the ``config_service`` module.  If the database or table
    is absent the function returns an empty mapping, which keeps the manifest
    generation resilient for local development environments.
    """

    if not _SQLALCHEMY_AVAILABLE:
        return {}

    try:
        engine = _create_engine(database_url)
    except SQLAlchemyError:  # pragma: no cover - invalid URL
        return {}

    metadata = MetaData()
    try:
        table = Table("config_versions", metadata, autoload_with=engine)
    except NoSuchTableError:
        return {}
    except SQLAlchemyError:  # pragma: no cover - reflection failure
        return {}

    stmt = (
        select(
            table.c.account_id,
            table.c.key,
            func.max(table.c.version).label("version"),
        )
        .group_by(table.c.account_id, table.c.key)
        .order_by(table.c.account_id, table.c.key)
    )

    configs: Dict[str, str] = {}
    with engine.connect() as conn:
        try:
            for row in conn.execute(stmt):
                account_id = row.account_id or "global"
                key = row.key
                version = row.version
                composite_key = f"{account_id}:{key}" if account_id != "global" else key
                configs[composite_key] = str(version)
        except SQLAlchemyError:  # pragma: no cover - query failure
            return {}
    return configs


# ---------------------------------------------------------------------------
# Persistence helpers
# ---------------------------------------------------------------------------


def save_manifest(session: Session, manifest_id: str, payload: Dict[str, Dict[str, str]]) -> Manifest:
    """Persist a manifest payload in the database."""

    payload_hash = compute_manifest_hash(payload)
    if not _SQLALCHEMY_AVAILABLE:
        return _sqlite_save_manifest(cast("_SQLiteSession", session), manifest_id, payload, payload_hash)

    record = ReleaseManifest(
        manifest_id=manifest_id,
        manifest_json=payload,
        manifest_hash=payload_hash,
        ts=datetime.now(timezone.utc),
    )
    session.add(record)
    session.commit()
    session.refresh(record)
    return Manifest(
        manifest_id=record.manifest_id,
        payload=record.manifest_json,
        ts=record.ts,
        manifest_hash=record.manifest_hash,
    )


def fetch_manifest(session: Session, manifest_id: str) -> Optional[Manifest]:
    """Fetch a manifest by identifier."""

    if not _SQLALCHEMY_AVAILABLE:
        return _sqlite_fetch_manifest(cast("_SQLiteSession", session), manifest_id)

    record: Optional[ReleaseManifest] = session.get(ReleaseManifest, manifest_id)
    if not record:
        return None
    return Manifest(
        manifest_id=record.manifest_id,
        payload=record.manifest_json,
        ts=record.ts,
        manifest_hash=record.manifest_hash,
    )


def list_manifests(session: Session, limit: Optional[int] = None) -> List[Manifest]:
    """Return persisted manifests ordered by timestamp descending."""

    if not _SQLALCHEMY_AVAILABLE:
        return _sqlite_list_manifests(cast("_SQLiteSession", session), limit)

    stmt = select(ReleaseManifest).order_by(ReleaseManifest.ts.desc())
    if limit is not None:
        stmt = stmt.limit(limit)
    records = session.execute(stmt).scalars().all()
    return [
        Manifest(manifest_id=r.manifest_id, payload=r.manifest_json, ts=r.ts, manifest_hash=r.manifest_hash)
        for r in records
    ]


def write_manifest_file(manifest: Manifest, path: Path = DEFAULT_MANIFEST_FILE) -> None:
    """Serialise the manifest payload to a JSON file for downstream consumers."""

    try:
        path.write_text(json.dumps(manifest.to_dict(), indent=2, sort_keys=True))
    except OSError:  # pragma: no cover - filesystem failure
        pass


def write_manifest_markdown(manifest: Manifest, path: Path = DEFAULT_MANIFEST_MARKDOWN) -> None:
    """Write a Markdown summary of the manifest contents."""

    lines = [
        f"# Release Manifest {manifest.manifest_id}",
        "",
        f"- Timestamp: {manifest.ts.isoformat()}",
        f"- Hash: {manifest.manifest_hash or 'unknown'}",
        "",
    ]

    def _append_table(title: str, items: Dict[str, str]) -> None:
        lines.extend([f"## {title}", ""])
        if not items:
            lines.append("No entries recorded.")
            lines.append("")
            return
        lines.extend(["| Name | Version |", "| --- | --- |"])
        for name, version in sorted(items.items()):
            lines.append(f"| {name} | {version} |")
        lines.append("")

    _append_table("Services", _coerce_str_mapping(manifest.payload.get("services")))
    _append_table("Models", _coerce_str_mapping(manifest.payload.get("models")))
    _append_table("Configs", _coerce_str_mapping(manifest.payload.get("configs")))

    try:
        path.write_text("\n".join(lines))
    except OSError:  # pragma: no cover - filesystem failure
        pass


def verify_release_manifest(
    manifest: Manifest,
    services_dir: Path,
    models_dir: Path,
    config_db_url: str,
) -> List[str]:
    """Return a list of verification error messages for the given manifest."""

    mismatches: List[str] = []

    expected_services = _coerce_str_mapping(manifest.payload.get("services"))
    actual_services = {k: str(v) for k, v in collect_service_versions(services_dir).items()}
    mismatches.extend(_diff_versions("services", expected_services, actual_services))

    expected_models = _coerce_str_mapping(manifest.payload.get("models"))
    actual_models = {k: str(v) for k, v in collect_model_versions(models_dir).items()}
    mismatches.extend(_diff_versions("models", expected_models, actual_models))

    expected_configs = _coerce_str_mapping(manifest.payload.get("configs"))
    actual_configs = {k: str(v) for k, v in collect_config_versions(config_db_url).items()}
    mismatches.extend(_diff_versions("configs", expected_configs, actual_configs))

    if manifest.manifest_hash:
        current_hash = compute_manifest_hash(manifest.payload)
        if current_hash != manifest.manifest_hash:
            mismatches.append(
                "manifest hash mismatch: stored hash"
                f" {manifest.manifest_hash} does not match recomputed {current_hash}"
            )

    return mismatches


def _diff_versions(category: str, expected: Dict[str, str], actual: Dict[str, str]) -> List[str]:
    """Compare expected and actual mappings and return human readable diffs."""

    messages: List[str] = []
    missing = sorted(set(expected) - set(actual))
    extra = sorted(set(actual) - set(expected))
    changed = sorted({key for key in expected if key in actual and expected[key] != actual[key]})

    for key in missing:
        messages.append(f"{category}: missing '{key}' (expected {expected[key]!r})")
    for key in extra:
        messages.append(f"{category}: unexpected entry '{key}' with version {actual[key]!r}")
    for key in changed:
        messages.append(
            f"{category}: version mismatch for '{key}' (expected {expected[key]!r}, found {actual[key]!r})"
        )
    return messages


def _coerce_str_mapping(value: Optional[Mapping[str, object]]) -> Dict[str, str]:
    """Normalise payload fragments that may be missing or loosely typed."""

    if not isinstance(value, dict):
        return {}
    normalised: Dict[str, str] = {}
    for key, val in value.items():
        if key is None or val is None:
            continue
        normalised[str(key)] = str(val)
    return normalised


# ---------------------------------------------------------------------------
# CLI implementation
# ---------------------------------------------------------------------------


def create_command(args: argparse.Namespace) -> int:
    """Handle the ``create`` sub-command."""

    manifest_id = args.id or datetime.now(timezone.utc).strftime("%Y%m%d%H%M%S")
    services = collect_service_versions(Path(args.services_dir))
    models = collect_model_versions(Path(args.models_dir))
    configs = collect_config_versions(args.config_db)

    payload = {"services": services, "models": models, "configs": configs}

    with SessionLocal() as session:
        if fetch_manifest(session, manifest_id):
            raise SystemExit(f"Manifest id '{manifest_id}' already exists")
        manifest = save_manifest(session, manifest_id, payload)

    if args.output:
        write_manifest_file(manifest, Path(args.output))
    if args.markdown_output:
        write_manifest_markdown(manifest, Path(args.markdown_output))

    print(json.dumps(manifest.to_dict(), indent=2))
    return 0


def list_command(args: argparse.Namespace) -> int:
    """Handle the ``list`` sub-command."""

    with SessionLocal() as session:
        manifests = list_manifests(session, limit=args.limit)
    for manifest in manifests:
        print(json.dumps(manifest.to_dict(), indent=2))
    return 0


def rollback_command(args: argparse.Namespace) -> int:
    """Handle the ``rollback`` sub-command."""

    if not args.id:
        raise SystemExit("--id is required for rollback")

    with SessionLocal() as session:
        manifest = fetch_manifest(session, args.id)
    if manifest is None:
        raise SystemExit(f"Manifest '{args.id}' was not found")

    if args.output:
        write_manifest_file(manifest, Path(args.output))
    if args.markdown_output:
        write_manifest_markdown(manifest, Path(args.markdown_output))
    print(json.dumps(manifest.to_dict(), indent=2))
    return 0


def verify_command(args: argparse.Namespace) -> int:
    """Handle the ``verify`` sub-command."""

    with SessionLocal() as session:
        manifest = fetch_manifest(session, args.id)
    if manifest is None:
        raise SystemExit(f"Manifest '{args.id}' was not found")

    mismatches = verify_release_manifest(
        manifest,
        Path(args.services_dir),
        Path(args.models_dir),
        args.config_db,
    )

    if mismatches:
        for message in mismatches:
            print(message)
        return 1

    print(json.dumps(manifest.to_dict(), indent=2))
    return 0


COMMAND_HANDLERS = {
    "create": create_command,
    "list": list_command,
    "rollback": rollback_command,
    "verify": verify_command,
}


def build_parser() -> argparse.ArgumentParser:
    parser = argparse.ArgumentParser(description="Release manifest management utilities")
    subparsers = parser.add_subparsers(dest="command", required=True)

    create_parser = subparsers.add_parser("create", help="Generate and persist a new release manifest")
    create_parser.add_argument("--id", help="Explicit manifest identifier")
    create_parser.add_argument(
        "--services-dir",
        default=str(DEFAULT_SERVICES_DIR),
        help="Directory containing Kubernetes deployment manifests",
    )
    create_parser.add_argument(
        "--models-dir",
        default=str(DEFAULT_MODELS_DIR),
        help="Directory containing model definition files",
    )
    create_parser.add_argument(
        "--config-db",
        default=DEFAULT_CONFIG_DB_URL,
        help="SQLAlchemy database URL for the configuration service",
    )
    create_parser.add_argument("--output", default=str(DEFAULT_MANIFEST_FILE), help="JSON file for manifest export")
    create_parser.add_argument(
        "--markdown-output",
        default=str(DEFAULT_MANIFEST_MARKDOWN),
        help="Markdown file for manifest summary",
    )

    list_parser = subparsers.add_parser("list", help="List stored manifests")
    list_parser.add_argument("--limit", type=int, help="Maximum number of manifests to return")

    rollback_parser = subparsers.add_parser("rollback", help="Re-promote an existing manifest")
    rollback_parser.add_argument("--id", required=False, help="Identifier of the manifest to rollback to")
    rollback_parser.add_argument("--output", default=str(DEFAULT_MANIFEST_FILE), help="JSON file to update")
    rollback_parser.add_argument(
        "--markdown-output",
        default=str(DEFAULT_MANIFEST_MARKDOWN),
        help="Markdown summary file to update",
    )

    verify_parser = subparsers.add_parser("verify", help="Verify that the live deployment matches a manifest")
    verify_parser.add_argument("--id", required=True, help="Identifier of the manifest to verify against")
    verify_parser.add_argument(
        "--services-dir",
        default=str(DEFAULT_SERVICES_DIR),
        help="Directory containing Kubernetes deployment manifests",
    )
    verify_parser.add_argument(
        "--models-dir",
        default=str(DEFAULT_MODELS_DIR),
        help="Directory containing model definition files",
    )
    verify_parser.add_argument(
        "--config-db",
        default=DEFAULT_CONFIG_DB_URL,
        help="SQLAlchemy database URL for the configuration service",
    )

    return parser


def main(argv: Optional[Iterable[str]] = None) -> int:
    parser = build_parser()
    args = parser.parse_args(list(argv) if argv is not None else None)
    handler = COMMAND_HANDLERS[args.command]
    return handler(args)


if __name__ == "__main__":  # pragma: no cover - CLI entry point
    raise SystemExit(main())<|MERGE_RESOLUTION|>--- conflicted
+++ resolved
@@ -95,20 +95,6 @@
 
     class StaticPool:  # type: ignore[override]
         pass
-<<<<<<< HEAD
-=======
-
-    def declarative_base():  # type: ignore[override]
-        class _Base:
-            metadata = None
-
-        return _Base
-
-
-    def sessionmaker(**_: object):  # type: ignore[override]
-        raise RuntimeError("SQLAlchemy sessionmaker is unavailable in this environment")
-
->>>>>>> b180aa6a
 
     class StaticPool:  # type: ignore[override]
         pass
