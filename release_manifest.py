--- conflicted
+++ resolved
@@ -81,7 +81,6 @@
 
 
     Session = Any  # type: ignore[assignment]
-<<<<<<< HEAD
 
     def declarative_base():  # type: ignore[override]
         class _Base:
@@ -96,8 +95,6 @@
 
     class StaticPool:  # type: ignore[override]
         pass
-=======
->>>>>>> 2e4182b6
 
     def declarative_base():  # type: ignore[override]
         class _Base:
