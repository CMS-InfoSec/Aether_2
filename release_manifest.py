"""CLI utilities for creating and managing release manifests.

This module collects the versions of deployed services, machine learning models,
and configuration records so that we can pin an entire release to a reproducible
state.  The data is stored in the ``release_manifests`` table which persists a
JSON payload for each manifest, a cryptographic hash for integrity, and the
timestamp when it was recorded.  The CLI can export both JSON and Markdown
summaries for downstream consumers.

Usage
-----
    python release_manifest.py create [--id <manifest-id>]
    python release_manifest.py list [--limit 10]
    python release_manifest.py rollback --id <manifest-id>
    python release_manifest.py verify --id <manifest-id>

The ``create`` command writes the manifest both to the database and, by default,
updates ``release_manifest_current.json`` and ``release_manifest_current.md``
with the latest payload.  The ``rollback`` command fetches a previous manifest
and re-promotes it as the current manifest files so that other systems can pick
up the rollback.  ``verify`` compares the active deployment against a stored
manifest and reports discrepancies.
"""

from __future__ import annotations

import argparse
import hashlib
import json
import logging
import os
import re
import sqlite3
from dataclasses import dataclass
from datetime import datetime, timezone
from pathlib import Path
<<<<<<< HEAD
from typing import Any, Dict, Iterable, Iterator, List, Optional, Tuple, cast
from urllib.parse import parse_qsl, unquote, urlparse, urlunparse

try:  # pragma: no cover - alembic is optional in lightweight environments
    from alembic import command
    from alembic.config import Config
except Exception:  # pragma: no cover - allow module import without alembic
    command = None  # type: ignore[assignment]
    Config = None  # type: ignore[assignment]

try:  # pragma: no cover - SQLAlchemy is optional for lightweight deployments
    from sqlalchemy import (
        JSON,
        Column,
        DateTime,
        MetaData,
        String,
        Table,
        create_engine,
        func,
        select,
    )
    from sqlalchemy.engine import Engine
    from sqlalchemy.engine.url import make_url as _sa_make_url
    from sqlalchemy.exc import ArgumentError, NoSuchTableError, SQLAlchemyError
    from sqlalchemy.orm import Session, declarative_base, sessionmaker
    from sqlalchemy.pool import StaticPool
    _SQLALCHEMY_AVAILABLE = True
except Exception:  # pragma: no cover - provide lightweight stand-ins
    JSON = Column = DateTime = MetaData = String = Table = None  # type: ignore[assignment]
    Engine = Any  # type: ignore[assignment]
    _sa_make_url = None  # type: ignore[assignment]
    _SQLALCHEMY_AVAILABLE = False

    class SQLAlchemyError(Exception):
        pass


    class ArgumentError(SQLAlchemyError):
        pass


    class NoSuchTableError(SQLAlchemyError):
        pass


    Session = Any  # type: ignore[assignment]

    def declarative_base():  # type: ignore[override]
        class _Base:
            metadata = None

        return _Base


    def sessionmaker(**_: object):  # type: ignore[override]
        raise RuntimeError("SQLAlchemy sessionmaker is unavailable in this environment")


    class StaticPool:  # type: ignore[override]
        pass
=======
from typing import Dict, Iterable, Iterator, List, Mapping, Optional

from alembic import command
from alembic.config import Config
from sqlalchemy import (
    JSON,
    Column,
    DateTime,
    MetaData,
    String,
    Table,
    create_engine,
    func,
    select,
)
from sqlalchemy.engine import Engine
from sqlalchemy.engine.url import make_url
from sqlalchemy.exc import ArgumentError, NoSuchTableError, SQLAlchemyError
from sqlalchemy.orm import DeclarativeBase, Session, sessionmaker
from sqlalchemy.pool import StaticPool
>>>>>>> 69fce280

from shared.yaml_compat import load_yaml_module

yaml = load_yaml_module()


LOGGER = logging.getLogger("release_manifest")
_RELEASE_MANIFEST_ALLOW_SQLITE_FLAG = "RELEASE_MANIFEST_ALLOW_SQLITE_FOR_TESTS"


if _sa_make_url is not None:
    make_url = _sa_make_url
else:

    class _ParsedURL:
        """Lightweight substitute for SQLAlchemy's URL parsing."""

        def __init__(self, raw_url: str):
            parsed = urlparse(raw_url)
            if not parsed.scheme:
                raise ArgumentError(f"Could not parse URL from string '{raw_url}'")
            self._parsed = parsed
            self.drivername = parsed.scheme
            self.query = {key: value for key, value in parse_qsl(parsed.query)}
            self.host = parsed.hostname
            path = parsed.path[1:] if parsed.path.startswith("/") else parsed.path
            self.database = path or None

        def set(self, drivername: str) -> "_ParsedURL":
            parts = list(self._parsed)
            parts[0] = drivername
            return _ParsedURL(urlunparse(parts))

        def render_as_string(self, hide_password: bool = False) -> str:
            return urlunparse(self._parsed)


    def make_url(raw_url: str) -> "_ParsedURL":
        return _ParsedURL(raw_url)


def _normalize_release_db_url(raw_url: str) -> str:
    """Normalise *raw_url* so SQLAlchemy uses the psycopg2 driver."""

    if raw_url.startswith("postgres://"):
        raw_url = "postgresql://" + raw_url.split("://", 1)[1]
    if raw_url.startswith("timescale://"):
        raw_url = "postgresql+psycopg2://" + raw_url.split("://", 1)[1]

    url = make_url(raw_url)
    driver = url.drivername.lower()

    if driver in {"postgres", "postgresql"}:
        url = url.set(drivername="postgresql+psycopg2")
    elif driver == "timescale":
        url = url.set(drivername="postgresql+psycopg2")
    elif driver.startswith("postgresql+psycopg"):
        url = url.set(drivername="postgresql+psycopg2")

    return url.render_as_string(hide_password=False)


def _require_release_db_url() -> str:
    """Return the managed Postgres/Timescale DSN for release manifests."""

    raw_url = (
        os.getenv("RELEASE_MANIFEST_DATABASE_URL")
        or os.getenv("RELEASE_DATABASE_URL")
        or os.getenv("TIMESCALE_DSN")
        or os.getenv("DATABASE_URL")
    )

    if not raw_url:
        raise RuntimeError(
            "RELEASE_MANIFEST_DATABASE_URL (or legacy RELEASE_DATABASE_URL/TIMESCALE_DSN/DATABASE_URL) must be set "
            "to a managed Postgres/Timescale DSN."
        )

    try:
        normalised = _normalize_release_db_url(raw_url)
        parsed = make_url(normalised)
    except ArgumentError as exc:
        raise RuntimeError(f"Invalid release manifest database URL '{raw_url}': {exc}") from exc

    driver = parsed.drivername.lower()
    if driver.startswith("sqlite"):
        if os.getenv(_RELEASE_MANIFEST_ALLOW_SQLITE_FLAG) == "1":
            LOGGER.warning(
                "Allowing SQLite release manifest database URL '%s' because %s=1.",
                raw_url,
                _RELEASE_MANIFEST_ALLOW_SQLITE_FLAG,
            )
            return normalised
        raise RuntimeError(
            "Release manifests require a PostgreSQL/Timescale database; "
            f"received driver '{parsed.drivername}'."
        )

    if not driver.startswith("postgresql"):
        raise RuntimeError(
            "Release manifests require a PostgreSQL/Timescale database; "
            f"received driver '{parsed.drivername}'."
        )

    return normalised


DEFAULT_RELEASE_DB_URL = _require_release_db_url()

_SQLITE_FALLBACK_FLAG = "CONFIG_ALLOW_SQLITE_FOR_TESTS"


def _require_config_db_url() -> str:
    url = os.getenv("CONFIG_DATABASE_URL")
    if not url:
        raise RuntimeError(
            "CONFIG_DATABASE_URL must be set to read configs for the release manifest."
        )

    normalized = url.lower()
    allowed_prefixes = ("postgresql://", "postgresql+psycopg://", "postgresql+psycopg2://")
    if normalized.startswith("postgres://"):
        url = "postgresql://" + url.split("://", 1)[1]
        normalized = url.lower()

    if normalized.startswith(allowed_prefixes):
        return url

    if os.getenv(_SQLITE_FALLBACK_FLAG) == "1":
        LOGGER.warning(
            "Allowing non-Postgres CONFIG_DATABASE_URL '%s' because %s=1.",
            url,
            _SQLITE_FALLBACK_FLAG,
        )
        return url

    raise RuntimeError(
        "CONFIG_DATABASE_URL must point to a PostgreSQL/TimescaleDB instance; "
        f"received '{url}'."
    )


DEFAULT_CONFIG_DB_URL = _require_config_db_url()
DEFAULT_SERVICES_DIR = Path("deploy/k8s/base/aether-services")
DEFAULT_MODELS_DIR = Path("ml/models")
DEFAULT_MANIFEST_FILE = Path("release_manifest_current.json")
DEFAULT_MANIFEST_MARKDOWN = Path("release_manifest_current.md")


<<<<<<< HEAD
if _SQLALCHEMY_AVAILABLE:
    Base = declarative_base()
=======
>>>>>>> 69fce280

    class ReleaseManifest(Base):
        """ORM model for persisted release manifests."""

<<<<<<< HEAD
        __tablename__ = "release_manifests"

        manifest_id = Column(String, primary_key=True)
        manifest_json = Column(JSON, nullable=False)
        manifest_hash = Column(String, nullable=True)
        ts = Column(DateTime(timezone=True), nullable=False, default=lambda: datetime.now(timezone.utc))
else:
    Base = None

=======
class Base(DeclarativeBase):
    """Declarative base for the release manifest ORM model."""

    pass


class Base(DeclarativeBase):
    """Declarative base for the release manifest ORM model."""

    pass

    class ReleaseManifest(Base):
        """ORM model for persisted release manifests."""

        __tablename__ = "release_manifests"

        manifest_id = Column(String, primary_key=True)
        manifest_json = Column(JSON, nullable=False)
        manifest_hash = Column(String, nullable=True)
        ts = Column(DateTime(timezone=True), nullable=False, default=lambda: datetime.now(timezone.utc))
else:
    Base = None

>>>>>>> 69fce280
    class ReleaseManifest:  # pragma: no cover - placeholder for type checkers
        pass


@dataclass
class Manifest:
    """In-memory representation of a release manifest."""

    manifest_id: str
    payload: Dict[str, Dict[str, str]]
    ts: datetime
    manifest_hash: Optional[str] = None

    def to_dict(self) -> Dict[str, object]:
        return {
            "manifest_id": self.manifest_id,
            "ts": self.ts.isoformat(),
            "payload": self.payload,
            "hash": self.manifest_hash,
        }


def _env_int(key: str, default: int) -> int:
    raw = os.getenv(key)
    if raw is None:
        return default
    try:
        return int(str(raw))
    except (TypeError, ValueError):
        LOGGER.warning("Invalid integer value for %s: %s", key, raw)
        return default


_SQLITE_MANIFEST_DDL = """
CREATE TABLE IF NOT EXISTS release_manifests (
    manifest_id TEXT PRIMARY KEY,
    manifest_json TEXT NOT NULL,
    manifest_hash TEXT,
    ts TEXT NOT NULL
)
"""


def _sqlite_path_from_url(url: str) -> str:
    parsed = urlparse(url)
    driver = parsed.scheme.lower()
    if driver not in {"sqlite", "sqlite+pysqlite"}:
        raise RuntimeError(
            "The lightweight release_manifest fallback only supports sqlite URLs; "
            f"received '{url}'."
        )

    netloc = parsed.netloc or ""
    path = parsed.path or ""
    if netloc and not path.startswith("/"):
        path = f"/{path}"
    full_path = f"/{netloc}{path}" if netloc else path
    if full_path in {"", "/"}:
        return ":memory:"
    if full_path.startswith("/:"):
        return full_path[1:]
    return unquote(full_path)


if not _SQLALCHEMY_AVAILABLE:

    class _SQLiteEngine:
        def __init__(self, url: str):
            self.url = url
            self.database = _sqlite_path_from_url(url)
            if self.database != ":memory:":
                db_path = Path(self.database)
                db_path.parent.mkdir(parents=True, exist_ok=True)

        def connect(self) -> sqlite3.Connection:
            conn = sqlite3.connect(self.database, check_same_thread=False)
            conn.row_factory = sqlite3.Row
            return conn

        def dispose(self) -> None:  # pragma: no cover - sqlite3 connections auto-close
            return None


    class _SQLiteSession:
        def __init__(self, engine: "_SQLiteEngine"):
            self._engine = engine
            self._conn = engine.connect()
            self._ensure_schema()
            self._closed = False

        def _ensure_schema(self) -> None:
            self._conn.execute(_SQLITE_MANIFEST_DDL)
            self._conn.commit()

        def __enter__(self) -> "_SQLiteSession":
            return self

        def __exit__(self, exc_type, exc, tb) -> None:
            try:
                if exc_type:
                    self._conn.rollback()
                else:
                    self._conn.commit()
            finally:
                self.close()

        def close(self) -> None:
            if not self._closed:
                self._conn.close()
                self._closed = True

        def commit(self) -> None:
            self._conn.commit()

        def rollback(self) -> None:
            self._conn.rollback()

        def connection(self) -> sqlite3.Connection:
            return self._conn


    def _sqlite_save_manifest(
        session: "_SQLiteSession", manifest_id: str, payload: Dict[str, Dict[str, str]], payload_hash: str
    ) -> Manifest:
        ts = datetime.now(timezone.utc)
        data = json.dumps(payload)
        session.connection().execute(
            """
            INSERT OR REPLACE INTO release_manifests (manifest_id, manifest_json, manifest_hash, ts)
            VALUES (?, ?, ?, ?)
            """,
            (manifest_id, data, payload_hash, ts.isoformat()),
        )
        session.connection().commit()
        return Manifest(manifest_id=manifest_id, payload=payload, ts=ts, manifest_hash=payload_hash)


    def _sqlite_fetch_manifest(session: "_SQLiteSession", manifest_id: str) -> Optional[Manifest]:
        row = session.connection().execute(
            "SELECT manifest_id, manifest_json, manifest_hash, ts FROM release_manifests WHERE manifest_id = ?",
            (manifest_id,),
        ).fetchone()
        if not row:
            return None
        try:
            payload = json.loads(row["manifest_json"])
        except (TypeError, json.JSONDecodeError):
            payload = {}
        ts_raw = row["ts"]
        try:
            ts = datetime.fromisoformat(ts_raw)
            if ts.tzinfo is None:
                ts = ts.replace(tzinfo=timezone.utc)
        except Exception:  # pragma: no cover - defensive guard for corrupted data
            ts = datetime.fromtimestamp(0, tz=timezone.utc)
        return Manifest(manifest_id=row["manifest_id"], payload=payload, ts=ts, manifest_hash=row["manifest_hash"])


    def _sqlite_list_manifests(session: "_SQLiteSession", limit: Optional[int]) -> List[Manifest]:
        sql = "SELECT manifest_id, manifest_json, manifest_hash, ts FROM release_manifests ORDER BY ts DESC"
        params: Tuple[object, ...] = tuple()
        if limit is not None:
            sql += " LIMIT ?"
            params = (limit,)
        rows = session.connection().execute(sql, params).fetchall()
        manifests: List[Manifest] = []
        for row in rows:
            try:
                payload = json.loads(row["manifest_json"])
            except (TypeError, json.JSONDecodeError):
                payload = {}
            try:
                ts = datetime.fromisoformat(row["ts"])
                if ts.tzinfo is None:
                    ts = ts.replace(tzinfo=timezone.utc)
            except Exception:  # pragma: no cover - defensive
                ts = datetime.fromtimestamp(0, tz=timezone.utc)
            manifests.append(
                Manifest(
                    manifest_id=row["manifest_id"],
                    payload=payload,
                    ts=ts,
                    manifest_hash=row["manifest_hash"],
                )
            )
        return manifests


    def _sqlite_backfill_hashes(session: "_SQLiteSession") -> None:
        rows = session.connection().execute(
            "SELECT manifest_id, manifest_json FROM release_manifests WHERE manifest_hash IS NULL OR manifest_hash = ''"
        ).fetchall()
        for row in rows:
            try:
                payload = json.loads(row["manifest_json"])
            except (TypeError, json.JSONDecodeError):
                payload = {}
            if not isinstance(payload, dict):
                continue
            payload_hash = compute_manifest_hash(payload)
            session.connection().execute(
                "UPDATE release_manifests SET manifest_hash = ? WHERE manifest_id = ?",
                (payload_hash, row["manifest_id"]),
            )
        session.connection().commit()


    def _ensure_sqlite_schema(engine: "_SQLiteEngine") -> None:
        conn = engine.connect()
        try:
            conn.execute(_SQLITE_MANIFEST_DDL)
            conn.commit()
        finally:
            conn.close()

def _create_engine(url: str) -> Engine:
    """Create a database engine suitable for the release manifest store."""

    if not _SQLALCHEMY_AVAILABLE:
        return cast(Engine, _SQLiteEngine(url))

    options: Dict[str, object] = {"future": True, "pool_pre_ping": True}

    try:
        parsed = make_url(url)
    except ArgumentError:
        parsed = None

    if parsed and parsed.drivername.startswith("sqlite"):
        sqlite_options = dict(options)
        sqlite_connect_args: Dict[str, object] = {"check_same_thread": False}
        if ":memory:" in url or parsed.database in {":memory:", None}:
            sqlite_options["poolclass"] = StaticPool
        sqlite_options["connect_args"] = sqlite_connect_args
        return create_engine(url, **sqlite_options)

    options["pool_size"] = _env_int("RELEASE_MANIFEST_POOL_SIZE", 5)
    options["max_overflow"] = _env_int("RELEASE_MANIFEST_MAX_OVERFLOW", 5)
    options["pool_timeout"] = _env_int("RELEASE_MANIFEST_POOL_TIMEOUT", 30)
    options["pool_recycle"] = _env_int("RELEASE_MANIFEST_POOL_RECYCLE", 1800)

    connect_args: Dict[str, object] = {}
    forced_sslmode = os.getenv("RELEASE_MANIFEST_SSLMODE")
    if forced_sslmode:
        connect_args["sslmode"] = forced_sslmode
    elif parsed and "sslmode" not in parsed.query and parsed.host not in {None, "localhost", "127.0.0.1"}:
        connect_args["sslmode"] = "require"

    app_name = os.getenv("RELEASE_MANIFEST_APP_NAME", "release-manifest")
    if app_name:
        connect_args["application_name"] = app_name

    if connect_args:
        options["connect_args"] = connect_args

    return create_engine(url, **options)


_MIGRATIONS_PATH = Path(__file__).resolve().parent / "release_manifest_migrations"


def run_release_manifest_migrations(database_url: Optional[str] = None) -> None:
    """Apply outstanding migrations for the release manifest schema."""

    url = (database_url or DEFAULT_RELEASE_DB_URL).strip()
    if not url:
        raise RuntimeError("Release manifest migrations require a valid database URL")

    if (command is None or Config is None) or not _SQLALCHEMY_AVAILABLE:
        LOGGER.warning(
            "Alembic is unavailable; ensuring release_manifest schema exists via a lightweight fallback."
        )
        engine = _create_engine(url)
        try:
            if _SQLALCHEMY_AVAILABLE and Base is not None:
                Base.metadata.create_all(engine)  # type: ignore[union-attr]
            else:
                _ensure_sqlite_schema(cast("_SQLiteEngine", engine))
        finally:
            if hasattr(engine, "dispose"):
                engine.dispose()
        return

    config = Config()
    config.set_main_option("script_location", str(_MIGRATIONS_PATH))
    config.set_main_option("sqlalchemy.url", url)
    config.attributes["configure_logger"] = False

    command.upgrade(config, "head")


run_release_manifest_migrations(DEFAULT_RELEASE_DB_URL)
release_engine = _create_engine(DEFAULT_RELEASE_DB_URL)


if _SQLALCHEMY_AVAILABLE:
    SessionLocal = sessionmaker(
        bind=release_engine,
        autoflush=False,
        autocommit=False,
        expire_on_commit=False,
        future=True,
    )
else:

    class _SQLiteSessionFactory:
        def __init__(self, engine: "_SQLiteEngine"):
            self._engine = engine

        def __call__(self) -> "_SQLiteSession":
            return _SQLiteSession(self._engine)


    SessionLocal = _SQLiteSessionFactory(cast("_SQLiteEngine", release_engine))


def _backfill_manifest_hashes() -> None:
    """Populate missing manifest hashes for existing records."""

    with SessionLocal() as session:
        if _SQLALCHEMY_AVAILABLE:
            try:
                records = (
                    session.query(ReleaseManifest)
                    .filter((ReleaseManifest.manifest_hash.is_(None)) | (ReleaseManifest.manifest_hash == ""))
                    .all()
                )
            except SQLAlchemyError:  # pragma: no cover - query failure
                return
            changed = False
            for record in records:
                if not isinstance(record.manifest_json, dict):
                    continue
                record.manifest_hash = compute_manifest_hash(record.manifest_json)
                changed = True
            if changed:
                try:
                    session.commit()
                except SQLAlchemyError:  # pragma: no cover - commit failure
                    session.rollback()
        else:
            _sqlite_backfill_hashes(session)


def compute_manifest_hash(payload: Dict[str, Dict[str, str]]) -> str:
    """Return a deterministic hash for a manifest payload."""

    canonical = json.dumps(payload, sort_keys=True, separators=(",", ":"))
    return hashlib.sha256(canonical.encode("utf-8")).hexdigest()


_backfill_manifest_hashes()


# ---------------------------------------------------------------------------
# Manifest collection helpers
# ---------------------------------------------------------------------------


def collect_service_versions(root: Path = DEFAULT_SERVICES_DIR) -> Dict[str, str]:
    """Collect container image versions from Kubernetes deployment manifests.

    The function attempts to parse YAML manifests using PyYAML if it is
    installed.  When PyYAML is unavailable, it falls back to a lightweight
    parser that extracts ``container name`` and ``image`` pairs using regular
    expressions.  Only files ending in ``.yaml`` or ``.yml`` are considered.
    """

    if not root.exists():
        return {}

    service_versions: Dict[str, str] = {}
    for path in sorted(root.rglob("*.yml")) + sorted(root.rglob("*.yaml")):
        try:
            text = path.read_text()
        except OSError:
            continue
        if yaml is not None:
            try:
                docs = [doc for doc in yaml.safe_load_all(text) if isinstance(doc, dict)]
            except Exception:  # pragma: no cover - fallback when YAML parsing fails
                docs = []
        else:
            docs = []
        if docs:
            for doc in docs:
                containers = _extract_containers_from_yaml_dict(doc)
                service_versions.update(containers)
        else:
            service_versions.update(_extract_containers_from_text(text))
    return service_versions


def _extract_containers_from_yaml_dict(doc: Dict[str, object]) -> Dict[str, str]:
    """Extract container name -> image mappings from a YAML document."""

    containers: Dict[str, str] = {}

    def _walk(node: object) -> Iterator[Dict[str, str]]:
        if isinstance(node, dict):
            if "containers" in node and isinstance(node["containers"], list):
                for container in node["containers"]:
                    if not isinstance(container, dict):
                        continue
                    name = container.get("name")
                    image = container.get("image")
                    if isinstance(name, str) and isinstance(image, str):
                        yield {name: image}
            for value in node.values():
                yield from _walk(value)
        elif isinstance(node, list):
            for item in node:
                yield from _walk(item)

    for mapping in _walk(doc):
        containers.update(mapping)
    return containers


def _extract_containers_from_text(text: str) -> Dict[str, str]:
    """Fallback parser for container definitions when YAML is unavailable."""

    containers: Dict[str, str] = {}
    current_name: Optional[str] = None
    container_pattern = re.compile(r"^-\s+name:\s*(?P<name>[\w.-]+)")
    image_pattern = re.compile(r"image:\s*(?P<image>\S+)")
    for line in text.splitlines():
        stripped = line.strip()
        name_match = container_pattern.match(stripped)
        if name_match:
            current_name = name_match.group("name")
            continue
        image_match = image_pattern.search(stripped)
        if image_match and current_name:
            containers[current_name] = image_match.group("image")
            current_name = None
    return containers


def collect_model_versions(root: Path = DEFAULT_MODELS_DIR) -> Dict[str, str]:
    """Compute deterministic hashes for model definitions.

    Each ``.py`` file underneath ``ml/models`` contributes a version entry.  The
    hash captures the model implementation at the time of manifest creation
    without requiring an external model registry service.
    """

    if not root.exists():
        return {}

    model_versions: Dict[str, str] = {}
    for path in sorted(root.rglob("*.py")):
        if path.name == "__init__.py":
            continue
        try:
            data = path.read_bytes()
        except OSError:
            continue
        digest = hashlib.sha256(data).hexdigest()[:12]
        key = str(path.relative_to(root)).replace("\\", "/")
        model_versions[key] = digest
    return model_versions


def collect_config_versions(database_url: str = DEFAULT_CONFIG_DB_URL) -> Dict[str, str]:
    """Fetch the latest configuration versions from the config database.

    The function reflects the ``config_versions`` table dynamically to avoid a
    hard dependency on the ``config_service`` module.  If the database or table
    is absent the function returns an empty mapping, which keeps the manifest
    generation resilient for local development environments.
    """

    if not _SQLALCHEMY_AVAILABLE:
        return {}

    try:
        engine = _create_engine(database_url)
    except SQLAlchemyError:  # pragma: no cover - invalid URL
        return {}

    metadata = MetaData()
    try:
        table = Table("config_versions", metadata, autoload_with=engine)
    except NoSuchTableError:
        return {}
    except SQLAlchemyError:  # pragma: no cover - reflection failure
        return {}

    stmt = (
        select(
            table.c.account_id,
            table.c.key,
            func.max(table.c.version).label("version"),
        )
        .group_by(table.c.account_id, table.c.key)
        .order_by(table.c.account_id, table.c.key)
    )

    configs: Dict[str, str] = {}
    with engine.connect() as conn:
        try:
            for row in conn.execute(stmt):
                account_id = row.account_id or "global"
                key = row.key
                version = row.version
                composite_key = f"{account_id}:{key}" if account_id != "global" else key
                configs[composite_key] = str(version)
        except SQLAlchemyError:  # pragma: no cover - query failure
            return {}
    return configs


# ---------------------------------------------------------------------------
# Persistence helpers
# ---------------------------------------------------------------------------


def save_manifest(session: Session, manifest_id: str, payload: Dict[str, Dict[str, str]]) -> Manifest:
    """Persist a manifest payload in the database."""

    payload_hash = compute_manifest_hash(payload)
    if not _SQLALCHEMY_AVAILABLE:
        return _sqlite_save_manifest(cast("_SQLiteSession", session), manifest_id, payload, payload_hash)

    record = ReleaseManifest(
        manifest_id=manifest_id,
        manifest_json=payload,
        manifest_hash=payload_hash,
        ts=datetime.now(timezone.utc),
    )
    session.add(record)
    session.commit()
    session.refresh(record)
    return Manifest(
        manifest_id=record.manifest_id,
        payload=record.manifest_json,
        ts=record.ts,
        manifest_hash=record.manifest_hash,
    )


def fetch_manifest(session: Session, manifest_id: str) -> Optional[Manifest]:
    """Fetch a manifest by identifier."""

    if not _SQLALCHEMY_AVAILABLE:
        return _sqlite_fetch_manifest(cast("_SQLiteSession", session), manifest_id)

    record: Optional[ReleaseManifest] = session.get(ReleaseManifest, manifest_id)
    if not record:
        return None
    return Manifest(
        manifest_id=record.manifest_id,
        payload=record.manifest_json,
        ts=record.ts,
        manifest_hash=record.manifest_hash,
    )


def list_manifests(session: Session, limit: Optional[int] = None) -> List[Manifest]:
    """Return persisted manifests ordered by timestamp descending."""

    if not _SQLALCHEMY_AVAILABLE:
        return _sqlite_list_manifests(cast("_SQLiteSession", session), limit)

    stmt = select(ReleaseManifest).order_by(ReleaseManifest.ts.desc())
    if limit is not None:
        stmt = stmt.limit(limit)
    records = session.execute(stmt).scalars().all()
    return [
        Manifest(manifest_id=r.manifest_id, payload=r.manifest_json, ts=r.ts, manifest_hash=r.manifest_hash)
        for r in records
    ]


def write_manifest_file(manifest: Manifest, path: Path = DEFAULT_MANIFEST_FILE) -> None:
    """Serialise the manifest payload to a JSON file for downstream consumers."""

    try:
        path.write_text(json.dumps(manifest.to_dict(), indent=2, sort_keys=True))
    except OSError:  # pragma: no cover - filesystem failure
        pass


def write_manifest_markdown(manifest: Manifest, path: Path = DEFAULT_MANIFEST_MARKDOWN) -> None:
    """Write a Markdown summary of the manifest contents."""

    lines = [
        f"# Release Manifest {manifest.manifest_id}",
        "",
        f"- Timestamp: {manifest.ts.isoformat()}",
        f"- Hash: {manifest.manifest_hash or 'unknown'}",
        "",
    ]

    def _append_table(title: str, items: Dict[str, str]) -> None:
        lines.extend([f"## {title}", ""])
        if not items:
            lines.append("No entries recorded.")
            lines.append("")
            return
        lines.extend(["| Name | Version |", "| --- | --- |"])
        for name, version in sorted(items.items()):
            lines.append(f"| {name} | {version} |")
        lines.append("")

    _append_table("Services", _coerce_str_mapping(manifest.payload.get("services")))
    _append_table("Models", _coerce_str_mapping(manifest.payload.get("models")))
    _append_table("Configs", _coerce_str_mapping(manifest.payload.get("configs")))

    try:
        path.write_text("\n".join(lines))
    except OSError:  # pragma: no cover - filesystem failure
        pass


def verify_release_manifest(
    manifest: Manifest,
    services_dir: Path,
    models_dir: Path,
    config_db_url: str,
) -> List[str]:
    """Return a list of verification error messages for the given manifest."""

    mismatches: List[str] = []

    expected_services = _coerce_str_mapping(manifest.payload.get("services"))
    actual_services = {k: str(v) for k, v in collect_service_versions(services_dir).items()}
    mismatches.extend(_diff_versions("services", expected_services, actual_services))

    expected_models = _coerce_str_mapping(manifest.payload.get("models"))
    actual_models = {k: str(v) for k, v in collect_model_versions(models_dir).items()}
    mismatches.extend(_diff_versions("models", expected_models, actual_models))

    expected_configs = _coerce_str_mapping(manifest.payload.get("configs"))
    actual_configs = {k: str(v) for k, v in collect_config_versions(config_db_url).items()}
    mismatches.extend(_diff_versions("configs", expected_configs, actual_configs))

    if manifest.manifest_hash:
        current_hash = compute_manifest_hash(manifest.payload)
        if current_hash != manifest.manifest_hash:
            mismatches.append(
                "manifest hash mismatch: stored hash"
                f" {manifest.manifest_hash} does not match recomputed {current_hash}"
            )

    return mismatches


def _diff_versions(category: str, expected: Dict[str, str], actual: Dict[str, str]) -> List[str]:
    """Compare expected and actual mappings and return human readable diffs."""

    messages: List[str] = []
    missing = sorted(set(expected) - set(actual))
    extra = sorted(set(actual) - set(expected))
    changed = sorted({key for key in expected if key in actual and expected[key] != actual[key]})

    for key in missing:
        messages.append(f"{category}: missing '{key}' (expected {expected[key]!r})")
    for key in extra:
        messages.append(f"{category}: unexpected entry '{key}' with version {actual[key]!r}")
    for key in changed:
        messages.append(
            f"{category}: version mismatch for '{key}' (expected {expected[key]!r}, found {actual[key]!r})"
        )
    return messages


def _coerce_str_mapping(value: Optional[Mapping[str, object]]) -> Dict[str, str]:
    """Normalise payload fragments that may be missing or loosely typed."""

    if not isinstance(value, dict):
        return {}
    normalised: Dict[str, str] = {}
    for key, val in value.items():
        if key is None or val is None:
            continue
        normalised[str(key)] = str(val)
    return normalised


# ---------------------------------------------------------------------------
# CLI implementation
# ---------------------------------------------------------------------------


def create_command(args: argparse.Namespace) -> int:
    """Handle the ``create`` sub-command."""

    manifest_id = args.id or datetime.now(timezone.utc).strftime("%Y%m%d%H%M%S")
    services = collect_service_versions(Path(args.services_dir))
    models = collect_model_versions(Path(args.models_dir))
    configs = collect_config_versions(args.config_db)

    payload = {"services": services, "models": models, "configs": configs}

    with SessionLocal() as session:
        if fetch_manifest(session, manifest_id):
            raise SystemExit(f"Manifest id '{manifest_id}' already exists")
        manifest = save_manifest(session, manifest_id, payload)

    if args.output:
        write_manifest_file(manifest, Path(args.output))
    if args.markdown_output:
        write_manifest_markdown(manifest, Path(args.markdown_output))

    print(json.dumps(manifest.to_dict(), indent=2))
    return 0


def list_command(args: argparse.Namespace) -> int:
    """Handle the ``list`` sub-command."""

    with SessionLocal() as session:
        manifests = list_manifests(session, limit=args.limit)
    for manifest in manifests:
        print(json.dumps(manifest.to_dict(), indent=2))
    return 0


def rollback_command(args: argparse.Namespace) -> int:
    """Handle the ``rollback`` sub-command."""

    if not args.id:
        raise SystemExit("--id is required for rollback")

    with SessionLocal() as session:
        manifest = fetch_manifest(session, args.id)
    if manifest is None:
        raise SystemExit(f"Manifest '{args.id}' was not found")

    if args.output:
        write_manifest_file(manifest, Path(args.output))
    if args.markdown_output:
        write_manifest_markdown(manifest, Path(args.markdown_output))
    print(json.dumps(manifest.to_dict(), indent=2))
    return 0


def verify_command(args: argparse.Namespace) -> int:
    """Handle the ``verify`` sub-command."""

    with SessionLocal() as session:
        manifest = fetch_manifest(session, args.id)
    if manifest is None:
        raise SystemExit(f"Manifest '{args.id}' was not found")

    mismatches = verify_release_manifest(
        manifest,
        Path(args.services_dir),
        Path(args.models_dir),
        args.config_db,
    )

    if mismatches:
        for message in mismatches:
            print(message)
        return 1

    print(json.dumps(manifest.to_dict(), indent=2))
    return 0


COMMAND_HANDLERS = {
    "create": create_command,
    "list": list_command,
    "rollback": rollback_command,
    "verify": verify_command,
}


def build_parser() -> argparse.ArgumentParser:
    parser = argparse.ArgumentParser(description="Release manifest management utilities")
    subparsers = parser.add_subparsers(dest="command", required=True)

    create_parser = subparsers.add_parser("create", help="Generate and persist a new release manifest")
    create_parser.add_argument("--id", help="Explicit manifest identifier")
    create_parser.add_argument(
        "--services-dir",
        default=str(DEFAULT_SERVICES_DIR),
        help="Directory containing Kubernetes deployment manifests",
    )
    create_parser.add_argument(
        "--models-dir",
        default=str(DEFAULT_MODELS_DIR),
        help="Directory containing model definition files",
    )
    create_parser.add_argument(
        "--config-db",
        default=DEFAULT_CONFIG_DB_URL,
        help="SQLAlchemy database URL for the configuration service",
    )
    create_parser.add_argument("--output", default=str(DEFAULT_MANIFEST_FILE), help="JSON file for manifest export")
    create_parser.add_argument(
        "--markdown-output",
        default=str(DEFAULT_MANIFEST_MARKDOWN),
        help="Markdown file for manifest summary",
    )

    list_parser = subparsers.add_parser("list", help="List stored manifests")
    list_parser.add_argument("--limit", type=int, help="Maximum number of manifests to return")

    rollback_parser = subparsers.add_parser("rollback", help="Re-promote an existing manifest")
    rollback_parser.add_argument("--id", required=False, help="Identifier of the manifest to rollback to")
    rollback_parser.add_argument("--output", default=str(DEFAULT_MANIFEST_FILE), help="JSON file to update")
    rollback_parser.add_argument(
        "--markdown-output",
        default=str(DEFAULT_MANIFEST_MARKDOWN),
        help="Markdown summary file to update",
    )

    verify_parser = subparsers.add_parser("verify", help="Verify that the live deployment matches a manifest")
    verify_parser.add_argument("--id", required=True, help="Identifier of the manifest to verify against")
    verify_parser.add_argument(
        "--services-dir",
        default=str(DEFAULT_SERVICES_DIR),
        help="Directory containing Kubernetes deployment manifests",
    )
    verify_parser.add_argument(
        "--models-dir",
        default=str(DEFAULT_MODELS_DIR),
        help="Directory containing model definition files",
    )
    verify_parser.add_argument(
        "--config-db",
        default=DEFAULT_CONFIG_DB_URL,
        help="SQLAlchemy database URL for the configuration service",
    )

    return parser


def main(argv: Optional[Iterable[str]] = None) -> int:
    parser = build_parser()
    args = parser.parse_args(list(argv) if argv is not None else None)
    handler = COMMAND_HANDLERS[args.command]
    return handler(args)


if __name__ == "__main__":  # pragma: no cover - CLI entry point
    raise SystemExit(main())<|MERGE_RESOLUTION|>--- conflicted
+++ resolved
@@ -34,7 +34,6 @@
 from dataclasses import dataclass
 from datetime import datetime, timezone
 from pathlib import Path
-<<<<<<< HEAD
 from typing import Any, Dict, Iterable, Iterator, List, Optional, Tuple, cast
 from urllib.parse import parse_qsl, unquote, urlparse, urlunparse
 
@@ -96,28 +95,6 @@
 
     class StaticPool:  # type: ignore[override]
         pass
-=======
-from typing import Dict, Iterable, Iterator, List, Mapping, Optional
-
-from alembic import command
-from alembic.config import Config
-from sqlalchemy import (
-    JSON,
-    Column,
-    DateTime,
-    MetaData,
-    String,
-    Table,
-    create_engine,
-    func,
-    select,
-)
-from sqlalchemy.engine import Engine
-from sqlalchemy.engine.url import make_url
-from sqlalchemy.exc import ArgumentError, NoSuchTableError, SQLAlchemyError
-from sqlalchemy.orm import DeclarativeBase, Session, sessionmaker
-from sqlalchemy.pool import StaticPool
->>>>>>> 69fce280
 
 from shared.yaml_compat import load_yaml_module
 
@@ -267,16 +244,12 @@
 DEFAULT_MANIFEST_MARKDOWN = Path("release_manifest_current.md")
 
 
-<<<<<<< HEAD
 if _SQLALCHEMY_AVAILABLE:
     Base = declarative_base()
-=======
->>>>>>> 69fce280
 
     class ReleaseManifest(Base):
         """ORM model for persisted release manifests."""
 
-<<<<<<< HEAD
         __tablename__ = "release_manifests"
 
         manifest_id = Column(String, primary_key=True)
@@ -286,31 +259,6 @@
 else:
     Base = None
 
-=======
-class Base(DeclarativeBase):
-    """Declarative base for the release manifest ORM model."""
-
-    pass
-
-
-class Base(DeclarativeBase):
-    """Declarative base for the release manifest ORM model."""
-
-    pass
-
-    class ReleaseManifest(Base):
-        """ORM model for persisted release manifests."""
-
-        __tablename__ = "release_manifests"
-
-        manifest_id = Column(String, primary_key=True)
-        manifest_json = Column(JSON, nullable=False)
-        manifest_hash = Column(String, nullable=True)
-        ts = Column(DateTime(timezone=True), nullable=False, default=lambda: datetime.now(timezone.utc))
-else:
-    Base = None
-
->>>>>>> 69fce280
     class ReleaseManifest:  # pragma: no cover - placeholder for type checkers
         pass
 
