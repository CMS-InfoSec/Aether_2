"""CLI utilities for creating and managing release manifests.

This module collects the versions of deployed services, machine learning models,
and configuration records so that we can pin an entire release to a reproducible
state.  The data is stored in the ``release_manifests`` table which persists a
JSON payload for each manifest, a cryptographic hash for integrity, and the
timestamp when it was recorded.  The CLI can export both JSON and Markdown
summaries for downstream consumers.

Usage
-----
    python release_manifest.py create [--id <manifest-id>]
    python release_manifest.py list [--limit 10]
    python release_manifest.py rollback --id <manifest-id>
    python release_manifest.py verify --id <manifest-id>

The ``create`` command writes the manifest both to the database and, by default,
updates ``release_manifest_current.json`` and ``release_manifest_current.md``
with the latest payload.  The ``rollback`` command fetches a previous manifest
and re-promotes it as the current manifest files so that other systems can pick
up the rollback.  ``verify`` compares the active deployment against a stored
manifest and reports discrepancies.
"""

from __future__ import annotations

import argparse
import hashlib
import json
import logging
import os
import re
import sqlite3
from dataclasses import dataclass
from datetime import datetime, timezone
from pathlib import Path
from typing import Any, Dict, Iterable, Iterator, List, Optional, Tuple, cast
from urllib.parse import parse_qsl, unquote, urlparse, urlunparse

try:  # pragma: no cover - alembic is optional in lightweight environments
    from alembic import command
    from alembic.config import Config
except Exception:  # pragma: no cover - allow module import without alembic
    command = None  # type: ignore[assignment]
    Config = None  # type: ignore[assignment]

try:  # pragma: no cover - SQLAlchemy is optional for lightweight deployments
    from sqlalchemy import (
        JSON,
        Column,
        DateTime,
        MetaData,
        String,
        Table,
        create_engine,
        func,
        select,
    )
    from sqlalchemy.engine import Engine
    from sqlalchemy.engine.url import make_url as _sa_make_url
    from sqlalchemy.exc import ArgumentError, NoSuchTableError, SQLAlchemyError
    from sqlalchemy.orm import Session, declarative_base, sessionmaker
    from sqlalchemy.pool import StaticPool
    _SQLALCHEMY_AVAILABLE = True
except Exception:  # pragma: no cover - provide lightweight stand-ins
    JSON = Column = DateTime = MetaData = String = Table = None  # type: ignore[assignment]
    Engine = Any  # type: ignore[assignment]
    _sa_make_url = None  # type: ignore[assignment]
    _SQLALCHEMY_AVAILABLE = False

    class SQLAlchemyError(Exception):
        pass


    class ArgumentError(SQLAlchemyError):
        pass


    class NoSuchTableError(SQLAlchemyError):
        pass


    Session = Any  # type: ignore[assignment]

    def declarative_base():  # type: ignore[override]
        class _Base:
            metadata = None
<<<<<<< HEAD

        return _Base


    def sessionmaker(**_: object):  # type: ignore[override]
        raise RuntimeError("SQLAlchemy sessionmaker is unavailable in this environment")


    class StaticPool:  # type: ignore[override]
        pass
=======
>>>>>>> 1cbdeb0f

        return _Base


    def sessionmaker(**_: object):  # type: ignore[override]
        raise RuntimeError("SQLAlchemy sessionmaker is unavailable in this environment")


    class StaticPool:  # type: ignore[override]
        pass

    def declarative_base():  # type: ignore[override]
        class _Base:
            metadata = None

        return _Base


    def sessionmaker(**_: object):  # type: ignore[override]
        raise RuntimeError("SQLAlchemy sessionmaker is unavailable in this environment")


    class StaticPool:  # type: ignore[override]
        pass

from shared.yaml_compat import load_yaml_module

yaml = load_yaml_module()


LOGGER = logging.getLogger("release_manifest")
_RELEASE_MANIFEST_ALLOW_SQLITE_FLAG = "RELEASE_MANIFEST_ALLOW_SQLITE_FOR_TESTS"


if _sa_make_url is not None:
    make_url = _sa_make_url
else:

    class _ParsedURL:
        """Lightweight substitute for SQLAlchemy's URL parsing."""

        def __init__(self, raw_url: str):
            parsed = urlparse(raw_url)
            if not parsed.scheme:
                raise ArgumentError(f"Could not parse URL from string '{raw_url}'")
            self._parsed = parsed
            self.drivername = parsed.scheme
            self.query = {key: value for key, value in parse_qsl(parsed.query)}
            self.host = parsed.hostname
            path = parsed.path[1:] if parsed.path.startswith("/") else parsed.path
            self.database = path or None

        def set(self, drivername: str) -> "_ParsedURL":
            parts = list(self._parsed)
            parts[0] = drivername
            return _ParsedURL(urlunparse(parts))

        def render_as_string(self, hide_password: bool = False) -> str:
            return urlunparse(self._parsed)


    def make_url(raw_url: str) -> "_ParsedURL":
        return _ParsedURL(raw_url)


def _normalize_release_db_url(raw_url: str) -> str:
    """Normalise *raw_url* so SQLAlchemy uses the psycopg2 driver."""

    if raw_url.startswith("postgres://"):
        raw_url = "postgresql://" + raw_url.split("://", 1)[1]
    if raw_url.startswith("timescale://"):
        raw_url = "postgresql+psycopg2://" + raw_url.split("://", 1)[1]

    url = make_url(raw_url)
    driver = url.drivername.lower()

    if driver in {"postgres", "postgresql"}:
        url = url.set(drivername="postgresql+psycopg2")
    elif driver == "timescale":
        url = url.set(drivername="postgresql+psycopg2")
    elif driver.startswith("postgresql+psycopg"):
        url = url.set(drivername="postgresql+psycopg2")

    return url.render_as_string(hide_password=False)


def _require_release_db_url() -> str:
    """Return the managed Postgres/Timescale DSN for release manifests."""

    raw_url = (
        os.getenv("RELEASE_MANIFEST_DATABASE_URL")
        or os.getenv("RELEASE_DATABASE_URL")
        or os.getenv("TIMESCALE_DSN")
        or os.getenv("DATABASE_URL")
    )

    if not raw_url:
        raise RuntimeError(
            "RELEASE_MANIFEST_DATABASE_URL (or legacy RELEASE_DATABASE_URL/TIMESCALE_DSN/DATABASE_URL) must be set "
            "to a managed Postgres/Timescale DSN."
        )

    try:
        normalised = _normalize_release_db_url(raw_url)
        parsed = make_url(normalised)
    except ArgumentError as exc:
        raise RuntimeError(f"Invalid release manifest database URL '{raw_url}': {exc}") from exc

    driver = parsed.drivername.lower()
    if driver.startswith("sqlite"):
        if os.getenv(_RELEASE_MANIFEST_ALLOW_SQLITE_FLAG) == "1":
            LOGGER.warning(
                "Allowing SQLite release manifest database URL '%s' because %s=1.",
                raw_url,
                _RELEASE_MANIFEST_ALLOW_SQLITE_FLAG,
            )
            return normalised
        raise RuntimeError(
            "Release manifests require a PostgreSQL/Timescale database; "
            f"received driver '{parsed.drivername}'."
        )

    if not driver.startswith("postgresql"):
        raise RuntimeError(
            "Release manifests require a PostgreSQL/Timescale database; "
            f"received driver '{parsed.drivername}'."
        )

    return normalised


DEFAULT_RELEASE_DB_URL = _require_release_db_url()

_SQLITE_FALLBACK_FLAG = "CONFIG_ALLOW_SQLITE_FOR_TESTS"


def _require_config_db_url() -> str:
    url = os.getenv("CONFIG_DATABASE_URL")
    if not url:
        raise RuntimeError(
            "CONFIG_DATABASE_URL must be set to read configs for the release manifest."
        )

    normalized = url.lower()
    allowed_prefixes = ("postgresql://", "postgresql+psycopg://", "postgresql+psycopg2://")
    if normalized.startswith("postgres://"):
        url = "postgresql://" + url.split("://", 1)[1]
        normalized = url.lower()

    if normalized.startswith(allowed_prefixes):
        return url

    if os.getenv(_SQLITE_FALLBACK_FLAG) == "1":
        LOGGER.warning(
            "Allowing non-Postgres CONFIG_DATABASE_URL '%s' because %s=1.",
            url,
            _SQLITE_FALLBACK_FLAG,
        )
        return url

    raise RuntimeError(
        "CONFIG_DATABASE_URL must point to a PostgreSQL/TimescaleDB instance; "
        f"received '{url}'."
    )


DEFAULT_CONFIG_DB_URL = _require_config_db_url()
DEFAULT_SERVICES_DIR = Path("deploy/k8s/base/aether-services")
DEFAULT_MODELS_DIR = Path("ml/models")
DEFAULT_MANIFEST_FILE = Path("release_manifest_current.json")
DEFAULT_MANIFEST_MARKDOWN = Path("release_manifest_current.md")


if _SQLALCHEMY_AVAILABLE:
    Base = declarative_base()

    class ReleaseManifest(Base):
        """ORM model for persisted release manifests."""

        __tablename__ = "release_manifests"

        manifest_id = Column(String, primary_key=True)
        manifest_json = Column(JSON, nullable=False)
        manifest_hash = Column(String, nullable=True)
        ts = Column(DateTime(timezone=True), nullable=False, default=lambda: datetime.now(timezone.utc))
else:
    Base = None

    class ReleaseManifest:  # pragma: no cover - placeholder for type checkers
        pass


@dataclass
class Manifest:
    """In-memory representation of a release manifest."""

    manifest_id: str
    payload: Dict[str, Dict[str, str]]
    ts: datetime
    manifest_hash: Optional[str] = None

    def to_dict(self) -> Dict[str, object]:
        return {
            "manifest_id": self.manifest_id,
            "ts": self.ts.isoformat(),
            "payload": self.payload,
            "hash": self.manifest_hash,
        }


def _env_int(key: str, default: int) -> int:
    raw = os.getenv(key)
    if raw is None:
        return default
    try:
        return int(str(raw))
    except (TypeError, ValueError):
        LOGGER.warning("Invalid integer value for %s: %s", key, raw)
        return default


_SQLITE_MANIFEST_DDL = """
CREATE TABLE IF NOT EXISTS release_manifests (
    manifest_id TEXT PRIMARY KEY,
    manifest_json TEXT NOT NULL,
    manifest_hash TEXT,
    ts TEXT NOT NULL
)
"""


def _sqlite_path_from_url(url: str) -> str:
    parsed = urlparse(url)
    driver = parsed.scheme.lower()
    if driver not in {"sqlite", "sqlite+pysqlite"}:
        raise RuntimeError(
            "The lightweight release_manifest fallback only supports sqlite URLs; "
            f"received '{url}'."
        )

    netloc = parsed.netloc or ""
    path = parsed.path or ""
    if netloc and not path.startswith("/"):
        path = f"/{path}"
    full_path = f"/{netloc}{path}" if netloc else path
    if full_path in {"", "/"}:
        return ":memory:"
    if full_path.startswith("/:"):
        return full_path[1:]
    return unquote(full_path)


if not _SQLALCHEMY_AVAILABLE:

    class _SQLiteEngine:
        def __init__(self, url: str):
            self.url = url
            self.database = _sqlite_path_from_url(url)
            if self.database != ":memory:":
                db_path = Path(self.database)
                db_path.parent.mkdir(parents=True, exist_ok=True)

        def connect(self) -> sqlite3.Connection:
            conn = sqlite3.connect(self.database, check_same_thread=False)
            conn.row_factory = sqlite3.Row
            return conn

        def dispose(self) -> None:  # pragma: no cover - sqlite3 connections auto-close
            return None


    class _SQLiteSession:
        def __init__(self, engine: "_SQLiteEngine"):
            self._engine = engine
            self._conn = engine.connect()
            self._ensure_schema()
            self._closed = False

        def _ensure_schema(self) -> None:
            self._conn.execute(_SQLITE_MANIFEST_DDL)
            self._conn.commit()

        def __enter__(self) -> "_SQLiteSession":
            return self

        def __exit__(self, exc_type, exc, tb) -> None:
            try:
                if exc_type:
                    self._conn.rollback()
                else:
                    self._conn.commit()
            finally:
                self.close()

        def close(self) -> None:
            if not self._closed:
                self._conn.close()
                self._closed = True

        def commit(self) -> None:
            self._conn.commit()

        def rollback(self) -> None:
            self._conn.rollback()

        def connection(self) -> sqlite3.Connection:
            return self._conn


    def _sqlite_save_manifest(
        session: "_SQLiteSession", manifest_id: str, payload: Dict[str, Dict[str, str]], payload_hash: str
    ) -> Manifest:
        ts = datetime.now(timezone.utc)
        data = json.dumps(payload)
        session.connection().execute(
            """
            INSERT OR REPLACE INTO release_manifests (manifest_id, manifest_json, manifest_hash, ts)
            VALUES (?, ?, ?, ?)
            """,
            (manifest_id, data, payload_hash, ts.isoformat()),
        )
        session.connection().commit()
        return Manifest(manifest_id=manifest_id, payload=payload, ts=ts, manifest_hash=payload_hash)


    def _sqlite_fetch_manifest(session: "_SQLiteSession", manifest_id: str) -> Optional[Manifest]:
        row = session.connection().execute(
            "SELECT manifest_id, manifest_json, manifest_hash, ts FROM release_manifests WHERE manifest_id = ?",
            (manifest_id,),
        ).fetchone()
        if not row:
            return None
        try:
            payload = json.loads(row["manifest_json"])
        except (TypeError, json.JSONDecodeError):
            payload = {}
        ts_raw = row["ts"]
        try:
            ts = datetime.fromisoformat(ts_raw)
            if ts.tzinfo is None:
                ts = ts.replace(tzinfo=timezone.utc)
        except Exception:  # pragma: no cover - defensive guard for corrupted data
            ts = datetime.fromtimestamp(0, tz=timezone.utc)
        return Manifest(manifest_id=row["manifest_id"], payload=payload, ts=ts, manifest_hash=row["manifest_hash"])


    def _sqlite_list_manifests(session: "_SQLiteSession", limit: Optional[int]) -> List[Manifest]:
        sql = "SELECT manifest_id, manifest_json, manifest_hash, ts FROM release_manifests ORDER BY ts DESC"
        params: Tuple[object, ...] = tuple()
        if limit is not None:
            sql += " LIMIT ?"
            params = (limit,)
        rows = session.connection().execute(sql, params).fetchall()
        manifests: List[Manifest] = []
        for row in rows:
            try:
                payload = json.loads(row["manifest_json"])
            except (TypeError, json.JSONDecodeError):
                payload = {}
            try:
                ts = datetime.fromisoformat(row["ts"])
                if ts.tzinfo is None:
                    ts = ts.replace(tzinfo=timezone.utc)
            except Exception:  # pragma: no cover - defensive
                ts = datetime.fromtimestamp(0, tz=timezone.utc)
            manifests.append(
                Manifest(
                    manifest_id=row["manifest_id"],
                    payload=payload,
                    ts=ts,
                    manifest_hash=row["manifest_hash"],
                )
            )
        return manifests


    def _sqlite_backfill_hashes(session: "_SQLiteSession") -> None:
        rows = session.connection().execute(
            "SELECT manifest_id, manifest_json FROM release_manifests WHERE manifest_hash IS NULL OR manifest_hash = ''"
        ).fetchall()
        for row in rows:
            try:
                payload = json.loads(row["manifest_json"])
            except (TypeError, json.JSONDecodeError):
                payload = {}
            if not isinstance(payload, dict):
                continue
            payload_hash = compute_manifest_hash(payload)
            session.connection().execute(
                "UPDATE release_manifests SET manifest_hash = ? WHERE manifest_id = ?",
                (payload_hash, row["manifest_id"]),
            )
        session.connection().commit()


    def _ensure_sqlite_schema(engine: "_SQLiteEngine") -> None:
        conn = engine.connect()
        try:
            conn.execute(_SQLITE_MANIFEST_DDL)
            conn.commit()
        finally:
            conn.close()

def _create_engine(url: str) -> Engine:
    """Create a database engine suitable for the release manifest store."""

    if not _SQLALCHEMY_AVAILABLE:
        return cast(Engine, _SQLiteEngine(url))

    options: Dict[str, object] = {"future": True, "pool_pre_ping": True}

    try:
        parsed = make_url(url)
    except ArgumentError:
        parsed = None

    if parsed and parsed.drivername.startswith("sqlite"):
        sqlite_options = dict(options)
        sqlite_connect_args: Dict[str, object] = {"check_same_thread": False}
        if ":memory:" in url or parsed.database in {":memory:", None}:
            sqlite_options["poolclass"] = StaticPool
        sqlite_options["connect_args"] = sqlite_connect_args
        return create_engine(url, **sqlite_options)

    options["pool_size"] = _env_int("RELEASE_MANIFEST_POOL_SIZE", 5)
    options["max_overflow"] = _env_int("RELEASE_MANIFEST_MAX_OVERFLOW", 5)
    options["pool_timeout"] = _env_int("RELEASE_MANIFEST_POOL_TIMEOUT", 30)
    options["pool_recycle"] = _env_int("RELEASE_MANIFEST_POOL_RECYCLE", 1800)

    connect_args: Dict[str, object] = {}
    forced_sslmode = os.getenv("RELEASE_MANIFEST_SSLMODE")
    if forced_sslmode:
        connect_args["sslmode"] = forced_sslmode
    elif parsed and "sslmode" not in parsed.query and parsed.host not in {None, "localhost", "127.0.0.1"}:
        connect_args["sslmode"] = "require"

    app_name = os.getenv("RELEASE_MANIFEST_APP_NAME", "release-manifest")
    if app_name:
        connect_args["application_name"] = app_name

    if connect_args:
        options["connect_args"] = connect_args

    return create_engine(url, **options)


_MIGRATIONS_PATH = Path(__file__).resolve().parent / "release_manifest_migrations"


def run_release_manifest_migrations(database_url: Optional[str] = None) -> None:
    """Apply outstanding migrations for the release manifest schema."""

    url = (database_url or DEFAULT_RELEASE_DB_URL).strip()
    if not url:
        raise RuntimeError("Release manifest migrations require a valid database URL")

    if (command is None or Config is None) or not _SQLALCHEMY_AVAILABLE:
        LOGGER.warning(
            "Alembic is unavailable; ensuring release_manifest schema exists via a lightweight fallback."
        )
        engine = _create_engine(url)
        try:
            if _SQLALCHEMY_AVAILABLE and Base is not None:
                Base.metadata.create_all(engine)  # type: ignore[union-attr]
            else:
                _ensure_sqlite_schema(cast("_SQLiteEngine", engine))
        finally:
            if hasattr(engine, "dispose"):
                engine.dispose()
        return

    config = Config()
    config.set_main_option("script_location", str(_MIGRATIONS_PATH))
    config.set_main_option("sqlalchemy.url", url)
    config.attributes["configure_logger"] = False

    command.upgrade(config, "head")


run_release_manifest_migrations(DEFAULT_RELEASE_DB_URL)
release_engine = _create_engine(DEFAULT_RELEASE_DB_URL)


if _SQLALCHEMY_AVAILABLE:
    SessionLocal = sessionmaker(
        bind=release_engine,
        autoflush=False,
        autocommit=False,
        expire_on_commit=False,
        future=True,
    )
else:

    class _SQLiteSessionFactory:
        def __init__(self, engine: "_SQLiteEngine"):
            self._engine = engine

        def __call__(self) -> "_SQLiteSession":
            return _SQLiteSession(self._engine)


    SessionLocal = _SQLiteSessionFactory(cast("_SQLiteEngine", release_engine))


def _backfill_manifest_hashes() -> None:
    """Populate missing manifest hashes for existing records."""

    with SessionLocal() as session:
        if _SQLALCHEMY_AVAILABLE:
            try:
                records = (
                    session.query(ReleaseManifest)
                    .filter((ReleaseManifest.manifest_hash.is_(None)) | (ReleaseManifest.manifest_hash == ""))
                    .all()
                )
            except SQLAlchemyError:  # pragma: no cover - query failure
                return
            changed = False
            for record in records:
                if not isinstance(record.manifest_json, dict):
                    continue
                record.manifest_hash = compute_manifest_hash(record.manifest_json)
                changed = True
            if changed:
                try:
                    session.commit()
                except SQLAlchemyError:  # pragma: no cover - commit failure
                    session.rollback()
        else:
            _sqlite_backfill_hashes(session)


def compute_manifest_hash(payload: Dict[str, Dict[str, str]]) -> str:
    """Return a deterministic hash for a manifest payload."""

    canonical = json.dumps(payload, sort_keys=True, separators=(",", ":"))
    return hashlib.sha256(canonical.encode("utf-8")).hexdigest()


_backfill_manifest_hashes()


# ---------------------------------------------------------------------------
# Manifest collection helpers
# ---------------------------------------------------------------------------


def collect_service_versions(root: Path = DEFAULT_SERVICES_DIR) -> Dict[str, str]:
    """Collect container image versions from Kubernetes deployment manifests.

    The function attempts to parse YAML manifests using PyYAML if it is
    installed.  When PyYAML is unavailable, it falls back to a lightweight
    parser that extracts ``container name`` and ``image`` pairs using regular
    expressions.  Only files ending in ``.yaml`` or ``.yml`` are considered.
    """

    if not root.exists():
        return {}

    service_versions: Dict[str, str] = {}
    for path in sorted(root.rglob("*.yml")) + sorted(root.rglob("*.yaml")):
        try:
            text = path.read_text()
        except OSError:
            continue
        if yaml is not None:
            try:
                docs = [doc for doc in yaml.safe_load_all(text) if isinstance(doc, dict)]
            except Exception:  # pragma: no cover - fallback when YAML parsing fails
                docs = []
        else:
            docs = []
        if docs:
            for doc in docs:
                containers = _extract_containers_from_yaml_dict(doc)
                service_versions.update(containers)
        else:
            service_versions.update(_extract_containers_from_text(text))
    return service_versions


def _extract_containers_from_yaml_dict(doc: Dict[str, object]) -> Dict[str, str]:
    """Extract container name -> image mappings from a YAML document."""

    containers: Dict[str, str] = {}

    def _walk(node: object) -> Iterator[Dict[str, str]]:
        if isinstance(node, dict):
            if "containers" in node and isinstance(node["containers"], list):
                for container in node["containers"]:
                    if not isinstance(container, dict):
                        continue
                    name = container.get("name")
                    image = container.get("image")
                    if isinstance(name, str) and isinstance(image, str):
                        yield {name: image}
            for value in node.values():
                yield from _walk(value)
        elif isinstance(node, list):
            for item in node:
                yield from _walk(item)

    for mapping in _walk(doc):
        containers.update(mapping)
    return containers


def _extract_containers_from_text(text: str) -> Dict[str, str]:
    """Fallback parser for container definitions when YAML is unavailable."""

    containers: Dict[str, str] = {}
    current_name: Optional[str] = None
    container_pattern = re.compile(r"^-\s+name:\s*(?P<name>[\w.-]+)")
    image_pattern = re.compile(r"image:\s*(?P<image>\S+)")
    for line in text.splitlines():
        stripped = line.strip()
        name_match = container_pattern.match(stripped)
        if name_match:
            current_name = name_match.group("name")
            continue
        image_match = image_pattern.search(stripped)
        if image_match and current_name:
            containers[current_name] = image_match.group("image")
            current_name = None
    return containers


def collect_model_versions(root: Path = DEFAULT_MODELS_DIR) -> Dict[str, str]:
    """Compute deterministic hashes for model definitions.

    Each ``.py`` file underneath ``ml/models`` contributes a version entry.  The
    hash captures the model implementation at the time of manifest creation
    without requiring an external model registry service.
    """

    if not root.exists():
        return {}

    model_versions: Dict[str, str] = {}
    for path in sorted(root.rglob("*.py")):
        if path.name == "__init__.py":
            continue
        try:
            data = path.read_bytes()
        except OSError:
            continue
        digest = hashlib.sha256(data).hexdigest()[:12]
        key = str(path.relative_to(root)).replace("\\", "/")
        model_versions[key] = digest
    return model_versions


def collect_config_versions(database_url: str = DEFAULT_CONFIG_DB_URL) -> Dict[str, str]:
    """Fetch the latest configuration versions from the config database.

    The function reflects the ``config_versions`` table dynamically to avoid a
    hard dependency on the ``config_service`` module.  If the database or table
    is absent the function returns an empty mapping, which keeps the manifest
    generation resilient for local development environments.
    """

    if not _SQLALCHEMY_AVAILABLE:
        return {}

    try:
        engine = _create_engine(database_url)
    except SQLAlchemyError:  # pragma: no cover - invalid URL
        return {}

    metadata = MetaData()
    try:
        table = Table("config_versions", metadata, autoload_with=engine)
    except NoSuchTableError:
        return {}
    except SQLAlchemyError:  # pragma: no cover - reflection failure
        return {}

    stmt = (
        select(
            table.c.account_id,
            table.c.key,
            func.max(table.c.version).label("version"),
        )
        .group_by(table.c.account_id, table.c.key)
        .order_by(table.c.account_id, table.c.key)
    )

    configs: Dict[str, str] = {}
    with engine.connect() as conn:
        try:
            for row in conn.execute(stmt):
                account_id = row.account_id or "global"
                key = row.key
                version = row.version
                composite_key = f"{account_id}:{key}" if account_id != "global" else key
                configs[composite_key] = str(version)
        except SQLAlchemyError:  # pragma: no cover - query failure
            return {}
    return configs


# ---------------------------------------------------------------------------
# Persistence helpers
# ---------------------------------------------------------------------------


def save_manifest(session: Session, manifest_id: str, payload: Dict[str, Dict[str, str]]) -> Manifest:
    """Persist a manifest payload in the database."""

    payload_hash = compute_manifest_hash(payload)
    if not _SQLALCHEMY_AVAILABLE:
        return _sqlite_save_manifest(cast("_SQLiteSession", session), manifest_id, payload, payload_hash)

    record = ReleaseManifest(
        manifest_id=manifest_id,
        manifest_json=payload,
        manifest_hash=payload_hash,
        ts=datetime.now(timezone.utc),
    )
    session.add(record)
    session.commit()
    session.refresh(record)
    return Manifest(
        manifest_id=record.manifest_id,
        payload=record.manifest_json,
        ts=record.ts,
        manifest_hash=record.manifest_hash,
    )


def fetch_manifest(session: Session, manifest_id: str) -> Optional[Manifest]:
    """Fetch a manifest by identifier."""

    if not _SQLALCHEMY_AVAILABLE:
        return _sqlite_fetch_manifest(cast("_SQLiteSession", session), manifest_id)

    record: Optional[ReleaseManifest] = session.get(ReleaseManifest, manifest_id)
    if not record:
        return None
    return Manifest(
        manifest_id=record.manifest_id,
        payload=record.manifest_json,
        ts=record.ts,
        manifest_hash=record.manifest_hash,
    )


def list_manifests(session: Session, limit: Optional[int] = None) -> List[Manifest]:
    """Return persisted manifests ordered by timestamp descending."""

    if not _SQLALCHEMY_AVAILABLE:
        return _sqlite_list_manifests(cast("_SQLiteSession", session), limit)

    stmt = select(ReleaseManifest).order_by(ReleaseManifest.ts.desc())
    if limit is not None:
        stmt = stmt.limit(limit)
    records = session.execute(stmt).scalars().all()
    return [
        Manifest(manifest_id=r.manifest_id, payload=r.manifest_json, ts=r.ts, manifest_hash=r.manifest_hash)
        for r in records
    ]


def write_manifest_file(manifest: Manifest, path: Path = DEFAULT_MANIFEST_FILE) -> None:
    """Serialise the manifest payload to a JSON file for downstream consumers."""

    try:
        path.write_text(json.dumps(manifest.to_dict(), indent=2, sort_keys=True))
    except OSError:  # pragma: no cover - filesystem failure
        pass


def write_manifest_markdown(manifest: Manifest, path: Path = DEFAULT_MANIFEST_MARKDOWN) -> None:
    """Write a Markdown summary of the manifest contents."""

    lines = [
        f"# Release Manifest {manifest.manifest_id}",
        "",
        f"- Timestamp: {manifest.ts.isoformat()}",
        f"- Hash: {manifest.manifest_hash or 'unknown'}",
        "",
    ]

    def _append_table(title: str, items: Dict[str, str]) -> None:
        lines.extend([f"## {title}", ""])
        if not items:
            lines.append("No entries recorded.")
            lines.append("")
            return
        lines.extend(["| Name | Version |", "| --- | --- |"])
        for name, version in sorted(items.items()):
            lines.append(f"| {name} | {version} |")
        lines.append("")

    _append_table("Services", _coerce_str_mapping(manifest.payload.get("services")))
    _append_table("Models", _coerce_str_mapping(manifest.payload.get("models")))
    _append_table("Configs", _coerce_str_mapping(manifest.payload.get("configs")))

    try:
        path.write_text("\n".join(lines))
    except OSError:  # pragma: no cover - filesystem failure
        pass


def verify_release_manifest(
    manifest: Manifest,
    services_dir: Path,
    models_dir: Path,
    config_db_url: str,
) -> List[str]:
    """Return a list of verification error messages for the given manifest."""

    mismatches: List[str] = []

    expected_services = _coerce_str_mapping(manifest.payload.get("services"))
    actual_services = {k: str(v) for k, v in collect_service_versions(services_dir).items()}
    mismatches.extend(_diff_versions("services", expected_services, actual_services))

    expected_models = _coerce_str_mapping(manifest.payload.get("models"))
    actual_models = {k: str(v) for k, v in collect_model_versions(models_dir).items()}
    mismatches.extend(_diff_versions("models", expected_models, actual_models))

    expected_configs = _coerce_str_mapping(manifest.payload.get("configs"))
    actual_configs = {k: str(v) for k, v in collect_config_versions(config_db_url).items()}
    mismatches.extend(_diff_versions("configs", expected_configs, actual_configs))

    if manifest.manifest_hash:
        current_hash = compute_manifest_hash(manifest.payload)
        if current_hash != manifest.manifest_hash:
            mismatches.append(
                "manifest hash mismatch: stored hash"
                f" {manifest.manifest_hash} does not match recomputed {current_hash}"
            )

    return mismatches


def _diff_versions(category: str, expected: Dict[str, str], actual: Dict[str, str]) -> List[str]:
    """Compare expected and actual mappings and return human readable diffs."""

    messages: List[str] = []
    missing = sorted(set(expected) - set(actual))
    extra = sorted(set(actual) - set(expected))
    changed = sorted({key for key in expected if key in actual and expected[key] != actual[key]})

    for key in missing:
        messages.append(f"{category}: missing '{key}' (expected {expected[key]!r})")
    for key in extra:
        messages.append(f"{category}: unexpected entry '{key}' with version {actual[key]!r}")
    for key in changed:
        messages.append(
            f"{category}: version mismatch for '{key}' (expected {expected[key]!r}, found {actual[key]!r})"
        )
    return messages


def _coerce_str_mapping(value: Optional[Mapping[str, object]]) -> Dict[str, str]:
    """Normalise payload fragments that may be missing or loosely typed."""

    if not isinstance(value, dict):
        return {}
    normalised: Dict[str, str] = {}
    for key, val in value.items():
        if key is None or val is None:
            continue
        normalised[str(key)] = str(val)
    return normalised


# ---------------------------------------------------------------------------
# CLI implementation
# ---------------------------------------------------------------------------


def create_command(args: argparse.Namespace) -> int:
    """Handle the ``create`` sub-command."""

    manifest_id = args.id or datetime.now(timezone.utc).strftime("%Y%m%d%H%M%S")
    services = collect_service_versions(Path(args.services_dir))
    models = collect_model_versions(Path(args.models_dir))
    configs = collect_config_versions(args.config_db)

    payload = {"services": services, "models": models, "configs": configs}

    with SessionLocal() as session:
        if fetch_manifest(session, manifest_id):
            raise SystemExit(f"Manifest id '{manifest_id}' already exists")
        manifest = save_manifest(session, manifest_id, payload)

    if args.output:
        write_manifest_file(manifest, Path(args.output))
    if args.markdown_output:
        write_manifest_markdown(manifest, Path(args.markdown_output))

    print(json.dumps(manifest.to_dict(), indent=2))
    return 0


def list_command(args: argparse.Namespace) -> int:
    """Handle the ``list`` sub-command."""

    with SessionLocal() as session:
        manifests = list_manifests(session, limit=args.limit)
    for manifest in manifests:
        print(json.dumps(manifest.to_dict(), indent=2))
    return 0


def rollback_command(args: argparse.Namespace) -> int:
    """Handle the ``rollback`` sub-command."""

    if not args.id:
        raise SystemExit("--id is required for rollback")

    with SessionLocal() as session:
        manifest = fetch_manifest(session, args.id)
    if manifest is None:
        raise SystemExit(f"Manifest '{args.id}' was not found")

    if args.output:
        write_manifest_file(manifest, Path(args.output))
    if args.markdown_output:
        write_manifest_markdown(manifest, Path(args.markdown_output))
    print(json.dumps(manifest.to_dict(), indent=2))
    return 0


def verify_command(args: argparse.Namespace) -> int:
    """Handle the ``verify`` sub-command."""

    with SessionLocal() as session:
        manifest = fetch_manifest(session, args.id)
    if manifest is None:
        raise SystemExit(f"Manifest '{args.id}' was not found")

    mismatches = verify_release_manifest(
        manifest,
        Path(args.services_dir),
        Path(args.models_dir),
        args.config_db,
    )

    if mismatches:
        for message in mismatches:
            print(message)
        return 1

    print(json.dumps(manifest.to_dict(), indent=2))
    return 0


COMMAND_HANDLERS = {
    "create": create_command,
    "list": list_command,
    "rollback": rollback_command,
    "verify": verify_command,
}


def build_parser() -> argparse.ArgumentParser:
    parser = argparse.ArgumentParser(description="Release manifest management utilities")
    subparsers = parser.add_subparsers(dest="command", required=True)

    create_parser = subparsers.add_parser("create", help="Generate and persist a new release manifest")
    create_parser.add_argument("--id", help="Explicit manifest identifier")
    create_parser.add_argument(
        "--services-dir",
        default=str(DEFAULT_SERVICES_DIR),
        help="Directory containing Kubernetes deployment manifests",
    )
    create_parser.add_argument(
        "--models-dir",
        default=str(DEFAULT_MODELS_DIR),
        help="Directory containing model definition files",
    )
    create_parser.add_argument(
        "--config-db",
        default=DEFAULT_CONFIG_DB_URL,
        help="SQLAlchemy database URL for the configuration service",
    )
    create_parser.add_argument("--output", default=str(DEFAULT_MANIFEST_FILE), help="JSON file for manifest export")
    create_parser.add_argument(
        "--markdown-output",
        default=str(DEFAULT_MANIFEST_MARKDOWN),
        help="Markdown file for manifest summary",
    )

    list_parser = subparsers.add_parser("list", help="List stored manifests")
    list_parser.add_argument("--limit", type=int, help="Maximum number of manifests to return")

    rollback_parser = subparsers.add_parser("rollback", help="Re-promote an existing manifest")
    rollback_parser.add_argument("--id", required=False, help="Identifier of the manifest to rollback to")
    rollback_parser.add_argument("--output", default=str(DEFAULT_MANIFEST_FILE), help="JSON file to update")
    rollback_parser.add_argument(
        "--markdown-output",
        default=str(DEFAULT_MANIFEST_MARKDOWN),
        help="Markdown summary file to update",
    )

    verify_parser = subparsers.add_parser("verify", help="Verify that the live deployment matches a manifest")
    verify_parser.add_argument("--id", required=True, help="Identifier of the manifest to verify against")
    verify_parser.add_argument(
        "--services-dir",
        default=str(DEFAULT_SERVICES_DIR),
        help="Directory containing Kubernetes deployment manifests",
    )
    verify_parser.add_argument(
        "--models-dir",
        default=str(DEFAULT_MODELS_DIR),
        help="Directory containing model definition files",
    )
    verify_parser.add_argument(
        "--config-db",
        default=DEFAULT_CONFIG_DB_URL,
        help="SQLAlchemy database URL for the configuration service",
    )

    return parser


def main(argv: Optional[Iterable[str]] = None) -> int:
    parser = build_parser()
    args = parser.parse_args(list(argv) if argv is not None else None)
    handler = COMMAND_HANDLERS[args.command]
    return handler(args)


if __name__ == "__main__":  # pragma: no cover - CLI entry point
    raise SystemExit(main())<|MERGE_RESOLUTION|>--- conflicted
+++ resolved
@@ -85,7 +85,6 @@
     def declarative_base():  # type: ignore[override]
         class _Base:
             metadata = None
-<<<<<<< HEAD
 
         return _Base
 
@@ -96,8 +95,6 @@
 
     class StaticPool:  # type: ignore[override]
         pass
-=======
->>>>>>> 1cbdeb0f
 
         return _Base
 
