--- conflicted
+++ resolved
@@ -95,23 +95,6 @@
 
     class StaticPool:  # type: ignore[override]
         pass
-<<<<<<< HEAD
-=======
-
-        return _Base
-
-
-    def sessionmaker(**_: object):  # type: ignore[override]
-        raise RuntimeError("SQLAlchemy sessionmaker is unavailable in this environment")
-
-
-    class StaticPool:  # type: ignore[override]
-        pass
-
-    def declarative_base():  # type: ignore[override]
-        class _Base:
-            metadata = None
->>>>>>> 48cdd12e
 
         return _Base
 
