--- conflicted
+++ resolved
@@ -29,12 +29,8 @@
 from reports.storage import ArtifactStorage, build_storage_from_env
 from services.common.security import require_admin_account
 from services.models.model_server import get_active_model
-<<<<<<< HEAD
 from shared.postgres import normalize_postgres_dsn
 from shared.timezone import format_london_time
-=======
-from shared.spot import is_spot_symbol, normalize_spot_symbol
->>>>>>> 50e93fcd
 
 try:  # pragma: no cover - psycopg is an optional dependency in tests
     import psycopg
