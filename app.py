--- conflicted
+++ resolved
@@ -27,28 +27,11 @@
 )
 from services.alert_manager import setup_alerting
 from services.alerts.alert_dedupe import router as alert_dedupe_router, setup_alert_dedupe
-<<<<<<< HEAD
+
 from shared.audit import AuditLogStore, SensitiveActionRecorder, TimescaleAuditLogger
 from shared.correlation import CorrelationIdMiddleware
 
-=======
-from alert_prioritizer import router as alert_prioritizer_router
-from services.report_service import router as reports_router
-from multiformat_export import router as log_export_router
-from compliance_pack import router as compliance_router
-from scaling_controller import (
-    build_scaling_controller_from_env,
-    configure_scaling_controller,
-    router as scaling_router,
-)
 
-from pack_exporter import router as knowledge_router
-from scaling_controller import (
-    build_scaling_controller_from_env,
-    configure_scaling_controller,
-    router as scaling_router,
-)
->>>>>>> 3c5b09a6
 
 logger = logging.getLogger(__name__)
 
@@ -115,30 +98,13 @@
     _maybe_include_router(app, "exposure_forecast", "router")
     _maybe_include_router(app, "alert_prioritizer", "router")
     app.include_router(alert_dedupe_router)
-<<<<<<< HEAD
+
     _maybe_include_router(app, "services.models.meta_learner", "router")
     _maybe_include_router(app, "services.models.model_zoo", "router")
     _maybe_include_router(app, "multiformat_export", "router")
     _maybe_include_router(app, "compliance_pack", "router")
     _maybe_include_router(app, "pack_exporter", "router")
-=======
-    app.include_router(knowledge_router)
 
-    app.include_router(knowledge_router)
-    app.include_router(meta_router)
-    app.include_router(models_router)
-    app.include_router(meta_router)
-
-    app.include_router(log_export_router)
-    app.include_router(knowledge_router)
-
-    app.include_router(compliance_router)
-
-    app.include_router(knowledge_router)
-
-    app.include_router(meta_router)
-
->>>>>>> 3c5b09a6
 
     scaling_controller = build_scaling_controller_from_env()
     configure_scaling_controller(scaling_controller)
