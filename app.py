"""Application factory wiring services, middleware, and routers."""
from __future__ import annotations

import base64
import importlib
import logging
import os
import uuid
from typing import Optional

from fastapi import FastAPI

from audit_mode import configure_audit_mode
from accounts.service import AccountsService
from auth.routes import get_auth_service, router as auth_router
from auth.service import (
    AdminAccount,
    AdminRepositoryProtocol,
    AuthService,
    InMemoryAdminRepository,
    InMemorySessionStore,
    PostgresAdminRepository,
    SessionStoreProtocol,
    build_session_store_from_url,
    hash_password,
)
from metrics import setup_metrics
from services.alert_manager import setup_alerting
from services.alerts.alert_dedupe import router as alert_dedupe_router, setup_alert_dedupe
from shared.audit import AuditLogStore, SensitiveActionRecorder, TimescaleAuditLogger
from shared.correlation import CorrelationIdMiddleware
from scaling_controller import (
    build_scaling_controller_from_env,
    configure_scaling_controller,
    router as scaling_router,
)
logger = logging.getLogger(__name__)
_ADMIN_REPOSITORY_HEALTHCHECK_EMAIL = "__admin_healthcheck__@aether.local"
_ADMIN_REPOSITORY_HEALTHCHECK_ID = "__admin_repository_healthcheck__"


def _generate_random_password() -> str:
    """Generate a high-entropy password for the sentinel admin record."""

    # 32 bytes provides a large keyspace while remaining URL-safe for storage/logging.
    raw = os.urandom(32)
    return base64.urlsafe_b64encode(raw).rstrip(b"=").decode("ascii")


def _generate_random_mfa_secret() -> str:
    """Generate a base32-encoded secret compatible with TOTP generators."""

    # Use 20 bytes (160 bits) to match typical TOTP secret entropy.
    raw = os.urandom(20)
    return base64.b32encode(raw).decode("ascii").rstrip("=")


def _normalize_admin_repository_dsn(raw_dsn: str) -> str:
    """Coerce vendor-specific PostgreSQL URIs into a psycopg-compatible DSN."""

<<<<<<< HEAD
    stripped = raw_dsn.strip()
    if not stripped:
        raise RuntimeError(
            "Admin repository requires a DSN with an explicit scheme; received an empty value."
        )

    scheme, separator, remainder = stripped.partition("://")
=======
    scheme, separator, remainder = raw_dsn.partition("://")
>>>>>>> b730edc4
    if not separator:
        raise RuntimeError(
            "Admin repository requires a DSN with an explicit scheme; "
            f"received '{raw_dsn}'."
        )

    scheme_lower = scheme.lower()
    if scheme_lower in {
        "postgres",
<<<<<<< HEAD
        "postgresql",
=======
>>>>>>> b730edc4
        "timescale",
        "postgresql+psycopg",
        "postgresql+psycopg2",
    }:
<<<<<<< HEAD
        normalized_scheme = "postgresql"
    else:
=======
        scheme = "postgresql"
    elif scheme_lower != "postgresql":
>>>>>>> b730edc4
        raise RuntimeError(
            "Admin repository requires a Postgres/Timescale DSN; "
            f"received '{raw_dsn}'."
        )

<<<<<<< HEAD
    return f"{normalized_scheme}://{remainder}"
=======
    return f"{scheme}://{remainder}"
>>>>>>> b730edc4


def _build_admin_repository_from_env() -> AdminRepositoryProtocol:
    dsn_env_vars = (
        "ADMIN_POSTGRES_DSN",
        "ADMIN_DATABASE_DSN",
        "ADMIN_DB_DSN",
    )
    dsn = next((os.getenv(var) for var in dsn_env_vars if os.getenv(var)), None)
    if not dsn:
        raise RuntimeError(
            "A Postgres/Timescale DSN must be provided via ADMIN_POSTGRES_DSN, "
            "ADMIN_DATABASE_DSN, or ADMIN_DB_DSN."
        )

    normalized_dsn = _normalize_admin_repository_dsn(dsn)
<<<<<<< HEAD
=======

>>>>>>> b730edc4

    return PostgresAdminRepository(normalized_dsn)


def _verify_admin_repository(admin_repository: AdminRepositoryProtocol) -> None:
    """Persist and validate a sentinel admin record for startup verification."""


    sentinel = AdminAccount(
        admin_id=_ADMIN_REPOSITORY_HEALTHCHECK_ID,
        email=_ADMIN_REPOSITORY_HEALTHCHECK_EMAIL,
        password_hash=hash_password(_generate_random_password()),
        mfa_secret=_generate_random_mfa_secret(),
    )
    admin_repository.add(sentinel)
    stored = admin_repository.get_by_email(_ADMIN_REPOSITORY_HEALTHCHECK_EMAIL)
    if not stored or stored.admin_id != _ADMIN_REPOSITORY_HEALTHCHECK_ID:
        raise RuntimeError("Admin repository is not writable; startup verification failed.")



def _build_session_store_from_env() -> SessionStoreProtocol:
    ttl_minutes = int(os.getenv("SESSION_TTL_MINUTES", "60"))

    dsn_env_vars = (
        "SESSION_REDIS_URL",
        "SESSION_STORE_URL",
        "SESSION_BACKEND_DSN",
    )
    redis_url = next((os.getenv(var) for var in dsn_env_vars if os.getenv(var)), None)
    if not redis_url:
        joined = ", ".join(dsn_env_vars)
        raise RuntimeError(
            "Session store misconfigured: set one of "
            f"{joined} so the API can use the shared Redis backend"
        )
    if redis_url.startswith("memory://"):
        return InMemorySessionStore(ttl_minutes=ttl_minutes)

    return build_session_store_from_url(redis_url, ttl_minutes=ttl_minutes)


def _maybe_include_router(app: FastAPI, module: str, attribute: str) -> None:
    try:
        module_obj = importlib.import_module(module)
        router = getattr(module_obj, attribute)
    except Exception as exc:  # pragma: no cover - optional routes are best-effort
        logger.debug("Skipping router %s.%s due to %s", module, attribute, exc)
        return
    app.include_router(router)


def create_app(
    *,
    admin_repository: Optional[AdminRepositoryProtocol] = None,
    session_store: Optional[SessionStoreProtocol] = None,
) -> FastAPI:
    app = FastAPI(title="Aether Admin Platform")
    setup_metrics(app, service_name="admin-platform")
    app.add_middleware(CorrelationIdMiddleware)

    audit_store = AuditLogStore()
    audit_logger = TimescaleAuditLogger(audit_store)
    recorder = SensitiveActionRecorder(audit_logger)

    admin_repository = admin_repository or _build_admin_repository_from_env()
    _verify_admin_repository(admin_repository)
    session_store = session_store or _build_session_store_from_env()
    auth_service = AuthService(admin_repository, session_store)
    accounts_service = AccountsService(recorder)

    def _get_auth_service() -> AuthService:
        return auth_service

    app.dependency_overrides[get_auth_service] = _get_auth_service
    app.include_router(auth_router)
    _maybe_include_router(app, "services.report_service", "router")
    _maybe_include_router(app, "exposure_forecast", "router")
    _maybe_include_router(app, "alert_prioritizer", "router")
    app.include_router(alert_dedupe_router)

    _maybe_include_router(app, "services.models.meta_learner", "router")
    _maybe_include_router(app, "services.models.model_zoo", "router")
    _maybe_include_router(app, "multiformat_export", "router")
    _maybe_include_router(app, "compliance_pack", "router")
    _maybe_include_router(app, "pack_exporter", "router")
    _maybe_include_router(app, "services.system.health_service", "router")
    _maybe_include_router(app, "services.hedge.hedge_service", "router")


    scaling_controller = build_scaling_controller_from_env()
    configure_scaling_controller(scaling_controller)
    app.include_router(scaling_router)


    app.state.audit_store = audit_store
    app.state.audit_logger = audit_logger
    app.state.sensitive_recorder = recorder
    app.state.admin_repository = admin_repository
    app.state.session_store = session_store
    app.state.auth_service = auth_service
    app.state.accounts_service = accounts_service
    app.state.scaling_controller = scaling_controller

    configure_audit_mode(app)

    @app.on_event("startup")
    async def _start_scaling_controller() -> None:  # pragma: no cover - FastAPI lifecycle
        await scaling_controller.start()

    @app.on_event("shutdown")
    async def _stop_scaling_controller() -> None:  # pragma: no cover - FastAPI lifecycle
        await scaling_controller.stop()

    alertmanager_url = os.getenv("ALERTMANAGER_URL")
    setup_alerting(app, alertmanager_url=alertmanager_url)
    setup_alert_dedupe(app, alertmanager_url=alertmanager_url)

    return app


__all__ = ["create_app"]<|MERGE_RESOLUTION|>--- conflicted
+++ resolved
@@ -58,7 +58,7 @@
 def _normalize_admin_repository_dsn(raw_dsn: str) -> str:
     """Coerce vendor-specific PostgreSQL URIs into a psycopg-compatible DSN."""
 
-<<<<<<< HEAD
+
     stripped = raw_dsn.strip()
     if not stripped:
         raise RuntimeError(
@@ -66,9 +66,7 @@
         )
 
     scheme, separator, remainder = stripped.partition("://")
-=======
-    scheme, separator, remainder = raw_dsn.partition("://")
->>>>>>> b730edc4
+
     if not separator:
         raise RuntimeError(
             "Admin repository requires a DSN with an explicit scheme; "
@@ -78,31 +76,25 @@
     scheme_lower = scheme.lower()
     if scheme_lower in {
         "postgres",
-<<<<<<< HEAD
+
         "postgresql",
-=======
->>>>>>> b730edc4
+
         "timescale",
         "postgresql+psycopg",
         "postgresql+psycopg2",
     }:
-<<<<<<< HEAD
+
         normalized_scheme = "postgresql"
     else:
-=======
-        scheme = "postgresql"
-    elif scheme_lower != "postgresql":
->>>>>>> b730edc4
+
         raise RuntimeError(
             "Admin repository requires a Postgres/Timescale DSN; "
             f"received '{raw_dsn}'."
         )
 
-<<<<<<< HEAD
+
     return f"{normalized_scheme}://{remainder}"
-=======
-    return f"{scheme}://{remainder}"
->>>>>>> b730edc4
+
 
 
 def _build_admin_repository_from_env() -> AdminRepositoryProtocol:
@@ -119,10 +111,7 @@
         )
 
     normalized_dsn = _normalize_admin_repository_dsn(dsn)
-<<<<<<< HEAD
-=======
-
->>>>>>> b730edc4
+
 
     return PostgresAdminRepository(normalized_dsn)
 
