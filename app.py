"""Application factory wiring services, middleware, and routers."""
from __future__ import annotations

import os

from fastapi import FastAPI

from audit_mode import configure_audit_mode
from accounts.service import AccountsService
from auth.routes import get_auth_service, router as auth_router
from auth.service import AdminRepository, AuthService, SessionStore
from services.alert_manager import setup_alerting
from alert_prioritizer import router as alert_prioritizer_router
from services.report_service import router as reports_router
from multiformat_export import router as log_export_router
<<<<<<< HEAD
from canary_rollout import router as canary_router
=======
from time_travel import router as time_travel_router
>>>>>>> e786387f

from services.models.meta_learner import router as meta_router
from services.models.model_zoo import router as models_router

from exposure_forecast import router as exposure_router
from shared.audit import AuditLogStore, SensitiveActionRecorder, TimescaleAuditLogger
from shared.correlation import CorrelationIdMiddleware


def create_app() -> FastAPI:
    app = FastAPI(title="Aether Admin Platform")
    app.add_middleware(CorrelationIdMiddleware)

    audit_store = AuditLogStore()
    audit_logger = TimescaleAuditLogger(audit_store)
    recorder = SensitiveActionRecorder(audit_logger)

    admin_repository = AdminRepository()
    session_store = SessionStore()
    auth_service = AuthService(admin_repository, session_store)
    accounts_service = AccountsService(recorder)

    def _get_auth_service() -> AuthService:
        return auth_service

    app.dependency_overrides[get_auth_service] = _get_auth_service
    app.include_router(auth_router)
    app.include_router(reports_router)
    app.include_router(exposure_router)
    app.include_router(alert_prioritizer_router)

    app.include_router(models_router)

    app.include_router(log_export_router)
<<<<<<< HEAD
    app.include_router(canary_router)
=======
    app.include_router(time_travel_router)
>>>>>>> e786387f



    app.state.audit_store = audit_store
    app.state.audit_logger = audit_logger
    app.state.sensitive_recorder = recorder
    app.state.admin_repository = admin_repository
    app.state.session_store = session_store
    app.state.auth_service = auth_service
    app.state.accounts_service = accounts_service

    configure_audit_mode(app)

    alertmanager_url = os.getenv("ALERTMANAGER_URL")
    setup_alerting(app, alertmanager_url=alertmanager_url)

    return app


__all__ = ["create_app"]<|MERGE_RESOLUTION|>--- conflicted
+++ resolved
@@ -13,11 +13,9 @@
 from alert_prioritizer import router as alert_prioritizer_router
 from services.report_service import router as reports_router
 from multiformat_export import router as log_export_router
-<<<<<<< HEAD
+
 from canary_rollout import router as canary_router
-=======
-from time_travel import router as time_travel_router
->>>>>>> e786387f
+
 
 from services.models.meta_learner import router as meta_router
 from services.models.model_zoo import router as models_router
@@ -52,11 +50,9 @@
     app.include_router(models_router)
 
     app.include_router(log_export_router)
-<<<<<<< HEAD
+
     app.include_router(canary_router)
-=======
-    app.include_router(time_travel_router)
->>>>>>> e786387f
+
 
 
 
