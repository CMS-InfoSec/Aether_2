--- conflicted
+++ resolved
@@ -11,25 +11,10 @@
 from audit_mode import configure_audit_mode
 from accounts.service import AccountsService
 from auth.routes import get_auth_service, router as auth_router
-<<<<<<< HEAD
+
 from auth.service import AdminRepository, AuthService, SessionStore
 from metrics import setup_metrics
-=======
-from auth.service import (
-    AdminRepositoryProtocol,
-    AuthService,
-    InMemoryAdminRepository,
-    InMemorySessionStore,
-    PostgresAdminRepository,
-    RedisSessionStore,
-    SessionStoreProtocol,
-)
-from scaling_controller import (
-    build_scaling_controller_from_env,
-    configure_scaling_controller,
-    router as scaling_router,
-)
->>>>>>> 51ce755c
+
 from services.alert_manager import setup_alerting
 from services.alerts.alert_dedupe import router as alert_dedupe_router, setup_alert_dedupe
 
@@ -38,7 +23,7 @@
 
 
 
-<<<<<<< HEAD
+
 from exposure_forecast import router as exposure_router
 from shared.audit import AuditLogStore, SensitiveActionRecorder, TimescaleAuditLogger
 from shared.correlation import CorrelationIdMiddleware
@@ -47,17 +32,7 @@
     configure_scaling_controller,
     router as scaling_router,
 )
-=======
-logger = logging.getLogger(__name__)
 
-
-def _build_admin_repository_from_env() -> AdminRepositoryProtocol:
-    dsn = os.getenv("ADMIN_DATABASE_URL")
-    if dsn:
-        return PostgresAdminRepository(dsn)
-    return InMemoryAdminRepository()
-
->>>>>>> 51ce755c
 
 def _build_session_store_from_env() -> SessionStoreProtocol:
     ttl_minutes = int(os.getenv("SESSION_TTL_MINUTES", "60"))
