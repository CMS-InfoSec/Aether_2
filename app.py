"""Application factory wiring services, middleware, and routers."""
from __future__ import annotations

import base64
import importlib
import logging
import os
import uuid
from typing import Optional

from fastapi import FastAPI

from audit_mode import configure_audit_mode
from accounts.service import AccountsService
from auth.routes import get_auth_service, router as auth_router
from auth.service import (
    AdminAccount,
    AdminRepositoryProtocol,
    AuthService,
    InMemoryAdminRepository,
    InMemorySessionStore,
    PostgresAdminRepository,
    SessionStoreProtocol,
    build_session_store_from_url,
    hash_password,
)
from metrics import setup_metrics
from services.alert_manager import setup_alerting
from services.alerts.alert_dedupe import router as alert_dedupe_router, setup_alert_dedupe
from shared.audit import AuditLogStore, SensitiveActionRecorder, TimescaleAuditLogger
from shared.correlation import CorrelationIdMiddleware
from shared.session_config import load_session_ttl_minutes
from scaling_controller import (
    build_scaling_controller_from_env,
    configure_scaling_controller,
    router as scaling_router,
)
logger = logging.getLogger(__name__)
_ADMIN_REPOSITORY_HEALTHCHECK_EMAIL = "__admin_healthcheck__@aether.local"
_ADMIN_REPOSITORY_HEALTHCHECK_ID = "__admin_repository_healthcheck__"


def _generate_random_password() -> str:
    """Generate a high-entropy password for the sentinel admin record."""

    # 32 bytes provides a large keyspace while remaining URL-safe for storage/logging.
    raw = os.urandom(32)
    return base64.urlsafe_b64encode(raw).rstrip(b"=").decode("ascii")


def _generate_random_mfa_secret() -> str:
    """Generate a base32-encoded secret compatible with TOTP generators."""

    # Use 20 bytes (160 bits) to match typical TOTP secret entropy.
    raw = os.urandom(20)
    return base64.b32encode(raw).decode("ascii").rstrip("=")


def _normalize_admin_repository_dsn(raw_dsn: str) -> str:
    """Coerce vendor-specific PostgreSQL URIs into a psycopg-compatible DSN."""

<<<<<<< HEAD
=======

>>>>>>> 1c78b385
    stripped = raw_dsn.strip()
    if not stripped:
        raise RuntimeError(
            "Admin repository requires a DSN with an explicit scheme; received an empty value."
        )

    scheme, separator, remainder = stripped.partition("://")
<<<<<<< HEAD
=======

>>>>>>> 1c78b385
    if not separator:
        raise RuntimeError(
            "Admin repository requires a DSN with an explicit scheme; "
            f"received '{raw_dsn}'."
        )

    scheme_lower = scheme.lower()
    if scheme_lower in {
        "postgres",
<<<<<<< HEAD
        "postgresql",
=======

        "postgresql",

>>>>>>> 1c78b385
        "timescale",
        "postgresql+psycopg",
        "postgresql+psycopg2",
    }:
<<<<<<< HEAD
        normalized_scheme = "postgresql"
    else:
=======

        normalized_scheme = "postgresql"
    else:

>>>>>>> 1c78b385
        raise RuntimeError(
            "Admin repository requires a Postgres/Timescale DSN; "
            f"received '{raw_dsn}'."
        )

<<<<<<< HEAD
=======

>>>>>>> 1c78b385
    return f"{normalized_scheme}://{remainder}"


def _build_admin_repository_from_env() -> AdminRepositoryProtocol:
    dsn_env_vars = (
        "ADMIN_POSTGRES_DSN",
        "ADMIN_DATABASE_DSN",
        "ADMIN_DB_DSN",
    )
    dsn = next((os.getenv(var) for var in dsn_env_vars if os.getenv(var)), None)
    if not dsn:
        raise RuntimeError(
            "A Postgres/Timescale DSN must be provided via ADMIN_POSTGRES_DSN, "
            "ADMIN_DATABASE_DSN, or ADMIN_DB_DSN."
        )

    normalized_dsn = _normalize_admin_repository_dsn(dsn)
<<<<<<< HEAD
=======

>>>>>>> 1c78b385

    return PostgresAdminRepository(normalized_dsn)


def _verify_admin_repository(admin_repository: AdminRepositoryProtocol) -> None:
    """Persist and validate a sentinel admin record for startup verification."""


    sentinel = AdminAccount(
        admin_id=_ADMIN_REPOSITORY_HEALTHCHECK_ID,
        email=_ADMIN_REPOSITORY_HEALTHCHECK_EMAIL,
        password_hash=hash_password(_generate_random_password()),
        mfa_secret=_generate_random_mfa_secret(),
    )
    admin_repository.add(sentinel)
    stored = admin_repository.get_by_email(_ADMIN_REPOSITORY_HEALTHCHECK_EMAIL)
    if not stored or stored.admin_id != _ADMIN_REPOSITORY_HEALTHCHECK_ID:
        raise RuntimeError("Admin repository is not writable; startup verification failed.")



def _build_session_store_from_env() -> SessionStoreProtocol:
    ttl_minutes = load_session_ttl_minutes()

    dsn_env_vars = (
        "SESSION_REDIS_URL",
        "SESSION_STORE_URL",
        "SESSION_BACKEND_DSN",
    )
    redis_url = next((os.getenv(var) for var in dsn_env_vars if os.getenv(var)), None)
    if not redis_url:
        joined = ", ".join(dsn_env_vars)
        raise RuntimeError(
            "Session store misconfigured: set one of "
            f"{joined} so the API can use the shared Redis backend"
        )
    redis_url = redis_url.strip()
    if not redis_url:
        joined = ", ".join(dsn_env_vars)
        raise RuntimeError(
            "Session store misconfigured: set one of "
            f"{joined} so the API can use the shared Redis backend"
        )
    if redis_url.lower().startswith("memory://"):
        return InMemorySessionStore(ttl_minutes=ttl_minutes)

    return build_session_store_from_url(redis_url, ttl_minutes=ttl_minutes)


def _maybe_include_router(app: FastAPI, module: str, attribute: str) -> None:
    try:
        module_obj = importlib.import_module(module)
        router = getattr(module_obj, attribute)
    except Exception as exc:  # pragma: no cover - optional routes are best-effort
        logger.debug("Skipping router %s.%s due to %s", module, attribute, exc)
        return
    app.include_router(router)


def create_app(
    *,
    admin_repository: Optional[AdminRepositoryProtocol] = None,
    session_store: Optional[SessionStoreProtocol] = None,
) -> FastAPI:
    app = FastAPI(title="Aether Admin Platform")
    setup_metrics(app, service_name="admin-platform")
    app.add_middleware(CorrelationIdMiddleware)

    audit_store = AuditLogStore()
    audit_logger = TimescaleAuditLogger(audit_store)
    recorder = SensitiveActionRecorder(audit_logger)

    admin_repository = admin_repository or _build_admin_repository_from_env()
    _verify_admin_repository(admin_repository)
    session_store = session_store or _build_session_store_from_env()
    auth_service = AuthService(admin_repository, session_store)
    accounts_service = AccountsService(recorder)

    def _get_auth_service() -> AuthService:
        return auth_service

    app.dependency_overrides[get_auth_service] = _get_auth_service
    app.include_router(auth_router)
    _maybe_include_router(app, "services.report_service", "router")
    _maybe_include_router(app, "exposure_forecast", "router")
    _maybe_include_router(app, "alert_prioritizer", "router")
    app.include_router(alert_dedupe_router)

    _maybe_include_router(app, "services.models.meta_learner", "router")
    _maybe_include_router(app, "services.models.model_zoo", "router")
    _maybe_include_router(app, "multiformat_export", "router")
    _maybe_include_router(app, "compliance_pack", "router")
    _maybe_include_router(app, "pack_exporter", "router")
    _maybe_include_router(app, "services.system.health_service", "router")
    _maybe_include_router(app, "services.hedge.hedge_service", "router")


    scaling_controller = build_scaling_controller_from_env()
    configure_scaling_controller(scaling_controller)
    app.include_router(scaling_router)


    app.state.audit_store = audit_store
    app.state.audit_logger = audit_logger
    app.state.sensitive_recorder = recorder
    app.state.admin_repository = admin_repository
    app.state.session_store = session_store
    app.state.auth_service = auth_service
    app.state.accounts_service = accounts_service
    app.state.scaling_controller = scaling_controller

    configure_audit_mode(app)

    @app.on_event("startup")
    async def _start_scaling_controller() -> None:  # pragma: no cover - FastAPI lifecycle
        await scaling_controller.start()

    @app.on_event("shutdown")
    async def _stop_scaling_controller() -> None:  # pragma: no cover - FastAPI lifecycle
        await scaling_controller.stop()

    alertmanager_url = os.getenv("ALERTMANAGER_URL")
    setup_alerting(app, alertmanager_url=alertmanager_url)
    setup_alert_dedupe(app, alertmanager_url=alertmanager_url)

    return app


__all__ = ["create_app"]<|MERGE_RESOLUTION|>--- conflicted
+++ resolved
@@ -59,10 +59,7 @@
 def _normalize_admin_repository_dsn(raw_dsn: str) -> str:
     """Coerce vendor-specific PostgreSQL URIs into a psycopg-compatible DSN."""
 
-<<<<<<< HEAD
-=======
-
->>>>>>> 1c78b385
+
     stripped = raw_dsn.strip()
     if not stripped:
         raise RuntimeError(
@@ -70,10 +67,7 @@
         )
 
     scheme, separator, remainder = stripped.partition("://")
-<<<<<<< HEAD
-=======
-
->>>>>>> 1c78b385
+
     if not separator:
         raise RuntimeError(
             "Admin repository requires a DSN with an explicit scheme; "
@@ -83,35 +77,23 @@
     scheme_lower = scheme.lower()
     if scheme_lower in {
         "postgres",
-<<<<<<< HEAD
+
         "postgresql",
-=======
-
-        "postgresql",
-
->>>>>>> 1c78b385
+
         "timescale",
         "postgresql+psycopg",
         "postgresql+psycopg2",
     }:
-<<<<<<< HEAD
+
         normalized_scheme = "postgresql"
     else:
-=======
-
-        normalized_scheme = "postgresql"
-    else:
-
->>>>>>> 1c78b385
+
         raise RuntimeError(
             "Admin repository requires a Postgres/Timescale DSN; "
             f"received '{raw_dsn}'."
         )
 
-<<<<<<< HEAD
-=======
-
->>>>>>> 1c78b385
+
     return f"{normalized_scheme}://{remainder}"
 
 
@@ -129,10 +111,7 @@
         )
 
     normalized_dsn = _normalize_admin_repository_dsn(dsn)
-<<<<<<< HEAD
-=======
-
->>>>>>> 1c78b385
+
 
     return PostgresAdminRepository(normalized_dsn)
 
