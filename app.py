--- conflicted
+++ resolved
@@ -95,32 +95,8 @@
             "ADMIN_DATABASE_DSN, or ADMIN_DB_DSN."
         )
 
-<<<<<<< HEAD
     normalized_dsn = _normalize_admin_repository_dsn(dsn)
-=======
-    normalized = dsn.lower()
-    if normalized.startswith("postgres://"):
-        dsn = "postgresql://" + dsn.split("://", 1)[1]
-        normalized = dsn.lower()
-    elif normalized.startswith("timescale://"):
-        # Timescale Cloud historically advertises a ``timescale://`` scheme even though
-        # the underlying driver expects a standard PostgreSQL DSN.  Psycopg will reject
-        # the vendor specific prefix, so normalise it before instantiating the repository.
-        dsn = "postgresql://" + dsn.split("://", 1)[1]
-        normalized = dsn.lower()
-
-    allowed_prefixes = (
-        "postgresql://",
-        "postgresql+psycopg://",
-        "postgresql+psycopg2://",
-        "timescale://",
-    )
-    if not normalized.startswith(allowed_prefixes):
-        raise RuntimeError(
-            "Admin repository requires a Postgres/Timescale DSN; "
-            f"received '{dsn}'."
-        )
->>>>>>> 9771f2ec
+
 
     return PostgresAdminRepository(normalized_dsn)
 
