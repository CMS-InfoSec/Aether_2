--- conflicted
+++ resolved
@@ -51,11 +51,9 @@
     app.include_router(models_router)
 
     app.include_router(log_export_router)
-<<<<<<< HEAD
+
     app.include_router(compliance_router)
-=======
-    app.include_router(knowledge_router)
->>>>>>> b9f382d1
+
 
     scaling_controller = build_scaling_controller_from_env()
     configure_scaling_controller(scaling_controller)
