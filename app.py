--- conflicted
+++ resolved
@@ -13,18 +13,9 @@
 from alert_prioritizer import router as alert_prioritizer_router
 from services.report_service import router as reports_router
 from multiformat_export import router as log_export_router
-<<<<<<< HEAD
+
 from pack_exporter import router as knowledge_router
-=======
-from scaling_controller import (
-    build_scaling_controller_from_env,
-    configure_scaling_controller,
-    router as scaling_router,
-)
 
-from canary_rollout import router as canary_router
-
->>>>>>> ba6231a4
 
 from services.models.meta_learner import router as meta_router
 from services.models.model_zoo import router as models_router
