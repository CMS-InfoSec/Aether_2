--- conflicted
+++ resolved
@@ -106,7 +106,7 @@
 
 def _build_session_store_from_env() -> SessionStoreProtocol:
     ttl_minutes = int(os.getenv("SESSION_TTL_MINUTES", "60"))
-<<<<<<< HEAD
+
     dsn_env_vars = (
         "SESSION_REDIS_URL",
         "SESSION_STORE_URL",
@@ -123,19 +123,7 @@
         import redis
     except ImportError as exc:  # pragma: no cover - surfaced when dependency missing at runtime
         raise RuntimeError("redis package is required when SESSION_REDIS_URL is configured") from exc
-=======
-    redis_url = os.getenv("SESSION_REDIS_URL")
-    if not redis_url:
-        raise RuntimeError(
-            "SESSION_REDIS_URL is not configured. Provide a shared session store DSN to enable admin sessions.",
-        )
-
-    try:  # pragma: no cover - import guarded for optional dependency resolution
-        import redis
-    except ImportError as exc:  # pragma: no cover - surfaced when dependency missing at runtime
-        raise RuntimeError("redis package is required when SESSION_REDIS_URL is set") from exc
-
->>>>>>> c7c4e334
+
     client = redis.Redis.from_url(redis_url)
     return RedisSessionStore(client, ttl_minutes=ttl_minutes)
 
