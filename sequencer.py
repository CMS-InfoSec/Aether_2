"""Sequencer service orchestrating policy, risk, and OMS pipelines."""

from __future__ import annotations

import asyncio
import contextlib
from collections import deque
from dataclasses import dataclass
from datetime import datetime, timezone
import logging
import os
import time
import uuid
from typing import Any, Awaitable, Callable, Deque, Dict, List, Mapping, MutableMapping, Optional, Sequence, Tuple

from fastapi import Depends, FastAPI, HTTPException, status
from fastapi.encoders import jsonable_encoder
from pydantic import BaseModel, Field

import httpx
from auth.session_client import AdminSessionManager, get_default_session_manager
from common.utils import tracing
from services.common.adapters import KafkaNATSAdapter

from services.common.security import require_admin_account

from override_service import OverrideDecision, OverrideRecord, latest_override

import httpx

from metrics import (
    increment_rejected_intents,
    increment_trades_submitted,
    observe_oms_submit_latency,
    observe_policy_inference_latency,
    observe_risk_validation_latency,
    set_pipeline_latency,
    setup_metrics,
    traced_span,
    get_request_id,
)


LOGGER = logging.getLogger("sequencer")

tracing.init_tracing("sequencer-service")


DEFAULT_POLICY_TIMEOUT = float(os.getenv("SEQUENCER_POLICY_TIMEOUT", "2.0"))
DEFAULT_RISK_TIMEOUT = float(os.getenv("SEQUENCER_RISK_TIMEOUT", "2.0"))
DEFAULT_OMS_TIMEOUT = float(os.getenv("SEQUENCER_OMS_TIMEOUT", "2.5"))
DEFAULT_PUBLISH_TIMEOUT = float(os.getenv("SEQUENCER_PUBLISH_TIMEOUT", "1.0"))


POLICY_SERVICE_URL = os.getenv("POLICY_SERVICE_URL", "http://policy-service").strip()
POLICY_DECISION_ENDPOINT = os.getenv("POLICY_DECISION_ENDPOINT", "/policy/decide").strip()


RECENT_RUN_CAPACITY = int(os.getenv("SEQUENCER_HISTORY_SIZE", "200"))
TOPIC_PREFIX = os.getenv("SEQUENCER_TOPIC_PREFIX", "sequencer")
DEFAULT_EXCHANGE = os.getenv("PRIMARY_EXCHANGE", "kraken")


EXCHANGE_ADAPTER = get_exchange_adapter(DEFAULT_EXCHANGE)


def _join_url(base_url: str, endpoint: str) -> str:
    base = (base_url or "").rstrip("/")
    path = endpoint.strip()
    if not path.startswith("/"):
        path = f"/{path}"
    if not base:
        return path
    return f"{base}{path}"


def _optional_float(value: Any) -> Optional[float]:
    if value is None:
        return None
    try:
        return float(value)
    except (TypeError, ValueError):
        return None


def _require_positive_float(
    intent: Mapping[str, Any],
    keys: Tuple[str, ...],
    *,
    field: str,
) -> float:
    for key in keys:
        if key not in intent:
            continue
        try:
            value = float(intent[key])
        except (TypeError, ValueError):
            continue
        if value > 0:
            return value
    raise StageFailedError("policy", f"Intent is missing required {field}")


def _normalize_side(value: Any) -> str:
    side = str(value or "").strip().upper()
    if side not in {"BUY", "SELL"}:
        raise StageFailedError("policy", "Intent side must be BUY or SELL")
    return side


def _resolve_fee(intent: Mapping[str, Any]) -> FeeBreakdown:
    raw_fee = intent.get("fee") or intent.get("fees")
    if isinstance(raw_fee, Mapping):
        try:
            return FeeBreakdown.model_validate(raw_fee)
        except Exception as exc:
            raise StageFailedError("policy", f"Invalid fee payload: {exc}") from exc

    currency = str(
        intent.get("fee_currency")
        or intent.get("quote_currency")
        or intent.get("settlement_currency")
        or "USD"
    ).strip()
    maker = max(_optional_float(intent.get("maker_fee")) or 0.0, 0.0)
    taker = max(_optional_float(intent.get("taker_fee")) or 0.0, 0.0)
    return FeeBreakdown(currency=currency or "USD", maker=maker, taker=taker)


class PolicyServiceClient:
    """HTTP client responsible for fetching decisions from the policy service."""

    def __init__(
        self,
        *,
        base_url: str,
        endpoint: str,
        timeout: float,
        session_manager_factory: Callable[[], AdminSessionManager] = get_default_session_manager,
    ) -> None:
        self._base_url = base_url
        self._endpoint = endpoint
        self._timeout = timeout
        self._session_manager_factory = session_manager_factory

    def _url(self) -> str:
        if not self._base_url:
            raise RuntimeError("Policy service URL is not configured")
        return _join_url(self._base_url, self._endpoint)

    async def _authorization_headers(self, account_id: str) -> Dict[str, str]:
        manager = self._session_manager_factory()
        token = await manager.token_for_account(account_id)
        if not token:
            raise RuntimeError("Session service returned empty token for policy request")
        headers = {
            "Authorization": f"Bearer {token}",
            "X-Account-ID": account_id,
            "Accept": "application/json",
            "Content-Type": "application/json",
        }
        request_id = get_request_id() or str(uuid.uuid4())
        headers.setdefault("X-Request-ID", request_id)
        return headers

    async def decide(self, *, request: PolicyDecisionRequest) -> PolicyDecisionResponse:
        url = self._url()
        headers = await self._authorization_headers(request.account_id)
        payload = request.model_dump(mode="json")
        async with httpx.AsyncClient(timeout=self._timeout) as client:
            response = await client.post(url, json=payload, headers=headers)
        try:
            response.raise_for_status()
        except httpx.HTTPStatusError as exc:
            raise RuntimeError(
                f"Policy service returned {exc.response.status_code}: {exc.response.text}"
            ) from exc
        try:
            data = response.json()
        except ValueError as exc:
            raise RuntimeError("Policy service returned invalid JSON payload") from exc
        return PolicyDecisionResponse.model_validate(data)


policy_client = PolicyServiceClient(
    base_url=POLICY_SERVICE_URL,
    endpoint=POLICY_DECISION_ENDPOINT or "/policy/decide",
    timeout=DEFAULT_POLICY_TIMEOUT,
)


class SequencerIntentRequest(BaseModel):
    """Incoming request describing an intent payload to be sequenced."""

    intent: Dict[str, Any] = Field(..., description="Raw intent payload to process")


class SequencerResponse(BaseModel):
    """Response returned to the caller after the pipeline completes."""

    run_id: str = Field(..., description="Unique identifier for the sequencer run")
    status: str = Field(..., description="Final status of the sequencer pipeline")
    latency_ms: float = Field(..., ge=0.0, description="Total pipeline latency in milliseconds")
    stage_latencies_ms: Dict[str, float] = Field(
        default_factory=dict, description="Latency per pipeline stage in milliseconds"
    )
    stage_artifacts: Dict[str, Any] = Field(
        default_factory=dict, description="Artifacts emitted by each pipeline stage"
    )
    fill_event: Dict[str, Any] = Field(
        default_factory=dict, description="Fill event emitted to downstream consumers"
    )


class SequencerStatusResponse(BaseModel):
    """Represents a snapshot of recent pipeline runs and aggregate statistics."""

    runs: List[Dict[str, Any]]
    stats: Dict[str, Any]


class StageError(Exception):
    """Base class for stage execution errors."""

    def __init__(self, stage: str, message: str, *, details: Optional[Mapping[str, Any]] = None) -> None:
        super().__init__(message)
        self.stage = stage
        self.message = message
        self.details = dict(details) if details is not None else None


class StageTimeoutError(StageError):
    """Raised when a stage exceeds its allotted timeout."""


class StageFailedError(StageError):
    """Raised when a stage fails for reasons other than timeout."""


@dataclass
class StageResult:
    """Represents the outcome of a pipeline stage."""

    payload: Dict[str, Any]
    artifact: Dict[str, Any]


@dataclass
class PipelineContext:
    """Context shared across pipeline stages for a specific run."""

    run_id: str
    account_id: str
    intent_id: str
    publisher: "AuditPublisher"


@dataclass
class Stage:
    """Encapsulates a single stage in the sequencer pipeline."""

    name: str
    handler: Callable[[Dict[str, Any], PipelineContext], Awaitable[StageResult]]
    rollback: Optional[Callable[[StageResult, PipelineContext], Awaitable[None]]] = None
    timeout: float = 1.0

    async def execute(self, payload: Dict[str, Any], ctx: PipelineContext) -> StageResult:
        """Execute the stage handler with timeout protection."""

        task = asyncio.create_task(self.handler(payload, ctx))
        try:
            result = await asyncio.wait_for(task, timeout=self.timeout)
        except asyncio.TimeoutError as exc:
            task.cancel()
            with contextlib.suppress(asyncio.CancelledError):
                await task
            raise StageTimeoutError(self.name, f"Stage '{self.name}' timed out after {self.timeout:.2f}s") from exc
        except Exception as exc:
            task.cancel()
            with contextlib.suppress(asyncio.CancelledError):
                await task
            if isinstance(exc, StageError):
                raise
            raise StageFailedError(self.name, f"Stage '{self.name}' failed: {exc}") from exc

        if not isinstance(result, StageResult):
            raise StageFailedError(self.name, "Stage handler returned an invalid result")
        return result


@dataclass
class PipelineRunSummary:
    """Captured metadata about a pipeline run for status reporting."""

    run_id: str
    account_id: str
    intent_id: str
    status: str
    started_at: datetime
    completed_at: datetime
    latency_ms: float
    stage_latencies_ms: Dict[str, float]
    error: Optional[str] = None

    def to_dict(self) -> Dict[str, Any]:
        return {
            "run_id": self.run_id,
            "account_id": self.account_id,
            "intent_id": self.intent_id,
            "status": self.status,
            "started_at": self.started_at.isoformat(),
            "completed_at": self.completed_at.isoformat(),
            "latency_ms": round(self.latency_ms, 3),
            "stage_latencies_ms": {k: round(v, 3) for k, v in self.stage_latencies_ms.items()},
            "error": self.error,
        }


class PipelineHistory:
    """Thread-safe ring buffer tracking recent pipeline runs."""

    def __init__(self, capacity: int) -> None:
        self._runs: Deque[PipelineRunSummary] = deque(maxlen=capacity)
        self._lock = asyncio.Lock()

    async def record(self, summary: PipelineRunSummary) -> None:
        async with self._lock:
            self._runs.append(summary)

    async def snapshot(self) -> List[PipelineRunSummary]:
        async with self._lock:
            return list(self._runs)


class AuditPublisher:
    """Asynchronous Kafka publisher using the in-memory adapter for auditing."""

    def __init__(self, account_id: str, topic_prefix: str = TOPIC_PREFIX) -> None:
        self._account_id = account_id
        self._adapter = KafkaNATSAdapter(account_id=account_id)
        self._topic_prefix = topic_prefix.rstrip(".")

    async def publish(self, topic_suffix: str, payload: Mapping[str, Any]) -> None:
        topic = f"{self._topic_prefix}.{topic_suffix}" if topic_suffix else self._topic_prefix
        enriched = tracing.attach_correlation(payload)
        encoded = jsonable_encoder(enriched)
        await asyncio.to_thread(self._adapter.publish, topic, encoded)  # type: ignore[arg-type]

    async def publish_event(
        self,
        stage: str,
        phase: str,
        *,
        run_id: str,
        intent_id: str,
        account_id: str,
        data: Mapping[str, Any],
    ) -> None:
        payload = {
            "run_id": run_id,
            "intent_id": intent_id,
            "account_id": account_id,
            "stage": stage,
            "phase": phase,
            "timestamp": datetime.now(timezone.utc).isoformat(),
            "data": data,
        }
        payload = tracing.attach_correlation(payload)
        await self.publish(f"{stage}.{phase}", payload)


class PipelineResult(BaseModel):
    run_id: str
    status: str
    latency_ms: float
    stage_latencies_ms: Dict[str, float]
    stage_artifacts: Dict[str, Any]
    fill_event: Dict[str, Any]


class SequencerPipeline:
    """Coordinates the policy → risk → OMS pipeline."""

    def __init__(self, stages: List[Stage], history: PipelineHistory) -> None:
        self._stages = stages
        self._history = history

    async def submit(self, intent: Dict[str, Any]) -> PipelineResult:
        run_id = str(uuid.uuid4())
        normalized_account = str(intent.get("account_id") or "unknown").strip().lower() or "unknown"
        intent_id = str(
            intent.get("order_id")
            or intent.get("intent_id")
            or intent.get("client_id")
            or uuid.uuid4()
        )
        publisher = AuditPublisher(normalized_account)
        ctx = PipelineContext(
            run_id=run_id,
            account_id=normalized_account,
            intent_id=intent_id,
            publisher=publisher,
        )

        intent_payload = jsonable_encoder(intent)
        correlation_source = (
            intent_payload.get("correlation_id")
            or intent_payload.get("corr_id")
            or intent_payload.get("correlation")
        )
        correlation_hint = (
            str(correlation_source).strip() if correlation_source is not None else None
        )

        stage_artifacts: Dict[str, Any] = {}
        stage_latencies: Dict[str, float] = {}
        executed: List[Tuple[Stage, StageResult]] = []

        started_at = datetime.now(timezone.utc)
        pipeline_start = time.perf_counter()
        status_value = "success"
        error_message: Optional[str] = None
        fill_event: Optional[Dict[str, Any]] = None
        total_latency: float = 0.0

        with tracing.correlation_scope(correlation_hint) as correlation_id:
            tracing.attach_correlation(intent_payload, mutate=True)
            payload: Dict[str, Any] = {"intent": intent_payload}
            tracing.attach_correlation(payload, mutate=True)

            await publisher.publish_event(
                "pipeline",
                "start",
                run_id=run_id,
                intent_id=intent_id,
                account_id=normalized_account,
                data={"intent": intent_payload},
            )

            try:
                with traced_span(
                    "sequencer.pipeline",
                    run_id=run_id,
                    account_id=normalized_account,
                    intent_id=intent_id,
                ):
                    for stage in self._stages:
                        await publisher.publish_event(
                            stage.name,
                            "start",
                            run_id=run_id,
                            intent_id=intent_id,
                            account_id=normalized_account,
                            data={"payload": payload},
                        )
                        stage_start = time.perf_counter()
                        with tracing.stage_span(
                            stage.name,
                            intent=payload.get("intent", {}),
                            correlation_id=correlation_id,
                            span_name=f"sequencer.{stage.name}",
                        ):
                            with traced_span(
                                f"sequencer.stage.{stage.name}",
                                stage=stage.name,
                                run_id=run_id,
                                account_id=normalized_account,
                                intent_id=intent_id,
                            ):
                                result = await stage.execute(payload, ctx)
                        stage_latency = (time.perf_counter() - stage_start) * 1000.0
                        stage_latencies[stage.name] = stage_latency
                        if stage.name == "policy":
                            observe_policy_inference_latency(stage_latency)
                        elif stage.name == "risk":
                            observe_risk_validation_latency(stage_latency)
                        elif stage.name == "oms":
                            artifact = result.artifact if isinstance(result.artifact, dict) else {}
                            transport = str(artifact.get("transport") or "sequencer")
                            observe_oms_submit_latency(stage_latency, transport=transport)
                        payload = tracing.attach_correlation(result.payload, mutate=True)
                        stage_artifact = tracing.attach_correlation(result.artifact, mutate=True)
                        stage_artifacts[stage.name] = stage_artifact

                        if stage.name == "policy":
                            decision_payload = payload.get("policy_decision", {})
                            if isinstance(decision_payload, Mapping) and not decision_payload.get(
                                "approved", True
                            ):
                                reason = str(decision_payload.get("reason") or "Policy decision rejected")
                                raise StageFailedError("policy", f"Policy decision rejected intent: {reason}")

                        executed.append((stage, result))
                        await publisher.publish_event(
                            stage.name,
                            "complete",
                            run_id=run_id,
                            intent_id=intent_id,
                            account_id=normalized_account,
                            data=stage_artifact,
                        )

                    with tracing.fill_span(
                        intent=payload.get("intent", {}),
                        correlation_id=correlation_id,
                        span_name="sequencer.fill",
                    ):
                        fill_event = tracing.attach_correlation(
                            await self._emit_fill_event(ctx, payload, stage_artifacts)
                        )
                    total_latency_snapshot = (time.perf_counter() - pipeline_start) * 1000.0
                    completion_payload = tracing.attach_correlation(
                        {"fill_event": fill_event, "latency_ms": total_latency_snapshot}
                    )
                    await publisher.publish_event(
                        "pipeline",
                        "complete",
                        run_id=run_id,
                        intent_id=intent_id,
                        account_id=normalized_account,
                        data=completion_payload,
                    )
            except StageError as exc:
                status_value = "failed"
                error_message = f"{exc.stage}: {exc.message}"
                increment_rejected_intents(exc.stage, exc.message)
                error_payload: Dict[str, Any] = {"error": exc.message}
                if getattr(exc, "details", None):
                    error_payload["details"] = exc.details
                error_payload = tracing.attach_correlation(error_payload)
                await publisher.publish_event(
                    exc.stage,
                    "failed",
                    run_id=run_id,
                    intent_id=intent_id,
                    account_id=normalized_account,
                    data=error_payload,
                )
                await publisher.publish_event(
                    "pipeline",
                    "failed",
                    run_id=run_id,
                    intent_id=intent_id,
                    account_id=normalized_account,
                    data=error_payload,
                )
                await self._rollback(executed, ctx)
                raise
            except Exception as exc:  # pragma: no cover - defensive guard
                status_value = "failed"
                error_message = f"unexpected: {exc}"
                error_payload = tracing.attach_correlation({"error": error_message})
                await publisher.publish_event(
                    "pipeline",
                    "failed",
                    run_id=run_id,
                    intent_id=intent_id,
                    account_id=normalized_account,
                    data=error_payload,
                )
                await self._rollback(executed, ctx)
                raise StageFailedError("pipeline", error_message) from exc
            finally:
                completed_at = datetime.now(timezone.utc)
                total_latency = (time.perf_counter() - pipeline_start) * 1000.0
                set_pipeline_latency(total_latency)
                summary = PipelineRunSummary(
                    run_id=run_id,
                    account_id=normalized_account,
                    intent_id=intent_id,
                    status=status_value,
                    started_at=started_at,
                    completed_at=completed_at,
                    latency_ms=total_latency,
                    stage_latencies_ms=stage_latencies,
                    error=error_message,
                )
                await self._history.record(summary)

        if fill_event is None:
            raise StageFailedError("pipeline", error_message or "Pipeline failed to produce fill event")

        increment_trades_submitted()

        return PipelineResult(
            run_id=run_id,
            status=status_value,
            latency_ms=total_latency,
            stage_latencies_ms=stage_latencies,
            stage_artifacts=stage_artifacts,
            fill_event=fill_event,
        )

    async def _rollback(self, executed: List[Tuple[Stage, StageResult]], ctx: PipelineContext) -> None:
        for stage, result in reversed(executed):
            if stage.rollback is None:
                continue
            try:
                await stage.rollback(result, ctx)
            except Exception:  # pragma: no cover - rollback best effort
                LOGGER.exception("Rollback for stage %s failed", stage.name)

    async def _emit_fill_event(
        self,
        ctx: PipelineContext,
        payload: MutableMapping[str, Any],
        stage_artifacts: Mapping[str, Any],
    ) -> Dict[str, Any]:
        intent = payload.get("intent", {})
        oms_result_raw = stage_artifacts.get("oms", {})
        if isinstance(oms_result_raw, Mapping):
            oms_result = dict(oms_result_raw)
        else:
            oms_result = {}

        def _first_non_none(*values: Any) -> Any:
            for value in values:
                if value is not None:
                    return value
            return None

        def _string_value(value: Any) -> Optional[str]:
            if value is None:
                return None
            if isinstance(value, str):
                stripped = value.strip()
                return stripped or None
            return str(value)

        def _normalize_status(raw_status: Any) -> str:
            errors = oms_result.get("errors") or oms_result.get("error")
            if errors:
                return "rejected"
            accepted = bool(oms_result.get("accepted", True))
            status_text = _string_value(raw_status)
            normalized = status_text.lower() if status_text else ""
            if not normalized:
                return "open" if accepted else "rejected"
            if normalized in {"ok", "accepted"}:
                return "open" if accepted else "rejected"
            if normalized in {"partially_filled", "partial_fill", "partially-filled"}:
                return "partial"
            if normalized in {"closed", "filled", "done", "complete", "completed"}:
                return "filled"
            if normalized in {"canceled", "cancelled"}:
                return "canceled"
            return normalized

        filled_qty = _safe_float(
            _first_non_none(
                oms_result.get("filled_qty"),
                oms_result.get("filled"),
                oms_result.get("vol_exec"),
            )
        )
        avg_price = _safe_float(
            _first_non_none(
                oms_result.get("avg_price"),
                oms_result.get("average_price"),
            )
        )
        exchange_order_id = _string_value(
            _first_non_none(
                oms_result.get("exchange_order_id"),
                oms_result.get("txid"),
                oms_result.get("ordertxid"),
            )
        )
        client_order_id = _string_value(
            _first_non_none(
                oms_result.get("client_order_id"),
                oms_result.get("clientOrderId"),
                oms_result.get("order_id"),
                intent.get("order_id"),
            )
        )
        status_value = _normalize_status(
            _first_non_none(
                oms_result.get("status"),
                oms_result.get("order_status"),
                oms_result.get("state"),
            )
        )
        event = {
            "event_type": "FillEvent",
            "run_id": ctx.run_id,
            "account_id": ctx.account_id,
            "intent_id": ctx.intent_id,
            "order_id": exchange_order_id or client_order_id,
            "client_order_id": client_order_id,
            "exchange_order_id": exchange_order_id,
            "instrument": intent.get("instrument"),
            "status": status_value,
            "filled_qty": filled_qty,
            "avg_price": avg_price,
            "stage_artifacts": stage_artifacts,
            "timestamp": datetime.now(timezone.utc).isoformat(),
        }
        tracing.attach_correlation(event, mutate=True)
        await asyncio.wait_for(
            ctx.publisher.publish_event(
                "fill",
                "publish",
                run_id=ctx.run_id,
                intent_id=ctx.intent_id,
                account_id=ctx.account_id,
                data=event,
            ),
            timeout=DEFAULT_PUBLISH_TIMEOUT,
        )
        return event


def _safe_float(value: Any) -> float:
    try:
        return float(value)
    except (TypeError, ValueError):
        return 0.0



def _build_policy_request(intent: Mapping[str, Any], ctx: PipelineContext) -> PolicyDecisionRequest:
    if not intent:
        raise StageFailedError("policy", "Intent payload is missing for policy evaluation")

    order_id = str(intent.get("order_id") or intent.get("intent_id") or ctx.intent_id)
    instrument = str(intent.get("instrument") or intent.get("symbol") or "").strip()
    if not instrument:
        raise StageFailedError("policy", "Intent instrument is required for policy evaluation")

    side = _normalize_side(intent.get("side") or intent.get("direction"))
    quantity = _require_positive_float(intent, ("quantity", "qty"), field="quantity")
    price = _require_positive_float(
        intent,
        ("price", "limit_px", "mid_price"),
        field="price",
    )
    fee_breakdown = _resolve_fee(intent)

    request_kwargs: Dict[str, Any] = {
        "account_id": ctx.account_id,
        "order_id": order_id,
        "instrument": instrument,
        "side": side,
        "quantity": quantity,
        "price": price,
        "fee": fee_breakdown,
    }

    optional_fields = {
        "features": intent.get("features"),
        "book_snapshot": intent.get("book_snapshot"),
        "state": intent.get("state"),
        "expected_edge_bps": _optional_float(intent.get("expected_edge_bps")),
        "slippage_bps": _optional_float(intent.get("slippage_bps")),
        "take_profit_bps": _optional_float(intent.get("take_profit_bps")),
        "stop_loss_bps": _optional_float(intent.get("stop_loss_bps")),
        "confidence": intent.get("confidence"),
    }
    for key, value in optional_fields.items():
        if value is not None:
            request_kwargs[key] = value

    return PolicyDecisionRequest(**request_kwargs)



async def policy_handler(payload: Dict[str, Any], ctx: PipelineContext) -> StageResult:
    intent = payload.get("intent", {})
    try:
        request = _build_policy_request(intent, ctx)
    except StageFailedError:
        raise
    except Exception as exc:
        raise StageFailedError("policy", f"Failed to build policy request: {exc}") from exc

    try:
        decision = await policy_client.decide(request=request)
    except httpx.TimeoutException as exc:
        raise StageFailedError("policy", "Policy service request timed out") from exc
    except Exception as exc:
        raise StageFailedError("policy", f"Policy service request failed: {exc}") from exc

    artifact = decision.model_dump(mode="json")
    new_payload = dict(payload)
    new_payload["policy_decision"] = artifact
    return StageResult(payload=new_payload, artifact=artifact)


async def policy_rollback(result: StageResult, ctx: PipelineContext) -> None:
    await ctx.publisher.publish_event(
        "policy",
        "rollback",
        run_id=ctx.run_id,
        intent_id=ctx.intent_id,
        account_id=ctx.account_id,
        data=result.artifact,
    )


async def risk_handler(payload: Dict[str, Any], ctx: PipelineContext) -> StageResult:
    decision = payload.get("policy_decision", {})
    if not decision.get("approved", False):
        reason = decision.get("reason")
        message = "Policy decision rejected the intent"
        if reason:
            message = f"{message}: {reason}"
        raise StageFailedError("risk", message)

    intent = payload.get("intent", {})
    request_payload: Dict[str, Any] = {
        "account_id": ctx.account_id,
        "intent": intent,
        "policy_decision": decision,
    }
    if "portfolio_state" in payload:
        request_payload["portfolio_state"] = payload["portfolio_state"]
    if "risk_context" in payload:
        request_payload["context"] = payload["risk_context"]

    url = f"{RISK_SERVICE_URL.rstrip('/')}/risk/validate"
    headers = {"X-Account-ID": ctx.account_id}

    max_attempts = max(1, RISK_SERVICE_MAX_RETRIES + 1)
    backoff = max(0.0, RISK_SERVICE_BACKOFF_SECONDS)
    attempts = 0
    last_error: Optional[Exception] = None

    while attempts < max_attempts:
        attempts += 1
        try:
            async with httpx.AsyncClient(timeout=RISK_SERVICE_TIMEOUT) as client:
                response = await client.post(url, json=request_payload, headers=headers)
            response.raise_for_status()
        except httpx.HTTPStatusError as exc:
            status_code = exc.response.status_code
            if 500 <= status_code < 600 and attempts < max_attempts:
                last_error = exc
                if backoff:
                    await asyncio.sleep(backoff)
                    backoff *= 2
                continue

            try:
                error_detail = exc.response.json()
            except ValueError:
                error_detail = exc.response.text

            raise StageFailedError(
                "risk",
                f"Risk validation request failed with status {status_code}",
                details={
                    "status_code": status_code,
                    "response": error_detail,
                },
            ) from exc
        except (httpx.TimeoutException, httpx.RequestError) as exc:
            last_error = exc
            if attempts >= max_attempts:
                raise StageFailedError(
                    "risk",
                    f"Risk validation failed after {attempts} attempts: {exc.__class__.__name__}: {exc}",
                    details={"attempts": attempts, "error": str(exc)},
                ) from exc
            if backoff:
                await asyncio.sleep(backoff)
                backoff *= 2
            continue

        try:
            validation_payload = response.json()
        except ValueError as exc:
            raise StageFailedError(
                "risk",
                "Risk validation returned invalid JSON",
                details={"response": response.text},
            ) from exc

        if not isinstance(validation_payload, Mapping):
            raise StageFailedError(
                "risk",
                "Risk validation returned unexpected payload",
                details={"response": validation_payload},
            )

        reasons = [str(reason) for reason in validation_payload.get("reasons") or []]
        is_valid = bool(validation_payload.get("valid"))
        if not is_valid:
            message = "Risk validation rejected intent"
            if reasons:
                message += ": " + "; ".join(reasons)
            raise StageFailedError(
                "risk",
                message,
                details={"reasons": reasons, "response": validation_payload},
            )

        new_payload = dict(payload)
        new_payload["risk_validation"] = dict(validation_payload)
        return StageResult(payload=new_payload, artifact=dict(validation_payload))

    assert last_error is not None  # pragma: no cover - defensive guard
    raise StageFailedError(
        "risk",
        "Risk validation failed due to repeated errors",
        details={"attempts": attempts, "error": str(last_error)},
    )


async def risk_rollback(result: StageResult, ctx: PipelineContext) -> None:
    await ctx.publisher.publish_event(
        "risk",
        "rollback",
        run_id=ctx.run_id,
        intent_id=ctx.intent_id,
        account_id=ctx.account_id,
        data=result.artifact,
    )


async def override_handler(payload: Dict[str, Any], ctx: PipelineContext) -> StageResult:
    record: Optional[OverrideRecord] = await asyncio.to_thread(latest_override, ctx.intent_id)
    artifact: Dict[str, Any] = {"overridden": record is not None}
    new_payload = dict(payload)

    if record is not None:
        artifact.update(
            {
                "intent_id": record.intent_id,
                "account_id": record.account_id,
                "actor": record.actor,
                "decision": record.decision.value,
                "reason": record.reason,
                "ts": record.ts.isoformat(),
            }
        )
        new_payload["override_decision"] = artifact
        if record.decision == OverrideDecision.REJECT:
            raise StageFailedError("override", f"Trade rejected by human decision: {record.reason}")

    return StageResult(payload=new_payload, artifact=artifact)


async def override_rollback(result: StageResult, ctx: PipelineContext) -> None:
    await ctx.publisher.publish_event(
        "override",
        "rollback",
        run_id=ctx.run_id,
        intent_id=ctx.intent_id,
        account_id=ctx.account_id,
        data=result.artifact,
    )


async def oms_handler(payload: Dict[str, Any], ctx: PipelineContext) -> StageResult:
    risk = payload.get("risk_validation", {})
    if not risk.get("valid", False):
        raise StageFailedError("oms", "Risk validation failed")

    intent = payload.get("intent", {})
<<<<<<< HEAD
    client_order_id = intent.get("order_id") or str(uuid.uuid4())
    exchange_order_id = intent.get("exchange_order_id") or f"SIM-{uuid.uuid4().hex[:12]}"
    filled_qty = _safe_float(intent.get("quantity") or intent.get("qty") or 0.0)
    avg_price = _safe_float(intent.get("price") or intent.get("limit_px") or 0.0)
    status = "filled" if filled_qty > 0 else "open"
    oms_result = {
        "accepted": True,
        "routed_venue": intent.get("venue") or "default",
        "client_order_id": client_order_id,
        "exchange_order_id": exchange_order_id,
        "txid": exchange_order_id,
        "status": status,
=======
    account_id = str(intent.get("account_id") or ctx.account_id or "").strip()
    if not account_id:
        raise StageFailedError("oms", "Intent is missing account_id for order submission")

    client_order_id = (
        str(intent.get("order_id") or intent.get("client_id") or ctx.intent_id or uuid.uuid4())
    )

    order_payload, shadow = _build_order_payload(intent, account_id, client_order_id)

    if not EXCHANGE_ADAPTER.supports("place_order"):
        raise StageFailedError(
            "oms",
            f"Exchange adapter '{EXCHANGE_ADAPTER.name}' does not support order placement",
        )

    try:
        adapter_response = await EXCHANGE_ADAPTER.place_order(
            account_id,
            order_payload,
            shadow=shadow,
        )
    except Exception as exc:  # pragma: no cover - defensive guard
        LOGGER.exception("OMS submission failed for order %s", client_order_id)
        raise StageFailedError("oms", f"Failed to submit order: {exc}") from exc

    ack = _as_dict(adapter_response)
    accepted = bool(ack.get("accepted"))
    errors = _normalize_strings(ack.get("errors") or ack.get("rejection_reasons"))
    fills = _normalize_fills(ack.get("fills") or ack.get("executions"))
    filled_qty = _safe_float(ack.get("filled_qty"))
    if filled_qty <= 0.0 and fills:
        filled_qty = sum(_safe_float(_extract_quantity(fill)) for fill in fills)
    if filled_qty <= 0.0:
        filled_qty = _safe_float(intent.get("quantity") or intent.get("qty"))

    avg_price = _safe_float(ack.get("avg_price"))
    if avg_price <= 0.0:
        notional = sum(
            _safe_float(fill.get("price")) * _safe_float(_extract_quantity(fill))
            for fill in fills
        )
        if filled_qty > 0.0 and notional > 0.0:
            avg_price = notional / filled_qty
        else:
            avg_price = _safe_float(intent.get("price") or intent.get("limit_px"))

    oms_result: Dict[str, Any] = {
        "accepted": accepted,
        "account_id": account_id,
        "routed_venue": ack.get("routed_venue") or intent.get("venue"),
        "client_order_id": client_order_id,
        "exchange_order_id": ack.get("exchange_order_id") or ack.get("txid"),
>>>>>>> 0318cae5
        "filled_qty": filled_qty,
        "avg_price": avg_price,
        "fills": fills,
        "rejection_reasons": errors,
        "transport": ack.get("transport") or "exchange_adapter",
        "completed_at": datetime.now(timezone.utc).isoformat(),
    }
    if "fee" in ack and ack["fee"] is not None:
        oms_result["fee"] = ack["fee"]
    if ack.get("kraken_status"):
        oms_result["kraken_status"] = ack.get("kraken_status")

    new_payload = dict(payload)
    new_payload["oms_result"] = oms_result

    if not accepted:
        detail = ", ".join(errors)
        if not detail:
            status_text = ack.get("kraken_status") or ack.get("status")
            if status_text:
                detail = str(status_text)
        if not detail:
            detail = "Order rejected by OMS"
        raise StageFailedError("oms", detail)

    return StageResult(payload=new_payload, artifact=oms_result)


async def oms_rollback(result: StageResult, ctx: PipelineContext) -> None:
    artifact = result.artifact if isinstance(result.artifact, dict) else {}
    event_payload = dict(artifact)
    cancel_result: Optional[Mapping[str, Any]] = None
    cancel_error: Optional[str] = None

    accepted = bool(artifact.get("accepted"))
    client_order_id = str(
        artifact.get("client_order_id") or artifact.get("order_id") or ctx.intent_id
    )
    exchange_order_id = artifact.get("exchange_order_id")
    rollback_account = str(artifact.get("account_id") or ctx.account_id)

    if accepted and EXCHANGE_ADAPTER.supports("cancel_order"):
        try:
            cancel_result = await EXCHANGE_ADAPTER.cancel_order(
                rollback_account,
                client_order_id,
                exchange_order_id=str(exchange_order_id) if exchange_order_id else None,
            )
        except Exception as exc:  # pragma: no cover - best-effort cancellation
            LOGGER.warning(
                "OMS rollback cancellation failed for order %s: %s", client_order_id, exc
            )
            cancel_error = str(exc)

    if cancel_result is not None:
        event_payload["cancel_result"] = _as_dict(cancel_result)
    if cancel_error is not None:
        event_payload["cancel_error"] = cancel_error

    await ctx.publisher.publish_event(
        "oms",
        "rollback",
        run_id=ctx.run_id,
        intent_id=ctx.intent_id,
        account_id=ctx.account_id,
        data=event_payload,
    )


history = PipelineHistory(capacity=RECENT_RUN_CAPACITY)

pipeline = SequencerPipeline(
    stages=[
        Stage(
            name="policy",
            handler=policy_handler,
            rollback=policy_rollback,
            timeout=DEFAULT_POLICY_TIMEOUT,
        ),
        Stage(
            name="risk",
            handler=risk_handler,
            rollback=risk_rollback,
            timeout=DEFAULT_RISK_TIMEOUT,
        ),
        Stage(
            name="override",
            handler=override_handler,
            rollback=override_rollback,
            timeout=DEFAULT_POLICY_TIMEOUT,
        ),
        Stage(
            name="oms",
            handler=oms_handler,
            rollback=oms_rollback,
            timeout=DEFAULT_OMS_TIMEOUT,
        ),
    ],
    history=history,
)

app = FastAPI(title="Sequencer Service", version="1.0.0")
setup_metrics(app, service_name="sequencer")


@app.post("/sequencer/submit_intent", response_model=SequencerResponse)
async def submit_intent(
    request: SequencerIntentRequest,
    authorized_account: str = Depends(require_admin_account),
) -> SequencerResponse:
    intent_account = str(request.intent.get("account_id") or "").strip()
    if not intent_account:
        raise HTTPException(
            status_code=status.HTTP_400_BAD_REQUEST,
            detail="Intent payload must include an account_id.",
        )
    if intent_account.lower() != authorized_account.strip().lower():
        raise HTTPException(
            status_code=status.HTTP_403_FORBIDDEN,
            detail="Authenticated account does not match intent payload.",
        )

    try:
        result = await pipeline.submit(request.intent)
    except StageTimeoutError as exc:
        raise HTTPException(status_code=status.HTTP_504_GATEWAY_TIMEOUT, detail=exc.message) from exc
    except StageFailedError as exc:
        raise HTTPException(status_code=status.HTTP_400_BAD_REQUEST, detail=exc.message) from exc

    return SequencerResponse(**result.model_dump())


@app.get("/sequencer/status", response_model=SequencerStatusResponse)
async def sequencer_status(
    _: str = Depends(require_admin_account),
) -> SequencerStatusResponse:
    runs = await history.snapshot()
    serialized_runs = [run.to_dict() for run in runs]
    latency_values = [run.latency_ms for run in runs if run.latency_ms >= 0]

    stats: Dict[str, Any] = {
        "total_runs": len(serialized_runs),
        "success": sum(1 for run in runs if run.status == "success"),
        "failed": sum(1 for run in runs if run.status != "success"),
        "average_latency_ms": round(_average(latency_values), 3) if latency_values else 0.0,
        "p95_latency_ms": round(_percentile(latency_values, 95), 3) if latency_values else 0.0,
        "max_latency_ms": round(max(latency_values), 3) if latency_values else 0.0,
    }

    stage_keys = {
        stage
        for run in runs
        for stage in run.stage_latencies_ms.keys()
    }
    stage_stats: Dict[str, Dict[str, float]] = {}
    for stage in stage_keys:
        values = [run.stage_latencies_ms.get(stage, 0.0) for run in runs if stage in run.stage_latencies_ms]
        if not values:
            continue
        stage_stats[stage] = {
            "average_latency_ms": round(_average(values), 3),
            "p95_latency_ms": round(_percentile(values, 95), 3),
            "max_latency_ms": round(max(values), 3),
        }
    if stage_stats:
        stats["stages"] = stage_stats

    return SequencerStatusResponse(runs=serialized_runs, stats=stats)


def _average(values: List[float]) -> float:
    if not values:
        return 0.0
    return sum(values) / len(values)


def _percentile(values: List[float], percentile: float) -> float:
    if not values:
        return 0.0
    sorted_values = sorted(values)
    k = max(0, min(len(sorted_values) - 1, int(round((percentile / 100.0) * (len(sorted_values) - 1)))))
    return sorted_values[k]


__all__ = [
    "app",
    "pipeline",
    "SequencerIntentRequest",
    "SequencerResponse",
]<|MERGE_RESOLUTION|>--- conflicted
+++ resolved
@@ -958,7 +958,7 @@
         raise StageFailedError("oms", "Risk validation failed")
 
     intent = payload.get("intent", {})
-<<<<<<< HEAD
+
     client_order_id = intent.get("order_id") or str(uuid.uuid4())
     exchange_order_id = intent.get("exchange_order_id") or f"SIM-{uuid.uuid4().hex[:12]}"
     filled_qty = _safe_float(intent.get("quantity") or intent.get("qty") or 0.0)
@@ -971,61 +971,7 @@
         "exchange_order_id": exchange_order_id,
         "txid": exchange_order_id,
         "status": status,
-=======
-    account_id = str(intent.get("account_id") or ctx.account_id or "").strip()
-    if not account_id:
-        raise StageFailedError("oms", "Intent is missing account_id for order submission")
-
-    client_order_id = (
-        str(intent.get("order_id") or intent.get("client_id") or ctx.intent_id or uuid.uuid4())
-    )
-
-    order_payload, shadow = _build_order_payload(intent, account_id, client_order_id)
-
-    if not EXCHANGE_ADAPTER.supports("place_order"):
-        raise StageFailedError(
-            "oms",
-            f"Exchange adapter '{EXCHANGE_ADAPTER.name}' does not support order placement",
-        )
-
-    try:
-        adapter_response = await EXCHANGE_ADAPTER.place_order(
-            account_id,
-            order_payload,
-            shadow=shadow,
-        )
-    except Exception as exc:  # pragma: no cover - defensive guard
-        LOGGER.exception("OMS submission failed for order %s", client_order_id)
-        raise StageFailedError("oms", f"Failed to submit order: {exc}") from exc
-
-    ack = _as_dict(adapter_response)
-    accepted = bool(ack.get("accepted"))
-    errors = _normalize_strings(ack.get("errors") or ack.get("rejection_reasons"))
-    fills = _normalize_fills(ack.get("fills") or ack.get("executions"))
-    filled_qty = _safe_float(ack.get("filled_qty"))
-    if filled_qty <= 0.0 and fills:
-        filled_qty = sum(_safe_float(_extract_quantity(fill)) for fill in fills)
-    if filled_qty <= 0.0:
-        filled_qty = _safe_float(intent.get("quantity") or intent.get("qty"))
-
-    avg_price = _safe_float(ack.get("avg_price"))
-    if avg_price <= 0.0:
-        notional = sum(
-            _safe_float(fill.get("price")) * _safe_float(_extract_quantity(fill))
-            for fill in fills
-        )
-        if filled_qty > 0.0 and notional > 0.0:
-            avg_price = notional / filled_qty
-        else:
-            avg_price = _safe_float(intent.get("price") or intent.get("limit_px"))
-
-    oms_result: Dict[str, Any] = {
-        "accepted": accepted,
-        "account_id": account_id,
-        "routed_venue": ack.get("routed_venue") or intent.get("venue"),
-        "client_order_id": client_order_id,
-        "exchange_order_id": ack.get("exchange_order_id") or ack.get("txid"),
->>>>>>> 0318cae5
+
         "filled_qty": filled_qty,
         "avg_price": avg_price,
         "fills": fills,
