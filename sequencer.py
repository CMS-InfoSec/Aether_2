"""Sequencer service orchestrating policy, risk, and OMS pipelines."""

from __future__ import annotations

import asyncio
import contextlib
from collections import deque
from dataclasses import dataclass
from datetime import datetime, timezone
import logging
import os
import time
import uuid
from typing import Any, Awaitable, Callable, Deque, Dict, List, Mapping, MutableMapping, Optional, Sequence, Tuple

from fastapi import FastAPI, HTTPException, status
from fastapi.encoders import jsonable_encoder
from pydantic import BaseModel, Field

import httpx
from auth.session_client import AdminSessionManager, get_default_session_manager
from common.utils import tracing
from services.common.adapters import KafkaNATSAdapter
<<<<<<< HEAD
from services.common.schemas import (
    FeeBreakdown,
    PolicyDecisionRequest,
    PolicyDecisionResponse,
)
=======
from exchange_adapter import get_exchange_adapter
>>>>>>> 7be2ca47
from override_service import OverrideDecision, OverrideRecord, latest_override

import httpx

from metrics import (
    increment_rejected_intents,
    increment_trades_submitted,
    observe_oms_submit_latency,
    observe_policy_inference_latency,
    observe_risk_validation_latency,
    set_pipeline_latency,
    setup_metrics,
    traced_span,
    get_request_id,
)


LOGGER = logging.getLogger("sequencer")

tracing.init_tracing("sequencer-service")


DEFAULT_POLICY_TIMEOUT = float(os.getenv("SEQUENCER_POLICY_TIMEOUT", "2.0"))
DEFAULT_RISK_TIMEOUT = float(os.getenv("SEQUENCER_RISK_TIMEOUT", "2.0"))
DEFAULT_OMS_TIMEOUT = float(os.getenv("SEQUENCER_OMS_TIMEOUT", "2.5"))
DEFAULT_PUBLISH_TIMEOUT = float(os.getenv("SEQUENCER_PUBLISH_TIMEOUT", "1.0"))

<<<<<<< HEAD
POLICY_SERVICE_URL = os.getenv("POLICY_SERVICE_URL", "http://policy-service").strip()
POLICY_DECISION_ENDPOINT = os.getenv("POLICY_DECISION_ENDPOINT", "/policy/decide").strip()
=======
RISK_SERVICE_URL = os.getenv("RISK_SERVICE_URL", "http://risk-service")
RISK_SERVICE_TIMEOUT = float(os.getenv("RISK_SERVICE_TIMEOUT", "2.0"))
RISK_SERVICE_MAX_RETRIES = int(os.getenv("RISK_SERVICE_MAX_RETRIES", "2"))
RISK_SERVICE_BACKOFF_SECONDS = float(os.getenv("RISK_SERVICE_BACKOFF_SECONDS", "0.25"))
>>>>>>> 7be2ca47

RECENT_RUN_CAPACITY = int(os.getenv("SEQUENCER_HISTORY_SIZE", "200"))
TOPIC_PREFIX = os.getenv("SEQUENCER_TOPIC_PREFIX", "sequencer")
DEFAULT_EXCHANGE = os.getenv("PRIMARY_EXCHANGE", "kraken")


EXCHANGE_ADAPTER = get_exchange_adapter(DEFAULT_EXCHANGE)


def _join_url(base_url: str, endpoint: str) -> str:
    base = (base_url or "").rstrip("/")
    path = endpoint.strip()
    if not path.startswith("/"):
        path = f"/{path}"
    if not base:
        return path
    return f"{base}{path}"


def _optional_float(value: Any) -> Optional[float]:
    if value is None:
        return None
    try:
        return float(value)
    except (TypeError, ValueError):
        return None


def _require_positive_float(
    intent: Mapping[str, Any],
    keys: Tuple[str, ...],
    *,
    field: str,
) -> float:
    for key in keys:
        if key not in intent:
            continue
        try:
            value = float(intent[key])
        except (TypeError, ValueError):
            continue
        if value > 0:
            return value
    raise StageFailedError("policy", f"Intent is missing required {field}")


def _normalize_side(value: Any) -> str:
    side = str(value or "").strip().upper()
    if side not in {"BUY", "SELL"}:
        raise StageFailedError("policy", "Intent side must be BUY or SELL")
    return side


def _resolve_fee(intent: Mapping[str, Any]) -> FeeBreakdown:
    raw_fee = intent.get("fee") or intent.get("fees")
    if isinstance(raw_fee, Mapping):
        try:
            return FeeBreakdown.model_validate(raw_fee)
        except Exception as exc:
            raise StageFailedError("policy", f"Invalid fee payload: {exc}") from exc

    currency = str(
        intent.get("fee_currency")
        or intent.get("quote_currency")
        or intent.get("settlement_currency")
        or "USD"
    ).strip()
    maker = max(_optional_float(intent.get("maker_fee")) or 0.0, 0.0)
    taker = max(_optional_float(intent.get("taker_fee")) or 0.0, 0.0)
    return FeeBreakdown(currency=currency or "USD", maker=maker, taker=taker)


class PolicyServiceClient:
    """HTTP client responsible for fetching decisions from the policy service."""

    def __init__(
        self,
        *,
        base_url: str,
        endpoint: str,
        timeout: float,
        session_manager_factory: Callable[[], AdminSessionManager] = get_default_session_manager,
    ) -> None:
        self._base_url = base_url
        self._endpoint = endpoint
        self._timeout = timeout
        self._session_manager_factory = session_manager_factory

    def _url(self) -> str:
        if not self._base_url:
            raise RuntimeError("Policy service URL is not configured")
        return _join_url(self._base_url, self._endpoint)

    async def _authorization_headers(self, account_id: str) -> Dict[str, str]:
        manager = self._session_manager_factory()
        token = await manager.token_for_account(account_id)
        if not token:
            raise RuntimeError("Session service returned empty token for policy request")
        headers = {
            "Authorization": f"Bearer {token}",
            "X-Account-ID": account_id,
            "Accept": "application/json",
            "Content-Type": "application/json",
        }
        request_id = get_request_id() or str(uuid.uuid4())
        headers.setdefault("X-Request-ID", request_id)
        return headers

    async def decide(self, *, request: PolicyDecisionRequest) -> PolicyDecisionResponse:
        url = self._url()
        headers = await self._authorization_headers(request.account_id)
        payload = request.model_dump(mode="json")
        async with httpx.AsyncClient(timeout=self._timeout) as client:
            response = await client.post(url, json=payload, headers=headers)
        try:
            response.raise_for_status()
        except httpx.HTTPStatusError as exc:
            raise RuntimeError(
                f"Policy service returned {exc.response.status_code}: {exc.response.text}"
            ) from exc
        try:
            data = response.json()
        except ValueError as exc:
            raise RuntimeError("Policy service returned invalid JSON payload") from exc
        return PolicyDecisionResponse.model_validate(data)


policy_client = PolicyServiceClient(
    base_url=POLICY_SERVICE_URL,
    endpoint=POLICY_DECISION_ENDPOINT or "/policy/decide",
    timeout=DEFAULT_POLICY_TIMEOUT,
)


class SequencerIntentRequest(BaseModel):
    """Incoming request describing an intent payload to be sequenced."""

    intent: Dict[str, Any] = Field(..., description="Raw intent payload to process")


class SequencerResponse(BaseModel):
    """Response returned to the caller after the pipeline completes."""

    run_id: str = Field(..., description="Unique identifier for the sequencer run")
    status: str = Field(..., description="Final status of the sequencer pipeline")
    latency_ms: float = Field(..., ge=0.0, description="Total pipeline latency in milliseconds")
    stage_latencies_ms: Dict[str, float] = Field(
        default_factory=dict, description="Latency per pipeline stage in milliseconds"
    )
    stage_artifacts: Dict[str, Any] = Field(
        default_factory=dict, description="Artifacts emitted by each pipeline stage"
    )
    fill_event: Dict[str, Any] = Field(
        default_factory=dict, description="Fill event emitted to downstream consumers"
    )


class SequencerStatusResponse(BaseModel):
    """Represents a snapshot of recent pipeline runs and aggregate statistics."""

    runs: List[Dict[str, Any]]
    stats: Dict[str, Any]


class StageError(Exception):
    """Base class for stage execution errors."""

    def __init__(self, stage: str, message: str, *, details: Optional[Mapping[str, Any]] = None) -> None:
        super().__init__(message)
        self.stage = stage
        self.message = message
        self.details = dict(details) if details is not None else None


class StageTimeoutError(StageError):
    """Raised when a stage exceeds its allotted timeout."""


class StageFailedError(StageError):
    """Raised when a stage fails for reasons other than timeout."""


@dataclass
class StageResult:
    """Represents the outcome of a pipeline stage."""

    payload: Dict[str, Any]
    artifact: Dict[str, Any]


@dataclass
class PipelineContext:
    """Context shared across pipeline stages for a specific run."""

    run_id: str
    account_id: str
    intent_id: str
    publisher: "AuditPublisher"


@dataclass
class Stage:
    """Encapsulates a single stage in the sequencer pipeline."""

    name: str
    handler: Callable[[Dict[str, Any], PipelineContext], Awaitable[StageResult]]
    rollback: Optional[Callable[[StageResult, PipelineContext], Awaitable[None]]] = None
    timeout: float = 1.0

    async def execute(self, payload: Dict[str, Any], ctx: PipelineContext) -> StageResult:
        """Execute the stage handler with timeout protection."""

        task = asyncio.create_task(self.handler(payload, ctx))
        try:
            result = await asyncio.wait_for(task, timeout=self.timeout)
        except asyncio.TimeoutError as exc:
            task.cancel()
            with contextlib.suppress(asyncio.CancelledError):
                await task
            raise StageTimeoutError(self.name, f"Stage '{self.name}' timed out after {self.timeout:.2f}s") from exc
        except Exception as exc:
            task.cancel()
            with contextlib.suppress(asyncio.CancelledError):
                await task
            if isinstance(exc, StageError):
                raise
            raise StageFailedError(self.name, f"Stage '{self.name}' failed: {exc}") from exc

        if not isinstance(result, StageResult):
            raise StageFailedError(self.name, "Stage handler returned an invalid result")
        return result


@dataclass
class PipelineRunSummary:
    """Captured metadata about a pipeline run for status reporting."""

    run_id: str
    account_id: str
    intent_id: str
    status: str
    started_at: datetime
    completed_at: datetime
    latency_ms: float
    stage_latencies_ms: Dict[str, float]
    error: Optional[str] = None

    def to_dict(self) -> Dict[str, Any]:
        return {
            "run_id": self.run_id,
            "account_id": self.account_id,
            "intent_id": self.intent_id,
            "status": self.status,
            "started_at": self.started_at.isoformat(),
            "completed_at": self.completed_at.isoformat(),
            "latency_ms": round(self.latency_ms, 3),
            "stage_latencies_ms": {k: round(v, 3) for k, v in self.stage_latencies_ms.items()},
            "error": self.error,
        }


class PipelineHistory:
    """Thread-safe ring buffer tracking recent pipeline runs."""

    def __init__(self, capacity: int) -> None:
        self._runs: Deque[PipelineRunSummary] = deque(maxlen=capacity)
        self._lock = asyncio.Lock()

    async def record(self, summary: PipelineRunSummary) -> None:
        async with self._lock:
            self._runs.append(summary)

    async def snapshot(self) -> List[PipelineRunSummary]:
        async with self._lock:
            return list(self._runs)


class AuditPublisher:
    """Asynchronous Kafka publisher using the in-memory adapter for auditing."""

    def __init__(self, account_id: str, topic_prefix: str = TOPIC_PREFIX) -> None:
        self._account_id = account_id
        self._adapter = KafkaNATSAdapter(account_id=account_id)
        self._topic_prefix = topic_prefix.rstrip(".")

    async def publish(self, topic_suffix: str, payload: Mapping[str, Any]) -> None:
        topic = f"{self._topic_prefix}.{topic_suffix}" if topic_suffix else self._topic_prefix
        enriched = tracing.attach_correlation(payload)
        encoded = jsonable_encoder(enriched)
        await asyncio.to_thread(self._adapter.publish, topic, encoded)  # type: ignore[arg-type]

    async def publish_event(
        self,
        stage: str,
        phase: str,
        *,
        run_id: str,
        intent_id: str,
        account_id: str,
        data: Mapping[str, Any],
    ) -> None:
        payload = {
            "run_id": run_id,
            "intent_id": intent_id,
            "account_id": account_id,
            "stage": stage,
            "phase": phase,
            "timestamp": datetime.now(timezone.utc).isoformat(),
            "data": data,
        }
        payload = tracing.attach_correlation(payload)
        await self.publish(f"{stage}.{phase}", payload)


class PipelineResult(BaseModel):
    run_id: str
    status: str
    latency_ms: float
    stage_latencies_ms: Dict[str, float]
    stage_artifacts: Dict[str, Any]
    fill_event: Dict[str, Any]


class SequencerPipeline:
    """Coordinates the policy → risk → OMS pipeline."""

    def __init__(self, stages: List[Stage], history: PipelineHistory) -> None:
        self._stages = stages
        self._history = history

    async def submit(self, intent: Dict[str, Any]) -> PipelineResult:
        run_id = str(uuid.uuid4())
        normalized_account = str(intent.get("account_id") or "unknown").strip().lower() or "unknown"
        intent_id = str(
            intent.get("order_id")
            or intent.get("intent_id")
            or intent.get("client_id")
            or uuid.uuid4()
        )
        publisher = AuditPublisher(normalized_account)
        ctx = PipelineContext(
            run_id=run_id,
            account_id=normalized_account,
            intent_id=intent_id,
            publisher=publisher,
        )

        intent_payload = jsonable_encoder(intent)
        correlation_source = (
            intent_payload.get("correlation_id")
            or intent_payload.get("corr_id")
            or intent_payload.get("correlation")
        )
        correlation_hint = (
            str(correlation_source).strip() if correlation_source is not None else None
        )

        stage_artifacts: Dict[str, Any] = {}
        stage_latencies: Dict[str, float] = {}
        executed: List[Tuple[Stage, StageResult]] = []

        started_at = datetime.now(timezone.utc)
        pipeline_start = time.perf_counter()
        status_value = "success"
        error_message: Optional[str] = None
        fill_event: Optional[Dict[str, Any]] = None
        total_latency: float = 0.0

        with tracing.correlation_scope(correlation_hint) as correlation_id:
            tracing.attach_correlation(intent_payload, mutate=True)
            payload: Dict[str, Any] = {"intent": intent_payload}
            tracing.attach_correlation(payload, mutate=True)

            await publisher.publish_event(
                "pipeline",
                "start",
                run_id=run_id,
                intent_id=intent_id,
                account_id=normalized_account,
                data={"intent": intent_payload},
            )

            try:
                with traced_span(
                    "sequencer.pipeline",
                    run_id=run_id,
                    account_id=normalized_account,
                    intent_id=intent_id,
                ):
                    for stage in self._stages:
                        await publisher.publish_event(
                            stage.name,
                            "start",
                            run_id=run_id,
                            intent_id=intent_id,
                            account_id=normalized_account,
                            data={"payload": payload},
                        )
                        stage_start = time.perf_counter()
                        with tracing.stage_span(
                            stage.name,
                            intent=payload.get("intent", {}),
                            correlation_id=correlation_id,
                            span_name=f"sequencer.{stage.name}",
                        ):
                            with traced_span(
                                f"sequencer.stage.{stage.name}",
                                stage=stage.name,
                                run_id=run_id,
                                account_id=normalized_account,
                                intent_id=intent_id,
                            ):
                                result = await stage.execute(payload, ctx)
                        stage_latency = (time.perf_counter() - stage_start) * 1000.0
                        stage_latencies[stage.name] = stage_latency
                        if stage.name == "policy":
                            observe_policy_inference_latency(stage_latency)
                        elif stage.name == "risk":
                            observe_risk_validation_latency(stage_latency)
                        elif stage.name == "oms":
                            artifact = result.artifact if isinstance(result.artifact, dict) else {}
                            transport = str(artifact.get("transport") or "sequencer")
                            observe_oms_submit_latency(stage_latency, transport=transport)
                        payload = tracing.attach_correlation(result.payload, mutate=True)
                        stage_artifact = tracing.attach_correlation(result.artifact, mutate=True)
                        stage_artifacts[stage.name] = stage_artifact

                        if stage.name == "policy":
                            decision_payload = payload.get("policy_decision", {})
                            if isinstance(decision_payload, Mapping) and not decision_payload.get(
                                "approved", True
                            ):
                                reason = str(decision_payload.get("reason") or "Policy decision rejected")
                                raise StageFailedError("policy", f"Policy decision rejected intent: {reason}")

                        executed.append((stage, result))
                        await publisher.publish_event(
                            stage.name,
                            "complete",
                            run_id=run_id,
                            intent_id=intent_id,
                            account_id=normalized_account,
                            data=stage_artifact,
                        )

                    with tracing.fill_span(
                        intent=payload.get("intent", {}),
                        correlation_id=correlation_id,
                        span_name="sequencer.fill",
                    ):
                        fill_event = tracing.attach_correlation(
                            await self._emit_fill_event(ctx, payload, stage_artifacts)
                        )
                    total_latency_snapshot = (time.perf_counter() - pipeline_start) * 1000.0
                    completion_payload = tracing.attach_correlation(
                        {"fill_event": fill_event, "latency_ms": total_latency_snapshot}
                    )
                    await publisher.publish_event(
                        "pipeline",
                        "complete",
                        run_id=run_id,
                        intent_id=intent_id,
                        account_id=normalized_account,
                        data=completion_payload,
                    )
            except StageError as exc:
                status_value = "failed"
                error_message = f"{exc.stage}: {exc.message}"
                increment_rejected_intents(exc.stage, exc.message)
                error_payload: Dict[str, Any] = {"error": exc.message}
                if getattr(exc, "details", None):
                    error_payload["details"] = exc.details
                error_payload = tracing.attach_correlation(error_payload)
                await publisher.publish_event(
                    exc.stage,
                    "failed",
                    run_id=run_id,
                    intent_id=intent_id,
                    account_id=normalized_account,
                    data=error_payload,
                )
                await publisher.publish_event(
                    "pipeline",
                    "failed",
                    run_id=run_id,
                    intent_id=intent_id,
                    account_id=normalized_account,
                    data=error_payload,
                )
                await self._rollback(executed, ctx)
                raise
            except Exception as exc:  # pragma: no cover - defensive guard
                status_value = "failed"
                error_message = f"unexpected: {exc}"
                error_payload = tracing.attach_correlation({"error": error_message})
                await publisher.publish_event(
                    "pipeline",
                    "failed",
                    run_id=run_id,
                    intent_id=intent_id,
                    account_id=normalized_account,
                    data=error_payload,
                )
                await self._rollback(executed, ctx)
                raise StageFailedError("pipeline", error_message) from exc
            finally:
                completed_at = datetime.now(timezone.utc)
                total_latency = (time.perf_counter() - pipeline_start) * 1000.0
                set_pipeline_latency(total_latency)
                summary = PipelineRunSummary(
                    run_id=run_id,
                    account_id=normalized_account,
                    intent_id=intent_id,
                    status=status_value,
                    started_at=started_at,
                    completed_at=completed_at,
                    latency_ms=total_latency,
                    stage_latencies_ms=stage_latencies,
                    error=error_message,
                )
                await self._history.record(summary)

        if fill_event is None:
            raise StageFailedError("pipeline", error_message or "Pipeline failed to produce fill event")

        increment_trades_submitted()

        return PipelineResult(
            run_id=run_id,
            status=status_value,
            latency_ms=total_latency,
            stage_latencies_ms=stage_latencies,
            stage_artifacts=stage_artifacts,
            fill_event=fill_event,
        )

    async def _rollback(self, executed: List[Tuple[Stage, StageResult]], ctx: PipelineContext) -> None:
        for stage, result in reversed(executed):
            if stage.rollback is None:
                continue
            try:
                await stage.rollback(result, ctx)
            except Exception:  # pragma: no cover - rollback best effort
                LOGGER.exception("Rollback for stage %s failed", stage.name)

    async def _emit_fill_event(
        self,
        ctx: PipelineContext,
        payload: MutableMapping[str, Any],
        stage_artifacts: Mapping[str, Any],
    ) -> Dict[str, Any]:
        intent = payload.get("intent", {})
        oms_result = stage_artifacts.get("oms", {})
        quantity = _safe_float(intent.get("quantity") or intent.get("qty") or 0.0)
        price = _safe_float(
            intent.get("price")
            or intent.get("limit_px")
            or (intent.get("mid_price") if isinstance(intent.get("mid_price"), (int, float)) else 0.0)
        )
        filled_qty = _safe_float(oms_result.get("filled_qty", quantity))
        avg_price = _safe_float(oms_result.get("avg_price", price))
        event = {
            "event_type": "FillEvent",
            "run_id": ctx.run_id,
            "account_id": ctx.account_id,
            "intent_id": ctx.intent_id,
            "order_id": intent.get("order_id"),
            "instrument": intent.get("instrument"),
            "status": "filled" if oms_result.get("accepted", True) else "rejected",
            "filled_qty": filled_qty,
            "avg_price": avg_price,
            "stage_artifacts": stage_artifacts,
            "timestamp": datetime.now(timezone.utc).isoformat(),
        }
        tracing.attach_correlation(event, mutate=True)
        await asyncio.wait_for(
            ctx.publisher.publish_event(
                "fill",
                "publish",
                run_id=ctx.run_id,
                intent_id=ctx.intent_id,
                account_id=ctx.account_id,
                data=event,
            ),
            timeout=DEFAULT_PUBLISH_TIMEOUT,
        )
        return event


def _safe_float(value: Any) -> float:
    try:
        return float(value)
    except (TypeError, ValueError):
        return 0.0


<<<<<<< HEAD
def _build_policy_request(intent: Mapping[str, Any], ctx: PipelineContext) -> PolicyDecisionRequest:
    if not intent:
        raise StageFailedError("policy", "Intent payload is missing for policy evaluation")

    order_id = str(intent.get("order_id") or intent.get("intent_id") or ctx.intent_id)
    instrument = str(intent.get("instrument") or intent.get("symbol") or "").strip()
    if not instrument:
        raise StageFailedError("policy", "Intent instrument is required for policy evaluation")

    side = _normalize_side(intent.get("side") or intent.get("direction"))
    quantity = _require_positive_float(intent, ("quantity", "qty"), field="quantity")
    price = _require_positive_float(
        intent,
        ("price", "limit_px", "mid_price"),
        field="price",
    )
    fee_breakdown = _resolve_fee(intent)

    request_kwargs: Dict[str, Any] = {
        "account_id": ctx.account_id,
        "order_id": order_id,
        "instrument": instrument,
        "side": side,
        "quantity": quantity,
        "price": price,
        "fee": fee_breakdown,
    }

    optional_fields = {
        "features": intent.get("features"),
        "book_snapshot": intent.get("book_snapshot"),
        "state": intent.get("state"),
        "expected_edge_bps": _optional_float(intent.get("expected_edge_bps")),
        "slippage_bps": _optional_float(intent.get("slippage_bps")),
        "take_profit_bps": _optional_float(intent.get("take_profit_bps")),
        "stop_loss_bps": _optional_float(intent.get("stop_loss_bps")),
        "confidence": intent.get("confidence"),
    }
    for key, value in optional_fields.items():
        if value is not None:
            request_kwargs[key] = value

    return PolicyDecisionRequest(**request_kwargs)
=======
def _build_order_payload(
    intent: Mapping[str, Any], account_id: str, client_order_id: str
) -> Tuple[Dict[str, Any], bool]:
    instrument = str(intent.get("instrument") or intent.get("symbol") or "").strip()
    if not instrument:
        raise StageFailedError("oms", "Intent is missing instrument for order submission")

    side = str(intent.get("side") or "").strip().lower()
    if side not in {"buy", "sell"}:
        raise StageFailedError("oms", f"Unsupported side '{side or 'unknown'}' for order submission")

    quantity = _safe_float(intent.get("quantity") or intent.get("qty"))
    if quantity <= 0.0:
        raise StageFailedError("oms", "Intent must specify a positive quantity")

    limit_price = _safe_float(intent.get("limit_px") or intent.get("price"))
    order_type_hint = str(intent.get("order_type") or intent.get("type") or "").strip().lower()
    if order_type_hint in {"limit", "market"}:
        order_type = order_type_hint
    else:
        order_type = "limit" if limit_price > 0.0 else "market"

    post_only_raw = intent.get("post_only")
    reduce_only_raw = intent.get("reduce_only")
    flags_raw = intent.get("flags")
    flags: List[str] = []
    if isinstance(flags_raw, Sequence) and not isinstance(flags_raw, (str, bytes, bytearray)):
        flags = [str(flag) for flag in flags_raw if flag is not None]

    shadow = bool(intent.get("shadow", False))

    order_payload: Dict[str, Any] = {
        "account_id": account_id,
        "client_id": client_order_id,
        "symbol": instrument,
        "side": side,
        "order_type": order_type,
        "qty": quantity,
        "post_only": bool(post_only_raw) if post_only_raw is not None else False,
        "reduce_only": bool(reduce_only_raw) if reduce_only_raw is not None else False,
        "flags": flags,
        "shadow": shadow,
    }
    if order_type == "limit" and limit_price > 0.0:
        order_payload["limit_px"] = limit_price

    for optional_key in ("time_in_force", "expire_time", "requested_by", "client_tag"):
        if optional_key in intent and intent[optional_key] is not None:
            order_payload[optional_key] = intent[optional_key]

    if intent.get("stop_loss") is not None:
        order_payload["stop_loss"] = _safe_float(intent.get("stop_loss"))
    if intent.get("take_profit") is not None:
        order_payload["take_profit"] = _safe_float(intent.get("take_profit"))

    return order_payload, shadow


def _normalize_strings(value: Any) -> List[str]:
    if not value:
        return []
    if isinstance(value, str):
        return [value]
    if isinstance(value, Sequence) and not isinstance(value, (str, bytes, bytearray)):
        return [str(entry) for entry in value if entry is not None]
    return [str(value)]


def _normalize_fills(value: Any) -> List[Dict[str, Any]]:
    if not value:
        return []
    if isinstance(value, Mapping):
        return [dict(value)]
    if isinstance(value, Sequence) and not isinstance(value, (str, bytes, bytearray)):
        fills: List[Dict[str, Any]] = []
        for entry in value:
            if isinstance(entry, Mapping):
                fills.append(dict(entry))
        return fills
    return []


def _extract_quantity(fill: Mapping[str, Any]) -> Any:
    for key in ("quantity", "qty", "volume", "vol", "filled_qty"):
        if key in fill:
            return fill.get(key)
    return 0.0


def _as_dict(value: Any) -> Dict[str, Any]:
    if value is None:
        return {}
    if isinstance(value, Mapping):
        return dict(value)
    model_dump = getattr(value, "model_dump", None)
    if callable(model_dump):  # type: ignore[call-arg]
        try:
            return dict(model_dump())  # type: ignore[arg-type]
        except Exception:  # pragma: no cover - defensive conversion
            pass
    dict_method = getattr(value, "dict", None)
    if callable(dict_method):  # type: ignore[call-arg]
        try:
            return dict(dict_method())  # type: ignore[arg-type]
        except Exception:  # pragma: no cover - defensive conversion
            pass
    try:
        return dict(value)
    except Exception:  # pragma: no cover - final fallback
        return {}
>>>>>>> 7be2ca47


async def policy_handler(payload: Dict[str, Any], ctx: PipelineContext) -> StageResult:
    intent = payload.get("intent", {})
    try:
        request = _build_policy_request(intent, ctx)
    except StageFailedError:
        raise
    except Exception as exc:
        raise StageFailedError("policy", f"Failed to build policy request: {exc}") from exc

    try:
        decision = await policy_client.decide(request=request)
    except httpx.TimeoutException as exc:
        raise StageFailedError("policy", "Policy service request timed out") from exc
    except Exception as exc:
        raise StageFailedError("policy", f"Policy service request failed: {exc}") from exc

    artifact = decision.model_dump(mode="json")
    new_payload = dict(payload)
    new_payload["policy_decision"] = artifact
    return StageResult(payload=new_payload, artifact=artifact)


async def policy_rollback(result: StageResult, ctx: PipelineContext) -> None:
    await ctx.publisher.publish_event(
        "policy",
        "rollback",
        run_id=ctx.run_id,
        intent_id=ctx.intent_id,
        account_id=ctx.account_id,
        data=result.artifact,
    )


async def risk_handler(payload: Dict[str, Any], ctx: PipelineContext) -> StageResult:
    decision = payload.get("policy_decision", {})
    if not decision.get("approved", False):
        reason = decision.get("reason")
        message = "Policy decision rejected the intent"
        if reason:
            message = f"{message}: {reason}"
        raise StageFailedError("risk", message)

    intent = payload.get("intent", {})
    request_payload: Dict[str, Any] = {
        "account_id": ctx.account_id,
        "intent": intent,
        "policy_decision": decision,
    }
    if "portfolio_state" in payload:
        request_payload["portfolio_state"] = payload["portfolio_state"]
    if "risk_context" in payload:
        request_payload["context"] = payload["risk_context"]

    url = f"{RISK_SERVICE_URL.rstrip('/')}/risk/validate"
    headers = {"X-Account-ID": ctx.account_id}

    max_attempts = max(1, RISK_SERVICE_MAX_RETRIES + 1)
    backoff = max(0.0, RISK_SERVICE_BACKOFF_SECONDS)
    attempts = 0
    last_error: Optional[Exception] = None

    while attempts < max_attempts:
        attempts += 1
        try:
            async with httpx.AsyncClient(timeout=RISK_SERVICE_TIMEOUT) as client:
                response = await client.post(url, json=request_payload, headers=headers)
            response.raise_for_status()
        except httpx.HTTPStatusError as exc:
            status_code = exc.response.status_code
            if 500 <= status_code < 600 and attempts < max_attempts:
                last_error = exc
                if backoff:
                    await asyncio.sleep(backoff)
                    backoff *= 2
                continue

            try:
                error_detail = exc.response.json()
            except ValueError:
                error_detail = exc.response.text

            raise StageFailedError(
                "risk",
                f"Risk validation request failed with status {status_code}",
                details={
                    "status_code": status_code,
                    "response": error_detail,
                },
            ) from exc
        except (httpx.TimeoutException, httpx.RequestError) as exc:
            last_error = exc
            if attempts >= max_attempts:
                raise StageFailedError(
                    "risk",
                    f"Risk validation failed after {attempts} attempts: {exc.__class__.__name__}: {exc}",
                    details={"attempts": attempts, "error": str(exc)},
                ) from exc
            if backoff:
                await asyncio.sleep(backoff)
                backoff *= 2
            continue

        try:
            validation_payload = response.json()
        except ValueError as exc:
            raise StageFailedError(
                "risk",
                "Risk validation returned invalid JSON",
                details={"response": response.text},
            ) from exc

        if not isinstance(validation_payload, Mapping):
            raise StageFailedError(
                "risk",
                "Risk validation returned unexpected payload",
                details={"response": validation_payload},
            )

        reasons = [str(reason) for reason in validation_payload.get("reasons") or []]
        is_valid = bool(validation_payload.get("valid"))
        if not is_valid:
            message = "Risk validation rejected intent"
            if reasons:
                message += ": " + "; ".join(reasons)
            raise StageFailedError(
                "risk",
                message,
                details={"reasons": reasons, "response": validation_payload},
            )

        new_payload = dict(payload)
        new_payload["risk_validation"] = dict(validation_payload)
        return StageResult(payload=new_payload, artifact=dict(validation_payload))

    assert last_error is not None  # pragma: no cover - defensive guard
    raise StageFailedError(
        "risk",
        "Risk validation failed due to repeated errors",
        details={"attempts": attempts, "error": str(last_error)},
    )


async def risk_rollback(result: StageResult, ctx: PipelineContext) -> None:
    await ctx.publisher.publish_event(
        "risk",
        "rollback",
        run_id=ctx.run_id,
        intent_id=ctx.intent_id,
        account_id=ctx.account_id,
        data=result.artifact,
    )


async def override_handler(payload: Dict[str, Any], ctx: PipelineContext) -> StageResult:
    record: Optional[OverrideRecord] = await asyncio.to_thread(latest_override, ctx.intent_id)
    artifact: Dict[str, Any] = {"overridden": record is not None}
    new_payload = dict(payload)

    if record is not None:
        artifact.update(
            {
                "intent_id": record.intent_id,
                "account_id": record.account_id,
                "actor": record.actor,
                "decision": record.decision.value,
                "reason": record.reason,
                "ts": record.ts.isoformat(),
            }
        )
        new_payload["override_decision"] = artifact
        if record.decision == OverrideDecision.REJECT:
            raise StageFailedError("override", f"Trade rejected by human decision: {record.reason}")

    return StageResult(payload=new_payload, artifact=artifact)


async def override_rollback(result: StageResult, ctx: PipelineContext) -> None:
    await ctx.publisher.publish_event(
        "override",
        "rollback",
        run_id=ctx.run_id,
        intent_id=ctx.intent_id,
        account_id=ctx.account_id,
        data=result.artifact,
    )


async def oms_handler(payload: Dict[str, Any], ctx: PipelineContext) -> StageResult:
    risk = payload.get("risk_validation", {})
    if not risk.get("valid", False):
        raise StageFailedError("oms", "Risk validation failed")

    intent = payload.get("intent", {})
    account_id = str(intent.get("account_id") or ctx.account_id or "").strip()
    if not account_id:
        raise StageFailedError("oms", "Intent is missing account_id for order submission")

    client_order_id = (
        str(intent.get("order_id") or intent.get("client_id") or ctx.intent_id or uuid.uuid4())
    )

    order_payload, shadow = _build_order_payload(intent, account_id, client_order_id)

    if not EXCHANGE_ADAPTER.supports("place_order"):
        raise StageFailedError(
            "oms",
            f"Exchange adapter '{EXCHANGE_ADAPTER.name}' does not support order placement",
        )

    try:
        adapter_response = await EXCHANGE_ADAPTER.place_order(
            account_id,
            order_payload,
            shadow=shadow,
        )
    except Exception as exc:  # pragma: no cover - defensive guard
        LOGGER.exception("OMS submission failed for order %s", client_order_id)
        raise StageFailedError("oms", f"Failed to submit order: {exc}") from exc

    ack = _as_dict(adapter_response)
    accepted = bool(ack.get("accepted"))
    errors = _normalize_strings(ack.get("errors") or ack.get("rejection_reasons"))
    fills = _normalize_fills(ack.get("fills") or ack.get("executions"))
    filled_qty = _safe_float(ack.get("filled_qty"))
    if filled_qty <= 0.0 and fills:
        filled_qty = sum(_safe_float(_extract_quantity(fill)) for fill in fills)
    if filled_qty <= 0.0:
        filled_qty = _safe_float(intent.get("quantity") or intent.get("qty"))

    avg_price = _safe_float(ack.get("avg_price"))
    if avg_price <= 0.0:
        notional = sum(
            _safe_float(fill.get("price")) * _safe_float(_extract_quantity(fill))
            for fill in fills
        )
        if filled_qty > 0.0 and notional > 0.0:
            avg_price = notional / filled_qty
        else:
            avg_price = _safe_float(intent.get("price") or intent.get("limit_px"))

    oms_result: Dict[str, Any] = {
        "accepted": accepted,
        "account_id": account_id,
        "routed_venue": ack.get("routed_venue") or intent.get("venue"),
        "client_order_id": client_order_id,
        "exchange_order_id": ack.get("exchange_order_id") or ack.get("txid"),
        "filled_qty": filled_qty,
        "avg_price": avg_price,
        "fills": fills,
        "rejection_reasons": errors,
        "transport": ack.get("transport") or "exchange_adapter",
        "completed_at": datetime.now(timezone.utc).isoformat(),
    }
    if "fee" in ack and ack["fee"] is not None:
        oms_result["fee"] = ack["fee"]
    if ack.get("kraken_status"):
        oms_result["kraken_status"] = ack.get("kraken_status")

    new_payload = dict(payload)
    new_payload["oms_result"] = oms_result

    if not accepted:
        detail = ", ".join(errors)
        if not detail:
            status_text = ack.get("kraken_status") or ack.get("status")
            if status_text:
                detail = str(status_text)
        if not detail:
            detail = "Order rejected by OMS"
        raise StageFailedError("oms", detail)

    return StageResult(payload=new_payload, artifact=oms_result)


async def oms_rollback(result: StageResult, ctx: PipelineContext) -> None:
    artifact = result.artifact if isinstance(result.artifact, dict) else {}
    event_payload = dict(artifact)
    cancel_result: Optional[Mapping[str, Any]] = None
    cancel_error: Optional[str] = None

    accepted = bool(artifact.get("accepted"))
    client_order_id = str(
        artifact.get("client_order_id") or artifact.get("order_id") or ctx.intent_id
    )
    exchange_order_id = artifact.get("exchange_order_id")
    rollback_account = str(artifact.get("account_id") or ctx.account_id)

    if accepted and EXCHANGE_ADAPTER.supports("cancel_order"):
        try:
            cancel_result = await EXCHANGE_ADAPTER.cancel_order(
                rollback_account,
                client_order_id,
                exchange_order_id=str(exchange_order_id) if exchange_order_id else None,
            )
        except Exception as exc:  # pragma: no cover - best-effort cancellation
            LOGGER.warning(
                "OMS rollback cancellation failed for order %s: %s", client_order_id, exc
            )
            cancel_error = str(exc)

    if cancel_result is not None:
        event_payload["cancel_result"] = _as_dict(cancel_result)
    if cancel_error is not None:
        event_payload["cancel_error"] = cancel_error

    await ctx.publisher.publish_event(
        "oms",
        "rollback",
        run_id=ctx.run_id,
        intent_id=ctx.intent_id,
        account_id=ctx.account_id,
        data=event_payload,
    )


history = PipelineHistory(capacity=RECENT_RUN_CAPACITY)

pipeline = SequencerPipeline(
    stages=[
        Stage(
            name="policy",
            handler=policy_handler,
            rollback=policy_rollback,
            timeout=DEFAULT_POLICY_TIMEOUT,
        ),
        Stage(
            name="risk",
            handler=risk_handler,
            rollback=risk_rollback,
            timeout=DEFAULT_RISK_TIMEOUT,
        ),
        Stage(
            name="override",
            handler=override_handler,
            rollback=override_rollback,
            timeout=DEFAULT_POLICY_TIMEOUT,
        ),
        Stage(
            name="oms",
            handler=oms_handler,
            rollback=oms_rollback,
            timeout=DEFAULT_OMS_TIMEOUT,
        ),
    ],
    history=history,
)

app = FastAPI(title="Sequencer Service", version="1.0.0")
setup_metrics(app, service_name="sequencer")


@app.post("/sequencer/submit_intent", response_model=SequencerResponse)
async def submit_intent(request: SequencerIntentRequest) -> SequencerResponse:
    try:
        result = await pipeline.submit(request.intent)
    except StageTimeoutError as exc:
        raise HTTPException(status_code=status.HTTP_504_GATEWAY_TIMEOUT, detail=exc.message) from exc
    except StageFailedError as exc:
        raise HTTPException(status_code=status.HTTP_400_BAD_REQUEST, detail=exc.message) from exc

    return SequencerResponse(**result.model_dump())


@app.get("/sequencer/status", response_model=SequencerStatusResponse)
async def sequencer_status() -> SequencerStatusResponse:
    runs = await history.snapshot()
    serialized_runs = [run.to_dict() for run in runs]
    latency_values = [run.latency_ms for run in runs if run.latency_ms >= 0]

    stats: Dict[str, Any] = {
        "total_runs": len(serialized_runs),
        "success": sum(1 for run in runs if run.status == "success"),
        "failed": sum(1 for run in runs if run.status != "success"),
        "average_latency_ms": round(_average(latency_values), 3) if latency_values else 0.0,
        "p95_latency_ms": round(_percentile(latency_values, 95), 3) if latency_values else 0.0,
        "max_latency_ms": round(max(latency_values), 3) if latency_values else 0.0,
    }

    stage_keys = {
        stage
        for run in runs
        for stage in run.stage_latencies_ms.keys()
    }
    stage_stats: Dict[str, Dict[str, float]] = {}
    for stage in stage_keys:
        values = [run.stage_latencies_ms.get(stage, 0.0) for run in runs if stage in run.stage_latencies_ms]
        if not values:
            continue
        stage_stats[stage] = {
            "average_latency_ms": round(_average(values), 3),
            "p95_latency_ms": round(_percentile(values, 95), 3),
            "max_latency_ms": round(max(values), 3),
        }
    if stage_stats:
        stats["stages"] = stage_stats

    return SequencerStatusResponse(runs=serialized_runs, stats=stats)


def _average(values: List[float]) -> float:
    if not values:
        return 0.0
    return sum(values) / len(values)


def _percentile(values: List[float], percentile: float) -> float:
    if not values:
        return 0.0
    sorted_values = sorted(values)
    k = max(0, min(len(sorted_values) - 1, int(round((percentile / 100.0) * (len(sorted_values) - 1)))))
    return sorted_values[k]


__all__ = [
    "app",
    "pipeline",
    "SequencerIntentRequest",
    "SequencerResponse",
]<|MERGE_RESOLUTION|>--- conflicted
+++ resolved
@@ -21,15 +21,13 @@
 from auth.session_client import AdminSessionManager, get_default_session_manager
 from common.utils import tracing
 from services.common.adapters import KafkaNATSAdapter
-<<<<<<< HEAD
+
 from services.common.schemas import (
     FeeBreakdown,
     PolicyDecisionRequest,
     PolicyDecisionResponse,
 )
-=======
-from exchange_adapter import get_exchange_adapter
->>>>>>> 7be2ca47
+
 from override_service import OverrideDecision, OverrideRecord, latest_override
 
 import httpx
@@ -57,15 +55,10 @@
 DEFAULT_OMS_TIMEOUT = float(os.getenv("SEQUENCER_OMS_TIMEOUT", "2.5"))
 DEFAULT_PUBLISH_TIMEOUT = float(os.getenv("SEQUENCER_PUBLISH_TIMEOUT", "1.0"))
 
-<<<<<<< HEAD
+
 POLICY_SERVICE_URL = os.getenv("POLICY_SERVICE_URL", "http://policy-service").strip()
 POLICY_DECISION_ENDPOINT = os.getenv("POLICY_DECISION_ENDPOINT", "/policy/decide").strip()
-=======
-RISK_SERVICE_URL = os.getenv("RISK_SERVICE_URL", "http://risk-service")
-RISK_SERVICE_TIMEOUT = float(os.getenv("RISK_SERVICE_TIMEOUT", "2.0"))
-RISK_SERVICE_MAX_RETRIES = int(os.getenv("RISK_SERVICE_MAX_RETRIES", "2"))
-RISK_SERVICE_BACKOFF_SECONDS = float(os.getenv("RISK_SERVICE_BACKOFF_SECONDS", "0.25"))
->>>>>>> 7be2ca47
+
 
 RECENT_RUN_CAPACITY = int(os.getenv("SEQUENCER_HISTORY_SIZE", "200"))
 TOPIC_PREFIX = os.getenv("SEQUENCER_TOPIC_PREFIX", "sequencer")
@@ -662,7 +655,7 @@
         return 0.0
 
 
-<<<<<<< HEAD
+
 def _build_policy_request(intent: Mapping[str, Any], ctx: PipelineContext) -> PolicyDecisionRequest:
     if not intent:
         raise StageFailedError("policy", "Intent payload is missing for policy evaluation")
@@ -706,118 +699,7 @@
             request_kwargs[key] = value
 
     return PolicyDecisionRequest(**request_kwargs)
-=======
-def _build_order_payload(
-    intent: Mapping[str, Any], account_id: str, client_order_id: str
-) -> Tuple[Dict[str, Any], bool]:
-    instrument = str(intent.get("instrument") or intent.get("symbol") or "").strip()
-    if not instrument:
-        raise StageFailedError("oms", "Intent is missing instrument for order submission")
-
-    side = str(intent.get("side") or "").strip().lower()
-    if side not in {"buy", "sell"}:
-        raise StageFailedError("oms", f"Unsupported side '{side or 'unknown'}' for order submission")
-
-    quantity = _safe_float(intent.get("quantity") or intent.get("qty"))
-    if quantity <= 0.0:
-        raise StageFailedError("oms", "Intent must specify a positive quantity")
-
-    limit_price = _safe_float(intent.get("limit_px") or intent.get("price"))
-    order_type_hint = str(intent.get("order_type") or intent.get("type") or "").strip().lower()
-    if order_type_hint in {"limit", "market"}:
-        order_type = order_type_hint
-    else:
-        order_type = "limit" if limit_price > 0.0 else "market"
-
-    post_only_raw = intent.get("post_only")
-    reduce_only_raw = intent.get("reduce_only")
-    flags_raw = intent.get("flags")
-    flags: List[str] = []
-    if isinstance(flags_raw, Sequence) and not isinstance(flags_raw, (str, bytes, bytearray)):
-        flags = [str(flag) for flag in flags_raw if flag is not None]
-
-    shadow = bool(intent.get("shadow", False))
-
-    order_payload: Dict[str, Any] = {
-        "account_id": account_id,
-        "client_id": client_order_id,
-        "symbol": instrument,
-        "side": side,
-        "order_type": order_type,
-        "qty": quantity,
-        "post_only": bool(post_only_raw) if post_only_raw is not None else False,
-        "reduce_only": bool(reduce_only_raw) if reduce_only_raw is not None else False,
-        "flags": flags,
-        "shadow": shadow,
-    }
-    if order_type == "limit" and limit_price > 0.0:
-        order_payload["limit_px"] = limit_price
-
-    for optional_key in ("time_in_force", "expire_time", "requested_by", "client_tag"):
-        if optional_key in intent and intent[optional_key] is not None:
-            order_payload[optional_key] = intent[optional_key]
-
-    if intent.get("stop_loss") is not None:
-        order_payload["stop_loss"] = _safe_float(intent.get("stop_loss"))
-    if intent.get("take_profit") is not None:
-        order_payload["take_profit"] = _safe_float(intent.get("take_profit"))
-
-    return order_payload, shadow
-
-
-def _normalize_strings(value: Any) -> List[str]:
-    if not value:
-        return []
-    if isinstance(value, str):
-        return [value]
-    if isinstance(value, Sequence) and not isinstance(value, (str, bytes, bytearray)):
-        return [str(entry) for entry in value if entry is not None]
-    return [str(value)]
-
-
-def _normalize_fills(value: Any) -> List[Dict[str, Any]]:
-    if not value:
-        return []
-    if isinstance(value, Mapping):
-        return [dict(value)]
-    if isinstance(value, Sequence) and not isinstance(value, (str, bytes, bytearray)):
-        fills: List[Dict[str, Any]] = []
-        for entry in value:
-            if isinstance(entry, Mapping):
-                fills.append(dict(entry))
-        return fills
-    return []
-
-
-def _extract_quantity(fill: Mapping[str, Any]) -> Any:
-    for key in ("quantity", "qty", "volume", "vol", "filled_qty"):
-        if key in fill:
-            return fill.get(key)
-    return 0.0
-
-
-def _as_dict(value: Any) -> Dict[str, Any]:
-    if value is None:
-        return {}
-    if isinstance(value, Mapping):
-        return dict(value)
-    model_dump = getattr(value, "model_dump", None)
-    if callable(model_dump):  # type: ignore[call-arg]
-        try:
-            return dict(model_dump())  # type: ignore[arg-type]
-        except Exception:  # pragma: no cover - defensive conversion
-            pass
-    dict_method = getattr(value, "dict", None)
-    if callable(dict_method):  # type: ignore[call-arg]
-        try:
-            return dict(dict_method())  # type: ignore[arg-type]
-        except Exception:  # pragma: no cover - defensive conversion
-            pass
-    try:
-        return dict(value)
-    except Exception:  # pragma: no cover - final fallback
-        return {}
->>>>>>> 7be2ca47
+
 
 
 async def policy_handler(payload: Dict[str, Any], ctx: PipelineContext) -> StageResult:
