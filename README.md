<<<<<<< HEAD
# Aether Data Platform

This repository packages the services, data pipelines, and operational tooling
that power Aether's USD spot-market trading platform. The stack centres around
TimescaleDB for historical storage, Kafka/NATS for live dissemination, Feast/Redis
for feature serving, and FastAPI-based microservices for policy, risk, and
reporting flows. **Only Kraken USD spot markets are supported.**

## Quickstart

1. **Create a Python environment** (the codebase targets Python 3.11+):

   ```bash
   python -m venv .venv
   source .venv/bin/activate
   python -m pip install --upgrade "pip==24.3.1"
   ```

2. **Install dependencies**. The project uses an editable install with optional
   extras for development and testing:

   ```bash
   python -m pip install -e ".[dev,test]"
   ```

   The base install pulls runtime dependencies (FastAPI, SQLAlchemy, Pydantic,
   Timescale/psycopg, Kafka/NATS clients, Redis/Feast, MLflow, PyTorch, etc.).
   The ``dev`` and ``test`` extras add linting, typing, and pytest tooling.

3. **Seed local state directories.** Several services persist test artefacts in
   ``.aether_state/``. Create the structure once before running the suite:

   ```bash
   mkdir -p \
     .aether_state/accounts \
     .aether_state/capital_flow \
     .aether_state/hedge_service \
     .aether_state/kraken_ws \
     .aether_state/stress_engine
   ```

4. **Run the test suite** once dependencies are installed:

   ```bash
   pytest -q
   ```

   You can target subsets during development, e.g. ``pytest tests/services -q``
   or ``pytest tests/ml/test_auto_feature_discovery_insecure_defaults.py -q``.

## Local Development Guide

The repository follows the ``src/`` layout and is packaged as a single Python
distribution. Key tooling is configured through ``pyproject.toml``.

### Common tasks

- **Formatting & linting**: ``ruff check --fix .`` runs lint rules and applies
  formatting fixes. ``black .`` and ``isort .`` are also available if you prefer
  dedicated formatters.
- **Type checking**: ``mypy`` is configured via ``pyproject.toml``—invoke it with
  ``mypy`` from the repository root.
- **Regenerating API clients**: The FastAPI services expose OpenAPI schemas at
  ``/openapi.json``. Use your preferred OpenAPI tooling (for example,
  ``openapi-generator`` or ``datamodel-code-generator``) once the services are
  running locally.

### Insecure-default fallbacks

Many services provide deterministic fallbacks for environments without the full
dependency stack. Set ``AETHER_ALLOW_INSECURE_DEFAULTS=1`` (or the service-specific
flag documented in ``shared/insecure_defaults.py``) during development to enable
local JSON/SQLite storage while production deployments continue to require
managed dependencies.【F:shared/runtime_checks.py†L69-L105】

## Configuration

- **Runtime configuration** lives under ``config/``. ``config/system.yaml``
  captures platform-wide toggles (for example simulation guards and stablecoin
  monitoring thresholds) while ``config/defaults.yaml`` and ``config/costs.yaml``
  provide reference values consumed by the services.【F:config/system.yaml†L1-L40】【F:config/defaults.yaml†L1-L80】
- **Service-specific settings** rely on environment variables sourced from
  ExternalSecrets. Critical DSNs include ``TIMESCALE_DSN`` for shared
  persistence and component-specific overrides such as ``RISK_DATABASE_URL``,
  ``CAPITAL_ALLOCATOR_DB_URL``, and ``UNIVERSE_DATABASE_URL`` defined by the
  Kubernetes manifests.【F:deploy/k8s/base/aether-services/deployment-risk.yaml†L37-L78】【F:deploy/k8s/base/aether-services/deployment-capital-allocator.yaml†L37-L66】【F:deploy/k8s/base/aether-services/deployment-universe.yaml†L37-L68】
- **Secret management**: Production credentials are delivered through projected
  secrets referenced in the deployments (for example Kraken trading keys and the
  ExternalSecret-synced Postgres DSNs). Rotate keys following the runbooks in
  ``docs/runbooks/`` and avoid committing secrets to git.
- **Configuration references**: ``docs/config/`` contains service-level
  explanations of the configuration knobs (fees, OMS network policy, scaling
  controller, and more) for operators to review before changes are applied.【F:docs/config/fees_service.md†L1-L80】【F:docs/config/scaling_controller.md†L1-L120】

## Deployment

The repository ships Kubernetes manifests for every component under
``deploy/k8s``. Each base defines shared infrastructure (TimescaleDB, Kafka,
NATS, Redis/Feast) and Aether services, while overlays adjust replicas and
environmental annotations for ``staging`` and ``production`` clusters.【F:deploy/k8s/base/kustomization.yaml†L1-L20】【F:deploy/k8s/overlays/production/kustomization.yaml†L1-L31】

1. **Render the desired overlay** using Kustomize:

   ```bash
   kustomize build deploy/k8s/overlays/staging | kubectl apply -f -
   ```

   Replace ``staging`` with ``production`` when promoting to the live trading
   environment. GitOps users should point their controllers at the overlay
   directory instead of applying manifests manually.

2. **Provision observability** by applying the stack in
   ``deploy/observability/`` (Prometheus, Alertmanager, Loki/Tempo, Grafana).
   Dashboards and alerting rules are committed in this repository so clusters
   stay in sync with the documented SLOs.【F:deploy/observability/prometheus/prometheus.yaml†L1-L120】【F:deploy/observability/grafana/grafana.yaml†L1-L120】

3. **Bootstrap market data pipelines**: the Kraken WebSocket ingestor and the
   scheduled Argo workflows in ``ops/workflows/`` (for example the Kraken stream
   workflow) are part of the base manifests. Ensure Kafka/NATS are reachable
   before enabling dependent services such as the order gateway and strategy
   orchestrator.【F:deploy/k8s/base/kraken-ws-ingest/deployment.yaml†L1-L44】【F:ops/workflows/kraken_stream_workflow.yaml†L1-L48】

4. **Validate readiness** by checking the liveness/readiness probes exposed on
   each service (``/healthz`` and ``/readyz``) and confirm Prometheus is
   scraping the ``/metrics`` endpoints configured in the deployments.

## Component Overview

- **Alembic migrations** (`data/alembic/`) establish TimescaleDB hypertables for
  market data, trading activity, and governance metadata.
- **Ingestion jobs** (`data/ingest/`) provide batch and streaming collectors for
  CoinGecko and Kraken data sources.
- **Feast repository** (`data/feast/`) exposes curated feature views backed by
  Timescale tables with Redis configured for online serving.
- **Great Expectations** (`data/great_expectations/`) defines validation suites
  to ensure incoming datasets remain within the expected schema envelope.
- **Argo Workflows** (`ops/workflows/`) schedules nightly batch ingestion and
  manages the real-time Kraken streaming deployment.

Refer to the inline documentation within each component for detailed usage
instructions and configuration parameters.

## Operational Readiness

- [Service Level Objectives](docs/slo.md) summarise latency and response targets
  for the OMS, WebSocket gateway, kill-switch, and model canary workflows.
- Runbooks in [`docs/runbooks/`](docs/runbooks) provide incident response playbooks
  for exchange outages, WebSocket desync, model rollback, secret rotation
  failures, and kill-switch activation.
- Administrators can use the [on-call readiness and compliance checklist](docs/checklists/oncall.md)
  to attest to operational readiness and file regulatory attestations.

## Admin Platform Persistence

The administrative FastAPI application now **requires** a shared Postgres/Timescale
database for persisting operator credentials. Deployments must provide a DSN via
one of the following environment variables (checked in order):

- `ADMIN_POSTGRES_DSN`
- `ADMIN_DATABASE_DSN`
- `ADMIN_DB_DSN`

Set the DSN in the platform's Kubernetes secret or Helm values so that the
application can connect to the shared database. A helper script is available to
migrate any historical administrator exports:

```bash
python ops/migrate_admin_repository.py --source legacy_admins.json
```

The script accepts either plaintext passwords or pre-hashed credentials in the
JSON export and will upsert the records into the configured database. See the
[admin database migration runbook](docs/runbooks/admin-database-migration.md)
for end-to-end instructions covering secret rotation and verification steps.
=======
>>>>>>> ddac9979
<|MERGE_RESOLUTION|>--- conflicted
+++ resolved
@@ -1,5 +1,3 @@
-<<<<<<< HEAD
-# Aether Data Platform
 
 This repository packages the services, data pipelines, and operational tooling
 that power Aether's USD spot-market trading platform. The stack centres around
@@ -172,6 +170,4 @@
 The script accepts either plaintext passwords or pre-hashed credentials in the
 JSON export and will upsert the records into the configured database. See the
 [admin database migration runbook](docs/runbooks/admin-database-migration.md)
-for end-to-end instructions covering secret rotation and verification steps.
-=======
->>>>>>> ddac9979
+for end-to-end instructions covering secret rotation and verification steps.