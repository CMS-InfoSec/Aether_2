"""FastAPI service exposing the approved trading universe.

The service periodically gathers market data in order to produce a whitelist
of tradeable symbols.  Operators can manually override the computed
eligibility of any symbol and the action is recorded in an audit log for
traceability.
"""

from __future__ import annotations

import asyncio
import importlib
import logging
import os
import sys
from dataclasses import dataclass, field
from datetime import datetime, timedelta, timezone
from typing import (
    TYPE_CHECKING,
    Any,
    Callable,
    Dict,
    Iterable,
    Iterator,
    List,
    Mapping,
    Optional,
    Protocol,
    Sequence,
    Tuple,
    TypeVar,
    cast,
)

from fastapi import Depends, FastAPI, HTTPException, Request, Response
from shared.pydantic_compat import BaseModel, Field
from shared.postgres import normalize_sqlalchemy_dsn

if TYPE_CHECKING:  # pragma: no cover - typing only imports
    from sqlalchemy import JSON, Boolean, DateTime, Integer, String, create_engine, select
    from sqlalchemy.engine import Engine
    from sqlalchemy.exc import SQLAlchemyError
    from sqlalchemy.orm import DeclarativeBase, Mapped, Session
    from sqlalchemy.orm import mapped_column as mapped_column
    from sqlalchemy.orm import sessionmaker as Sessionmaker
    from sqlalchemy.orm import sessionmaker as sessionmaker
    from sqlalchemy.sql import Select
else:  # pragma: no cover - runtime imports with graceful fallbacks
    try:
        from sqlalchemy import JSON, Boolean, DateTime, Integer, String, create_engine, select
        from sqlalchemy.engine import Engine
        from sqlalchemy.exc import SQLAlchemyError
        from sqlalchemy.orm import DeclarativeBase, Mapped, Session, mapped_column, sessionmaker
        from sqlalchemy.sql import Select
    except Exception:  # pragma: no cover - degraded runtime behaviour without SQLAlchemy
        JSON = Boolean = DateTime = Integer = String = object  # type: ignore[assignment]

        class SQLAlchemyError(Exception):
            """Fallback error raised when SQLAlchemy is unavailable."""

        class DeclarativeBase:  # pragma: no cover - runtime stub
            metadata: Any
            registry: Any

        class Session:  # pragma: no cover - runtime stub
            def execute(self, *_: Any, **__: Any) -> Any:
                raise RuntimeError("sqlalchemy is required to use the universe service")

            def get(self, *_: Any, **__: Any) -> Any:
                raise RuntimeError("sqlalchemy is required to use the universe service")

            def add(self, *_: Any, **__: Any) -> None:
                raise RuntimeError("sqlalchemy is required to use the universe service")

            def commit(self) -> None:
                raise RuntimeError("sqlalchemy is required to use the universe service")

            def close(self) -> None:
                raise RuntimeError("sqlalchemy is required to use the universe service")

        class Mapped(Protocol[Any]):  # pragma: no cover - typing shim
            def desc(self) -> Any:
                ...

        def mapped_column(*_: Any, **__: Any) -> Any:
            raise RuntimeError("sqlalchemy is required to use the universe service")

        def sessionmaker(*_: Any, **__: Any) -> Callable[..., Session]:
            raise RuntimeError("sqlalchemy is required to use the universe service")

        def create_engine(*_: Any, **__: Any) -> Any:
            raise RuntimeError("sqlalchemy is required to use the universe service")

        def select(*_: Any, **__: Any) -> Any:
            raise RuntimeError("sqlalchemy is required to use the universe service")

        Engine = Any  # type: ignore[assignment]
        Select = Any  # type: ignore[assignment]

    from sqlalchemy.orm import sessionmaker  # type: ignore[assignment]
    from sqlalchemy.orm import mapped_column  # type: ignore[assignment]

from sqlalchemy.pool import StaticPool

from services.common.security import require_admin_account


LOGGER = logging.getLogger("universe.service")


class _RequestsResponse(Protocol):
    """Subset of the requests.Response API used by the service."""

    def raise_for_status(self) -> None:
        ...

    def json(self) -> Any:
        ...


class _RequestsModule(Protocol):
    """Requests module functionality consumed by the universe service."""

    def get(
        self,
        url: str,
        *,
        params: Mapping[str, Any],
        timeout: float,
    ) -> _RequestsResponse:
        ...


def _load_requests() -> Optional[_RequestsModule]:
    """Dynamically import requests to avoid mandatory dependency on mypy."""

    try:
        module = importlib.import_module("requests")
    except Exception:  # pragma: no cover - requests is optional for offline use
        return None
    return cast(_RequestsModule, module)


REQUESTS: Optional[_RequestsModule] = _load_requests()


def _default_metrics() -> Dict[str, float]:
    """Provide a fresh metrics mapping for ORM defaults."""

    return {}


DEFAULT_DATABASE_URL = "sqlite:///./universe.db"


def _database_url() -> str:
    """Resolve the Timescale/Postgres connection string."""

    allow_sqlite = "pytest" in sys.modules
    raw = (
        os.getenv("UNIVERSE_DATABASE_URL")
        or os.getenv("DATABASE_URL")
        or os.getenv("TIMESCALE_DSN")
        or (DEFAULT_DATABASE_URL if allow_sqlite else None)
    )

    if raw is None:
        raise RuntimeError(
            "Universe database DSN is not configured. Set UNIVERSE_DATABASE_URL or "
            "TIMESCALE_DSN to a PostgreSQL/Timescale connection string.",
        )

    candidate = raw.strip()
    if not candidate:
        raise RuntimeError("Universe database DSN cannot be empty once configured.")

    normalized = cast(
        str,
        normalize_sqlalchemy_dsn(
            candidate,
            allow_sqlite=allow_sqlite,
            label="Universe database DSN",
        ),
    )
    return normalized


def _engine_options(url: str) -> dict[str, object]:
    options: dict[str, object] = {"future": True}
    if url.startswith("sqlite://"):
        options.setdefault("connect_args", {"check_same_thread": False})
        if url.endswith(":memory:"):
            options["poolclass"] = StaticPool
    return options


if TYPE_CHECKING:
    class Base:
        """Static typing stub for the local universe service declarative base."""

        metadata: Any  # pragma: no cover - provided by SQLAlchemy
        registry: Any  # pragma: no cover - provided by SQLAlchemy
else:  # pragma: no cover - runtime base when SQLAlchemy is available
    try:
        from sqlalchemy.orm import declarative_base

        Base = declarative_base()
        Base.__doc__ = "Declarative base for the local universe service models."
    except Exception:  # pragma: no cover - degraded runtime base without SQLAlchemy
        class Base:  # type: ignore[too-many-ancestors]
            """Fallback base exposing SQLAlchemy attributes when SQLAlchemy is absent."""

            metadata: Any
            registry: Any
<<<<<<< HEAD
=======

        metadata: Any  # pragma: no cover - provided by SQLAlchemy
        registry: Any  # pragma: no cover - provided by SQLAlchemy
else:  # pragma: no cover - runtime base when SQLAlchemy is available
    try:
        from sqlalchemy.orm import declarative_base
>>>>>>> 1e6eba0b

if SQLALCHEMY_AVAILABLE:

    class UniverseWhitelist(Base):
        """SQLAlchemy model storing the computed trading universe."""

    if TYPE_CHECKING:  # pragma: no cover - enhanced constructor for static analysis
        __table__: Any

<<<<<<< HEAD
    if TYPE_CHECKING:  # pragma: no cover - enhanced constructor for static analysis
        __table__: Any

=======
>>>>>>> 1e6eba0b
        def __init__(
            self,
            *,
            symbol: str,
            enabled: bool = ...,
            metrics_json: Dict[str, float] | None = ...,
            ts: datetime | None = ...,
        ) -> None: ...

    symbol: Mapped[str] = mapped_column(String, primary_key=True)
    enabled: Mapped[bool] = mapped_column(Boolean, nullable=False, default=True)
    metrics_json: Mapped[Dict[str, float]] = mapped_column(
        JSON, nullable=False, default=_default_metrics
    )
    ts: Mapped[datetime] = mapped_column(
        DateTime(timezone=True), nullable=False, default=lambda: datetime.now(timezone.utc)
    )

        symbol: str = Column(String, primary_key=True)
        enabled: bool = Column(Boolean, nullable=False, default=True)
        metrics_json: Dict[str, float] = Column(JSON, nullable=False, default=dict)
        ts: datetime = Column(
            DateTime(timezone=True), nullable=False, default=lambda: datetime.now(timezone.utc)
        )


    class AuditLog(Base):
        """Audit log entry capturing manual overrides."""

    if TYPE_CHECKING:  # pragma: no cover - enhanced constructor for static analysis
        __table__: Any

        def __init__(
            self,
            *,
            symbol: str,
            enabled: bool,
            reason: str,
            created_at: datetime | None = ...,
        ) -> None: ...

<<<<<<< HEAD
    if TYPE_CHECKING:  # pragma: no cover - enhanced constructor for static analysis
        __table__: Any

        def __init__(
            self,
            *,
            symbol: str,
            enabled: bool,
            reason: str,
            created_at: datetime | None = ...,
        ) -> None: ...

=======
>>>>>>> 1e6eba0b
    id: Mapped[int] = mapped_column(Integer, primary_key=True, autoincrement=True)
    symbol: Mapped[str] = mapped_column(String, nullable=False)
    enabled: Mapped[bool] = mapped_column(Boolean, nullable=False)
    reason: Mapped[str] = mapped_column(String, nullable=False)
    created_at: Mapped[datetime] = mapped_column(
        DateTime(timezone=True), nullable=False, default=lambda: datetime.now(timezone.utc)
    )

        id: int = Column(Integer, primary_key=True, autoincrement=True)
        symbol: str = Column(String, nullable=False)
        enabled: bool = Column(Boolean, nullable=False)
        reason: str = Column(String, nullable=False)
        created_at: datetime = Column(
            DateTime(timezone=True), nullable=False, default=lambda: datetime.now(timezone.utc)
        )


    def _create_engine() -> Engine:
        return create_engine(_DB_URL, **_engine_options(_DB_URL))


    ENGINE = _create_engine()
    SessionLocal = sessionmaker(bind=ENGINE, autoflush=False, expire_on_commit=False, future=True)

else:

    @dataclass
    class UniverseWhitelist:  # type: ignore[no-redef]
        """In-memory representation of the computed trading universe."""

        symbol: str
        enabled: bool = True
        metrics_json: Dict[str, float] = field(default_factory=dict)
        ts: datetime = field(default_factory=lambda: datetime.now(timezone.utc))


    @dataclass
    class AuditLog:  # type: ignore[no-redef]
        """In-memory audit record for manual overrides."""

ENGINE = _create_engine()
SessionLocal: "Sessionmaker[Session]" = sessionmaker(
    bind=ENGINE, autoflush=False, expire_on_commit=False, future=True
)


def get_session() -> Iterator[Session]:
    """Provide a SQLAlchemy session scoped to the request lifecycle."""

    session = SessionLocal()
    try:
        yield session
    finally:
        session.close()


app = FastAPI(title="Universe Service")

RouteFn = TypeVar("RouteFn", bound=Callable[..., Any])


def _app_get(*args: Any, **kwargs: Any) -> Callable[[RouteFn], RouteFn]:
    """Typed wrapper around ``FastAPI.get`` to satisfy strict checking."""

    return cast(Callable[[RouteFn], RouteFn], app.get(*args, **kwargs))


def _app_post(*args: Any, **kwargs: Any) -> Callable[[RouteFn], RouteFn]:
    """Typed wrapper around ``FastAPI.post`` to satisfy strict checking."""

    return cast(Callable[[RouteFn], RouteFn], app.post(*args, **kwargs))


def _app_on_event(event: str) -> Callable[[RouteFn], RouteFn]:
    """Typed wrapper around ``FastAPI.on_event`` for coroutine registration."""

    return cast(Callable[[RouteFn], RouteFn], app.on_event(event))


MARKET_CAP_THRESHOLD = 1_000_000_000.0
GLOBAL_VOLUME_THRESHOLD = 100_000_000.0
KRAKEN_VOLUME_THRESHOLD = 10_000_000.0
ANNUALISED_VOL_THRESHOLD = 0.40


class UniverseThresholds(BaseModel):
    """Threshold configuration applied when computing the trading universe."""

    cap: float = Field(..., description="Minimum required market capitalisation in USD.")
    volume_global: float = Field(..., description="Minimum required global trading volume in USD.")
    volume_kraken: float = Field(..., description="Minimum required Kraken specific volume in USD.")
    ann_vol: float = Field(..., description="Minimum annualised volatility required to participate.")


class UniverseResponse(BaseModel):
    """Response payload returned by ``GET /universe/approved``."""

    symbols: List[str] = Field(..., description="Alphabetically sorted list of approved symbols.")
    generated_at: datetime = Field(..., description="Timestamp when the universe was generated.")
    thresholds: UniverseThresholds


class OverrideRequest(BaseModel):
    """Payload required to override a symbol's eligibility."""

    symbol: str = Field(..., description="Symbol that should be toggled", example="BTC")
    enabled: bool = Field(..., description="Whether the symbol should be part of the universe.")
    reason: str = Field(..., description="Explanation for the manual intervention.")


def _initialise_database() -> None:
    """Ensure persistence backend is ready for use."""

    if SQLALCHEMY_AVAILABLE:
        if ENGINE is None:
            raise RuntimeError("Universe database engine has not been initialised")
        Base.metadata.create_all(bind=ENGINE)
        return

    # Reset the in-memory store for deterministic tests when SQLAlchemy is absent.
    with _IN_MEMORY_LOCK:
        _IN_MEMORY_UNIVERSE.clear()
        _IN_MEMORY_AUDIT_LOG.clear()
        global _NEXT_AUDIT_ID
        _NEXT_AUDIT_ID = 1


_STATIC_COINGECKO_DATA: Dict[str, Dict[str, float]] = {
    "BTC": {"market_cap": 400_000_000_000.0, "global_volume": 150_000_000_000.0},
    "ETH": {"market_cap": 200_000_000_000.0, "global_volume": 80_000_000_000.0},
    "DOGE": {"market_cap": 12_000_000_000.0, "global_volume": 5_000_000_000.0},
}


def fetch_coingecko_market_data() -> Dict[str, Dict[str, float]]:
    """Fetch market capitalisation and global volume from CoinGecko.

    The function attempts to retrieve live data and falls back to a small static
    sample in the event of network failures.  The resulting mapping is keyed by
    the uppercase asset symbol.
    """

    if REQUESTS is not None:
        url = "https://api.coingecko.com/api/v3/coins/markets"
        params = {
            "vs_currency": "usd",
            "order": "market_cap_desc",
            "per_page": 250,
            "page": 1,
            "price_change_percentage": "24h",
        }

        try:
            response = REQUESTS.get(url, params=params, timeout=15)
            response.raise_for_status()
            payload = response.json()
        except Exception as exc:  # pragma: no cover - network fallback
            LOGGER.warning("Failed to fetch CoinGecko data: %s", exc)
        else:
            result: Dict[str, Dict[str, float]] = {}
            if isinstance(payload, Sequence):
                for raw_entry in payload:
                    if not isinstance(raw_entry, Mapping):
                        continue
                    symbol = str(raw_entry.get("symbol", "")).upper()
                    if not symbol:
                        continue
                    result[symbol] = {
                        "market_cap": float(raw_entry.get("market_cap") or 0.0),
                        "global_volume": float(raw_entry.get("total_volume") or 0.0),
                    }
            if result:
                return result
    else:  # pragma: no cover - requests missing during offline usage
        LOGGER.debug("requests module unavailable; using fallback CoinGecko sample")

    # deterministic fallback ensures the service remains functional without
    # external connectivity.
    return dict(_STATIC_COINGECKO_DATA)


def fetch_kraken_volume(symbols: Iterable[str]) -> Dict[str, float]:
    """Stub for fetching Kraken specific traded volume.

    An integration with the internal market data warehouse can replace this
    implementation at a later time.
    """

    return {symbol: 20_000_000.0 for symbol in symbols}


def fetch_annualised_volatility(symbols: Iterable[str]) -> Dict[str, float]:
    """Stub for computing annualised volatility for each symbol."""

    return {symbol: 0.45 for symbol in symbols}


def _latest_manual_overrides(
    session: Session, symbols: Iterable[str]
) -> Dict[str, Tuple[bool, str, datetime]]:
    """Return the most recent manual override per symbol."""

    symbol_list = sorted({symbol.upper() for symbol in symbols})
    if not symbol_list:
        return {}

    overrides: Dict[str, Tuple[bool, str, datetime]] = {}

    rows = session.execute(stmt).all()
    typed_rows = cast(Sequence[Tuple[str, bool, str, datetime]], rows)
    for symbol, enabled, reason, created_at in typed_rows:
        if symbol not in overrides:
            overrides[symbol] = (enabled, reason, created_at)

    return overrides


def _compute_universe(session: Session) -> datetime:
    """Compute and persist the approved trading universe.

    Returns the timestamp representing when the universe was generated.
    """

    market_data = fetch_coingecko_market_data()
    symbols = list(market_data.keys())
    kraken_volume = fetch_kraken_volume(symbols)
    annualised_vol = fetch_annualised_volatility(symbols)
    overrides = _latest_manual_overrides(session, symbols)
    generated_at = datetime.now(timezone.utc)

    for symbol, metrics in market_data.items():
        metrics_blob: Dict[str, Any] = {
            "cap": metrics.get("market_cap", 0.0),
            "volume_global": metrics.get("global_volume", 0.0),
            "volume_kraken": kraken_volume.get(symbol, 0.0),
            "ann_vol": annualised_vol.get(symbol, 0.0),
        }

        passes_thresholds = (
            metrics_blob["cap"] >= MARKET_CAP_THRESHOLD
            and metrics_blob["volume_global"] >= GLOBAL_VOLUME_THRESHOLD
            and metrics_blob["volume_kraken"] >= KRAKEN_VOLUME_THRESHOLD
            and metrics_blob["ann_vol"] >= ANNUALISED_VOL_THRESHOLD
        )

        entry = session.get(UniverseWhitelist, symbol)
        if entry is None:
            entry = UniverseWhitelist(symbol=symbol)
            session.add(entry)

        override_details = overrides.get(symbol)
        override_enabled: Optional[bool] = None
        if override_details is not None:
            override_enabled, override_reason, override_ts = override_details
            metrics_blob["override_reason"] = override_reason
            metrics_blob["override_at"] = override_ts.isoformat()
        metrics_blob["computed_enabled"] = passes_thresholds
        metrics_blob["override_applied"] = override_enabled is not None

        entry.metrics_json = metrics_blob
        entry.ts = generated_at
        entry.enabled = override_enabled if override_enabled is not None else passes_thresholds

    session.commit()
    return generated_at


def _refresh_universe_periodically() -> None:
    """Background task that recomputes the universe every 24 hours."""

    async def _run() -> None:
        while True:
            try:
                session = SessionLocal()
                try:
                    _compute_universe(session)
                finally:
                    session.close()
            except Exception as exc:  # pragma: no cover - defensive logging
                LOGGER.exception("Failed to refresh trading universe: %s", exc)
            await asyncio.sleep(timedelta(days=1).total_seconds())

    asyncio.create_task(_run())


@_app_on_event("startup")
async def _startup_event() -> None:
    """Initialise the database schema and compute the first universe."""

    _initialise_database()
    session = SessionLocal()
    try:
        _compute_universe(session)
    finally:
        session.close()
    _refresh_universe_periodically()


@_app_get("/universe/approved", response_model=UniverseResponse)
def get_universe(
    session: Session = Depends(get_session),
    _: str = Depends(require_admin_account),
) -> UniverseResponse:
    """Return the currently approved trading universe."""

    if SQLALCHEMY_AVAILABLE and select is not None:
        try:
            entries = session.execute(
                select(UniverseWhitelist).where(UniverseWhitelist.enabled.is_(True))
            ).scalars()
            symbols = sorted({entry.symbol for entry in entries})

            latest_generated = session.execute(
                select(UniverseWhitelist.ts).order_by(UniverseWhitelist.ts.desc())
            ).scalars().first()
        except AttributeError:
            symbols = []
            latest_generated = None
    else:
        symbols = sorted(
            symbol
            for symbol, entry in _IN_MEMORY_UNIVERSE.items()
            if entry.enabled
        )
        latest_generated = max(
            (entry.ts for entry in _IN_MEMORY_UNIVERSE.values()),
            default=None,
        )

    if latest_generated is None:
        raise HTTPException(status_code=404, detail="Universe has not been generated yet.")

    thresholds = UniverseThresholds(
        cap=MARKET_CAP_THRESHOLD,
        volume_global=GLOBAL_VOLUME_THRESHOLD,
        volume_kraken=KRAKEN_VOLUME_THRESHOLD,
        ann_vol=ANNUALISED_VOL_THRESHOLD,
    )

    return UniverseResponse(symbols=symbols, generated_at=latest_generated, thresholds=thresholds)


@_app_post("/universe/override", status_code=204)
def override_symbol(
    payload: OverrideRequest,
    request: Request,
    session: Session = Depends(get_session),
    actor: str = Depends(require_admin_account),
) -> Response:
    """Manually toggle a symbol's eligibility and record the action."""

    symbol = payload.symbol.upper()
    entry = session.get(UniverseWhitelist, symbol)
    if entry is None:
        entry = UniverseWhitelist(symbol=symbol, metrics_json={})
        session.add(entry)

    header_account = (request.headers.get("X-Account-ID") or "").strip().lower()
    normalized_actor = actor.strip().lower()
    if header_account and header_account != normalized_actor:
        raise HTTPException(
            status_code=403,
            detail="Account scope does not match authenticated administrator.",
        )

    request_scopes = getattr(request.state, "account_scopes", None)
    if request_scopes:
        normalized_scopes = {
            str(scope).strip().lower()
            for scope in request_scopes
            if str(scope or "").strip()
        }
        if normalized_scopes and normalized_actor not in normalized_scopes:
            raise HTTPException(
                status_code=403,
                detail="Authenticated administrator lacks access to the requested account scope.",
            )

    entry.enabled = payload.enabled
    entry.ts = datetime.now(timezone.utc)

    audit_row = AuditLog(symbol=symbol, enabled=payload.enabled, reason=payload.reason)
    session.add(audit_row)
    session.commit()

    return Response(status_code=204)


__all__ = ["app"]
<|MERGE_RESOLUTION|>--- conflicted
+++ resolved
@@ -212,15 +212,6 @@
 
             metadata: Any
             registry: Any
-<<<<<<< HEAD
-=======
-
-        metadata: Any  # pragma: no cover - provided by SQLAlchemy
-        registry: Any  # pragma: no cover - provided by SQLAlchemy
-else:  # pragma: no cover - runtime base when SQLAlchemy is available
-    try:
-        from sqlalchemy.orm import declarative_base
->>>>>>> 1e6eba0b
 
 if SQLALCHEMY_AVAILABLE:
 
@@ -230,12 +221,9 @@
     if TYPE_CHECKING:  # pragma: no cover - enhanced constructor for static analysis
         __table__: Any
 
-<<<<<<< HEAD
     if TYPE_CHECKING:  # pragma: no cover - enhanced constructor for static analysis
         __table__: Any
 
-=======
->>>>>>> 1e6eba0b
         def __init__(
             self,
             *,
@@ -277,7 +265,6 @@
             created_at: datetime | None = ...,
         ) -> None: ...
 
-<<<<<<< HEAD
     if TYPE_CHECKING:  # pragma: no cover - enhanced constructor for static analysis
         __table__: Any
 
@@ -290,8 +277,6 @@
             created_at: datetime | None = ...,
         ) -> None: ...
 
-=======
->>>>>>> 1e6eba0b
     id: Mapped[int] = mapped_column(Integer, primary_key=True, autoincrement=True)
     symbol: Mapped[str] = mapped_column(String, nullable=False)
     enabled: Mapped[bool] = mapped_column(Boolean, nullable=False)
