"""FastAPI service exposing the approved trading universe.

The service periodically gathers market data in order to produce a whitelist
of tradeable symbols.  Operators can manually override the computed
eligibility of any symbol and the action is recorded in an audit log for
traceability.
"""

from __future__ import annotations

import asyncio
import importlib
import logging
import os
import sys
from dataclasses import dataclass, field
from datetime import datetime, timedelta, timezone
from threading import RLock
from typing import Any, Dict, Iterable, Iterator, List, MutableMapping, Optional, Tuple

try:  # pragma: no cover - requests is optional during local testing
    import requests  # type: ignore[import-not-found]
except ModuleNotFoundError:  # pragma: no cover - degrade when requests missing
    requests = None  # type: ignore[assignment]

from fastapi import Depends, FastAPI, HTTPException, Request, Response
from pydantic import BaseModel, Field

try:  # pragma: no cover - SQLAlchemy is optional in lightweight environments
    from sqlalchemy import JSON, Boolean, Column, DateTime, Integer, String, create_engine, select
    from sqlalchemy.engine import Engine
    from sqlalchemy.exc import SQLAlchemyError
    from sqlalchemy.orm import Session, declarative_base, sessionmaker
    from sqlalchemy.pool import StaticPool
    SQLALCHEMY_AVAILABLE = True
except ModuleNotFoundError:  # pragma: no cover - allow import without SQLAlchemy
    JSON = Boolean = Column = DateTime = Integer = String = object  # type: ignore[assignment]

    class Engine:  # type: ignore[override]
        """Placeholder to satisfy type annotations when SQLAlchemy is absent."""

    class SQLAlchemyError(Exception):  # type: ignore[override]
        pass

    class StaticPool:  # type: ignore[override]
        pass

    Session = "InMemorySession"  # type: ignore[assignment]

    def declarative_base() -> type:  # type: ignore[override]
        class _Metadata:
            def create_all(self, bind: Any = None) -> None:  # pragma: no cover - noop fallback
                del bind

            def drop_all(self, bind: Any = None) -> None:  # pragma: no cover - noop fallback
                del bind

        return type("Base", (), {"metadata": _Metadata()})

    create_engine = None  # type: ignore[assignment]
    sessionmaker = None  # type: ignore[assignment]
    select = None  # type: ignore[assignment]
    SQLALCHEMY_AVAILABLE = False


if SQLALCHEMY_AVAILABLE:
    USE_SQLALCHEMY = bool(create_engine and sessionmaker and select)
    if USE_SQLALCHEMY:
        try:  # pragma: no cover - safety when stubs are installed
            _probe = select(1)
            USE_SQLALCHEMY = hasattr(_probe, "where")
        except Exception:
            USE_SQLALCHEMY = False
else:
    USE_SQLALCHEMY = False

if not USE_SQLALCHEMY:
    SQLALCHEMY_AVAILABLE = False

from services.common.security import require_admin_account


LOGGER = logging.getLogger("universe.service")


class _RequestsResponse(Protocol):
    """Subset of the requests.Response API used by the service."""

    def raise_for_status(self) -> None:
        ...

    def json(self) -> Any:
        ...


class _RequestsModule(Protocol):
    """Requests module functionality consumed by the universe service."""

    def get(
        self,
        url: str,
        *,
        params: Mapping[str, Any],
        timeout: float,
    ) -> _RequestsResponse:
        ...


def _load_requests() -> Optional[_RequestsModule]:
    """Dynamically import requests to avoid mandatory dependency on mypy."""

    try:
        module = importlib.import_module("requests")
    except Exception:  # pragma: no cover - requests is optional for offline use
        return None
    return cast(_RequestsModule, module)


REQUESTS: Optional[_RequestsModule] = _load_requests()


def _default_metrics() -> Dict[str, float]:
    """Provide a fresh metrics mapping for ORM defaults."""

    return {}


DEFAULT_DATABASE_URL = "sqlite:///./universe.db"


def _database_url() -> str:
    """Resolve the Timescale/Postgres connection string."""

    allow_sqlite = "pytest" in sys.modules
    raw = (
        os.getenv("UNIVERSE_DATABASE_URL")
        or os.getenv("DATABASE_URL")
        or os.getenv("TIMESCALE_DSN")
        or (DEFAULT_DATABASE_URL if allow_sqlite else None)
    )

    if raw is None:
        raise RuntimeError(
            "Universe database DSN is not configured. Set UNIVERSE_DATABASE_URL or "
            "TIMESCALE_DSN to a PostgreSQL/Timescale connection string.",
        )

    candidate = raw.strip()
    if not candidate:
        raise RuntimeError("Universe database DSN cannot be empty once configured.")

    normalized = cast(
        str,
        normalize_sqlalchemy_dsn(
            candidate,
            allow_sqlite=allow_sqlite,
            label="Universe database DSN",
        ),
    )
    return normalized


_DB_URL = _database_url()


_DB_URL = _database_url()


_DB_URL = _database_url()


_DB_URL = _database_url()


_DB_URL = _database_url()


_DB_URL = _database_url()


_DB_URL = _database_url()


_DB_URL = _database_url()


def _engine_options(url: str) -> dict[str, object]:
    options: dict[str, object] = {"future": True}
    if url.startswith("sqlite://"):
        options.setdefault("connect_args", {"check_same_thread": False})
        if url.endswith(":memory:"):
            options["poolclass"] = StaticPool
    return options


if TYPE_CHECKING:
    class Base:
        """Static typing stub for the local universe service declarative base."""

        metadata: Any  # pragma: no cover - provided by SQLAlchemy
        registry: Any  # pragma: no cover - provided by SQLAlchemy
else:  # pragma: no cover - runtime base when SQLAlchemy is available
    try:
        from sqlalchemy.orm import declarative_base

if SQLALCHEMY_AVAILABLE:

    class UniverseWhitelist(Base):
        """SQLAlchemy model storing the computed trading universe."""

        __tablename__ = "universe_whitelist"

        symbol: str = Column(String, primary_key=True)
        enabled: bool = Column(Boolean, nullable=False, default=True)
        metrics_json: Dict[str, float] = Column(JSON, nullable=False, default=dict)
        ts: datetime = Column(
            DateTime(timezone=True), nullable=False, default=lambda: datetime.now(timezone.utc)
        )


    class AuditLog(Base):
        """Audit log entry capturing manual overrides."""

        __tablename__ = "audit_log"
<<<<<<< HEAD
=======

        id: int = Column(Integer, primary_key=True, autoincrement=True)
        symbol: str = Column(String, nullable=False)
        enabled: bool = Column(Boolean, nullable=False)
        reason: str = Column(String, nullable=False)
        created_at: datetime = Column(
            DateTime(timezone=True), nullable=False, default=lambda: datetime.now(timezone.utc)
        )
>>>>>>> dcd458be

        id: int = Column(Integer, primary_key=True, autoincrement=True)
        symbol: str = Column(String, nullable=False)
        enabled: bool = Column(Boolean, nullable=False)
        reason: str = Column(String, nullable=False)
        created_at: datetime = Column(
            DateTime(timezone=True), nullable=False, default=lambda: datetime.now(timezone.utc)
        )

<<<<<<< HEAD

    def _create_engine() -> Engine:
        return create_engine(_DB_URL, **_engine_options(_DB_URL))


    ENGINE = _create_engine()
    SessionLocal = sessionmaker(bind=ENGINE, autoflush=False, expire_on_commit=False, future=True)

else:

    @dataclass
    class UniverseWhitelist:  # type: ignore[no-redef]
        """In-memory representation of the computed trading universe."""

        symbol: str
        enabled: bool = True
        metrics_json: Dict[str, float] = field(default_factory=dict)
        ts: datetime = field(default_factory=lambda: datetime.now(timezone.utc))


    @dataclass
    class AuditLog:  # type: ignore[no-redef]
        """In-memory audit record for manual overrides."""

        symbol: str
        enabled: bool
        reason: str
        id: Optional[int] = None
        created_at: datetime = field(default_factory=lambda: datetime.now(timezone.utc))


    _IN_MEMORY_UNIVERSE: MutableMapping[str, UniverseWhitelist] = {}
    _IN_MEMORY_AUDIT_LOG: List[AuditLog] = []
    _IN_MEMORY_LOCK = RLock()
    _NEXT_AUDIT_ID = 1

    class InMemorySession:
        """Tiny transactional layer mimicking the SQLAlchemy session API."""

        def __init__(self) -> None:
            self._closed = False
            self._lock = _IN_MEMORY_LOCK
            self._lock.acquire()

        # ------------------------------------------------------------------
        # Context manager support
        # ------------------------------------------------------------------
        def __enter__(self) -> "InMemorySession":
            return self

        def __exit__(self, exc_type, exc, tb) -> None:  # pragma: no cover - no exceptions expected
            self.close()

        # ------------------------------------------------------------------
        # Session API
        # ------------------------------------------------------------------
        def close(self) -> None:
            if not self._closed:
                self._closed = True
                self._lock.release()

        def get(self, model: Any, key: Any) -> Optional[Any]:
            if model is UniverseWhitelist:
                return _IN_MEMORY_UNIVERSE.get(str(key).upper())
            return None

        def add(self, instance: Any) -> None:
            global _NEXT_AUDIT_ID
            if isinstance(instance, UniverseWhitelist):
                _IN_MEMORY_UNIVERSE[instance.symbol.upper()] = instance
            elif isinstance(instance, AuditLog):
                if instance.id is None:  # pragma: no cover - defensive
                    instance.id = _NEXT_AUDIT_ID
                    _NEXT_AUDIT_ID += 1
                else:
                    _NEXT_AUDIT_ID = max(_NEXT_AUDIT_ID, instance.id + 1)
                _IN_MEMORY_AUDIT_LOG.append(instance)

        def commit(self) -> None:  # pragma: no cover - commits are implicit
            return None

        def __del__(self) -> None:  # pragma: no cover - ensure locks are released
            self.close()

    Engine = Engine  # type: ignore[assignment]
    Session = InMemorySession  # type: ignore[assignment]

    def SessionLocal() -> InMemorySession:  # type: ignore[override]
        return InMemorySession()

    ENGINE = None
=======
    def _create_engine() -> Engine:
        return create_engine(_DB_URL, **_engine_options(_DB_URL))


    ENGINE = _create_engine()
    SessionLocal = sessionmaker(bind=ENGINE, autoflush=False, expire_on_commit=False, future=True)

else:

    @dataclass
    class UniverseWhitelist:  # type: ignore[no-redef]
        """In-memory representation of the computed trading universe."""

        symbol: str
        enabled: bool = True
        metrics_json: Dict[str, float] = field(default_factory=dict)
        ts: datetime = field(default_factory=lambda: datetime.now(timezone.utc))


    @dataclass
    class AuditLog:  # type: ignore[no-redef]
        """In-memory audit record for manual overrides."""

        symbol: str
        enabled: bool
        reason: str
        id: Optional[int] = None
        created_at: datetime = field(default_factory=lambda: datetime.now(timezone.utc))


    _IN_MEMORY_UNIVERSE: MutableMapping[str, UniverseWhitelist] = {}
    _IN_MEMORY_AUDIT_LOG: List[AuditLog] = []
    _IN_MEMORY_LOCK = RLock()
    _NEXT_AUDIT_ID = 1

    class InMemorySession:
        """Tiny transactional layer mimicking the SQLAlchemy session API."""

        def __init__(self) -> None:
            self._closed = False
            self._lock = _IN_MEMORY_LOCK
            self._lock.acquire()

        # ------------------------------------------------------------------
        # Context manager support
        # ------------------------------------------------------------------
        def __enter__(self) -> "InMemorySession":
            return self

        def __exit__(self, exc_type, exc, tb) -> None:  # pragma: no cover - no exceptions expected
            self.close()

        # ------------------------------------------------------------------
        # Session API
        # ------------------------------------------------------------------
        def close(self) -> None:
            if not self._closed:
                self._closed = True
                self._lock.release()

        def get(self, model: Any, key: Any) -> Optional[Any]:
            if model is UniverseWhitelist:
                return _IN_MEMORY_UNIVERSE.get(str(key).upper())
            return None

        def add(self, instance: Any) -> None:
            global _NEXT_AUDIT_ID
            if isinstance(instance, UniverseWhitelist):
                _IN_MEMORY_UNIVERSE[instance.symbol.upper()] = instance
            elif isinstance(instance, AuditLog):
                if instance.id is None:  # pragma: no cover - defensive
                    instance.id = _NEXT_AUDIT_ID
                    _NEXT_AUDIT_ID += 1
                else:
                    _NEXT_AUDIT_ID = max(_NEXT_AUDIT_ID, instance.id + 1)
                _IN_MEMORY_AUDIT_LOG.append(instance)

        def commit(self) -> None:  # pragma: no cover - commits are implicit
            return None
>>>>>>> dcd458be

        def __del__(self) -> None:  # pragma: no cover - ensure locks are released
            self.close()

    Engine = Engine  # type: ignore[assignment]
    Session = InMemorySession  # type: ignore[assignment]

    def SessionLocal() -> InMemorySession:  # type: ignore[override]
        return InMemorySession()

    ENGINE = None

        symbol: str
        enabled: bool = True
        metrics_json: Dict[str, float] = field(default_factory=dict)
        ts: datetime = field(default_factory=lambda: datetime.now(timezone.utc))


    @dataclass
    class AuditLog:  # type: ignore[no-redef]
        """In-memory audit record for manual overrides."""

        symbol: str
        enabled: bool
        reason: str
        id: Optional[int] = None
        created_at: datetime = field(default_factory=lambda: datetime.now(timezone.utc))


    _IN_MEMORY_UNIVERSE: MutableMapping[str, UniverseWhitelist] = {}
    _IN_MEMORY_AUDIT_LOG: List[AuditLog] = []
    _IN_MEMORY_LOCK = RLock()
    _NEXT_AUDIT_ID = 1

    class InMemorySession:
        """Tiny transactional layer mimicking the SQLAlchemy session API."""

        def __init__(self) -> None:
            self._closed = False
            self._lock = _IN_MEMORY_LOCK
            self._lock.acquire()

        # ------------------------------------------------------------------
        # Context manager support
        # ------------------------------------------------------------------
        def __enter__(self) -> "InMemorySession":
            return self

        def __exit__(self, exc_type, exc, tb) -> None:  # pragma: no cover - no exceptions expected
            self.close()

        # ------------------------------------------------------------------
        # Session API
        # ------------------------------------------------------------------
        def close(self) -> None:
            if not self._closed:
                self._closed = True
                self._lock.release()

        def get(self, model: Any, key: Any) -> Optional[Any]:
            if model is UniverseWhitelist:
                return _IN_MEMORY_UNIVERSE.get(str(key).upper())
            return None

        def add(self, instance: Any) -> None:
            global _NEXT_AUDIT_ID
            if isinstance(instance, UniverseWhitelist):
                _IN_MEMORY_UNIVERSE[instance.symbol.upper()] = instance
            elif isinstance(instance, AuditLog):
                if instance.id is None:  # pragma: no cover - defensive
                    instance.id = _NEXT_AUDIT_ID
                    _NEXT_AUDIT_ID += 1
                else:
                    _NEXT_AUDIT_ID = max(_NEXT_AUDIT_ID, instance.id + 1)
                _IN_MEMORY_AUDIT_LOG.append(instance)

        def commit(self) -> None:  # pragma: no cover - commits are implicit
            return None

        def __del__(self) -> None:  # pragma: no cover - ensure locks are released
            self.close()

    Engine = Engine  # type: ignore[assignment]
    Session = InMemorySession  # type: ignore[assignment]

    def SessionLocal() -> InMemorySession:  # type: ignore[override]
        return InMemorySession()

    ENGINE = None


    @dataclass
    class AuditLog:  # type: ignore[no-redef]
        """In-memory audit record for manual overrides."""

        symbol: str
        enabled: bool
        reason: str
        id: Optional[int] = None
        created_at: datetime = field(default_factory=lambda: datetime.now(timezone.utc))


    _IN_MEMORY_UNIVERSE: MutableMapping[str, UniverseWhitelist] = {}
    _IN_MEMORY_AUDIT_LOG: List[AuditLog] = []
    _IN_MEMORY_LOCK = RLock()
    _NEXT_AUDIT_ID = 1

    class InMemorySession:
        """Tiny transactional layer mimicking the SQLAlchemy session API."""

        def __init__(self) -> None:
            self._closed = False
            self._lock = _IN_MEMORY_LOCK
            self._lock.acquire()

        # ------------------------------------------------------------------
        # Context manager support
        # ------------------------------------------------------------------
        def __enter__(self) -> "InMemorySession":
            return self

        def __exit__(self, exc_type, exc, tb) -> None:  # pragma: no cover - no exceptions expected
            self.close()

        # ------------------------------------------------------------------
        # Session API
        # ------------------------------------------------------------------
        def close(self) -> None:
            if not self._closed:
                self._closed = True
                self._lock.release()

        def get(self, model: Any, key: Any) -> Optional[Any]:
            if model is UniverseWhitelist:
                return _IN_MEMORY_UNIVERSE.get(str(key).upper())
            return None

        def add(self, instance: Any) -> None:
            global _NEXT_AUDIT_ID
            if isinstance(instance, UniverseWhitelist):
                _IN_MEMORY_UNIVERSE[instance.symbol.upper()] = instance
            elif isinstance(instance, AuditLog):
                if instance.id is None:  # pragma: no cover - defensive
                    instance.id = _NEXT_AUDIT_ID
                    _NEXT_AUDIT_ID += 1
                else:
                    _NEXT_AUDIT_ID = max(_NEXT_AUDIT_ID, instance.id + 1)
                _IN_MEMORY_AUDIT_LOG.append(instance)

        def commit(self) -> None:  # pragma: no cover - commits are implicit
            return None

        def __del__(self) -> None:  # pragma: no cover - ensure locks are released
            self.close()

    Engine = Engine  # type: ignore[assignment]
    Session = InMemorySession  # type: ignore[assignment]

    def SessionLocal() -> InMemorySession:  # type: ignore[override]
        return InMemorySession()

    ENGINE = None


    _IN_MEMORY_UNIVERSE: MutableMapping[str, UniverseWhitelist] = {}
    _IN_MEMORY_AUDIT_LOG: List[AuditLog] = []
    _IN_MEMORY_LOCK = RLock()
    _NEXT_AUDIT_ID = 1

    class InMemorySession:
        """Tiny transactional layer mimicking the SQLAlchemy session API."""

        def __init__(self) -> None:
            self._closed = False
            self._lock = _IN_MEMORY_LOCK
            self._lock.acquire()

        # ------------------------------------------------------------------
        # Context manager support
        # ------------------------------------------------------------------
        def __enter__(self) -> "InMemorySession":
            return self

        def __exit__(self, exc_type, exc, tb) -> None:  # pragma: no cover - no exceptions expected
            self.close()

        # ------------------------------------------------------------------
        # Session API
        # ------------------------------------------------------------------
        def close(self) -> None:
            if not self._closed:
                self._closed = True
                self._lock.release()

        def get(self, model: Any, key: Any) -> Optional[Any]:
            if model is UniverseWhitelist:
                return _IN_MEMORY_UNIVERSE.get(str(key).upper())
            return None

        def add(self, instance: Any) -> None:
            global _NEXT_AUDIT_ID
            if isinstance(instance, UniverseWhitelist):
                _IN_MEMORY_UNIVERSE[instance.symbol.upper()] = instance
            elif isinstance(instance, AuditLog):
                if instance.id is None:  # pragma: no cover - defensive
                    instance.id = _NEXT_AUDIT_ID
                    _NEXT_AUDIT_ID += 1
                else:
                    _NEXT_AUDIT_ID = max(_NEXT_AUDIT_ID, instance.id + 1)
                _IN_MEMORY_AUDIT_LOG.append(instance)

        def commit(self) -> None:  # pragma: no cover - commits are implicit
            return None

        def __del__(self) -> None:  # pragma: no cover - ensure locks are released
            self.close()

    Engine = Engine  # type: ignore[assignment]
    Session = InMemorySession  # type: ignore[assignment]

    def SessionLocal() -> InMemorySession:  # type: ignore[override]
        return InMemorySession()

    ENGINE = None

        def commit(self) -> None:  # pragma: no cover - commits are implicit
            return None

        def __del__(self) -> None:  # pragma: no cover - ensure locks are released
            self.close()

    Engine = Engine  # type: ignore[assignment]
    Session = InMemorySession  # type: ignore[assignment]

    def SessionLocal() -> InMemorySession:  # type: ignore[override]
        return InMemorySession()

    ENGINE = None

    @dataclass
    class AuditLog:  # type: ignore[no-redef]
        """In-memory audit record for manual overrides."""

        symbol: str
        enabled: bool
        reason: str
        id: Optional[int] = None
        created_at: datetime = field(default_factory=lambda: datetime.now(timezone.utc))


    _IN_MEMORY_UNIVERSE: MutableMapping[str, UniverseWhitelist] = {}
    _IN_MEMORY_AUDIT_LOG: List[AuditLog] = []
    _IN_MEMORY_LOCK = RLock()
    _NEXT_AUDIT_ID = 1

    class InMemorySession:
        """Tiny transactional layer mimicking the SQLAlchemy session API."""

        def __init__(self) -> None:
            self._closed = False
            self._lock = _IN_MEMORY_LOCK
            self._lock.acquire()

        # ------------------------------------------------------------------
        # Context manager support
        # ------------------------------------------------------------------
        def __enter__(self) -> "InMemorySession":
            return self

        def __exit__(self, exc_type, exc, tb) -> None:  # pragma: no cover - no exceptions expected
            self.close()

        # ------------------------------------------------------------------
        # Session API
        # ------------------------------------------------------------------
        def close(self) -> None:
            if not self._closed:
                self._closed = True
                self._lock.release()

        def get(self, model: Any, key: Any) -> Optional[Any]:
            if model is UniverseWhitelist:
                return _IN_MEMORY_UNIVERSE.get(str(key).upper())
            return None

        def add(self, instance: Any) -> None:
            global _NEXT_AUDIT_ID
            if isinstance(instance, UniverseWhitelist):
                _IN_MEMORY_UNIVERSE[instance.symbol.upper()] = instance
            elif isinstance(instance, AuditLog):
                if instance.id is None:  # pragma: no cover - defensive
                    instance.id = _NEXT_AUDIT_ID
                    _NEXT_AUDIT_ID += 1
                else:
                    _NEXT_AUDIT_ID = max(_NEXT_AUDIT_ID, instance.id + 1)
                _IN_MEMORY_AUDIT_LOG.append(instance)

        def commit(self) -> None:  # pragma: no cover - commits are implicit
            return None

        def __del__(self) -> None:  # pragma: no cover - ensure locks are released
            self.close()

    Engine = Engine  # type: ignore[assignment]
    Session = InMemorySession  # type: ignore[assignment]

    def SessionLocal() -> InMemorySession:  # type: ignore[override]
        return InMemorySession()

    ENGINE = None


    _IN_MEMORY_UNIVERSE: MutableMapping[str, UniverseWhitelist] = {}
    _IN_MEMORY_AUDIT_LOG: List[AuditLog] = []
    _IN_MEMORY_LOCK = RLock()
    _NEXT_AUDIT_ID = 1

    class InMemorySession:
        """Tiny transactional layer mimicking the SQLAlchemy session API."""

        def __init__(self) -> None:
            self._closed = False
            self._lock = _IN_MEMORY_LOCK
            self._lock.acquire()

        # ------------------------------------------------------------------
        # Context manager support
        # ------------------------------------------------------------------
        def __enter__(self) -> "InMemorySession":
            return self

        def __exit__(self, exc_type, exc, tb) -> None:  # pragma: no cover - no exceptions expected
            self.close()

        # ------------------------------------------------------------------
        # Session API
        # ------------------------------------------------------------------
        def close(self) -> None:
            if not self._closed:
                self._closed = True
                self._lock.release()

        def get(self, model: Any, key: Any) -> Optional[Any]:
            if model is UniverseWhitelist:
                return _IN_MEMORY_UNIVERSE.get(str(key).upper())
            return None

        def add(self, instance: Any) -> None:
            global _NEXT_AUDIT_ID
            if isinstance(instance, UniverseWhitelist):
                _IN_MEMORY_UNIVERSE[instance.symbol.upper()] = instance
            elif isinstance(instance, AuditLog):
                if instance.id is None:  # pragma: no cover - defensive
                    instance.id = _NEXT_AUDIT_ID
                    _NEXT_AUDIT_ID += 1
                else:
                    _NEXT_AUDIT_ID = max(_NEXT_AUDIT_ID, instance.id + 1)
                _IN_MEMORY_AUDIT_LOG.append(instance)

        def commit(self) -> None:  # pragma: no cover - commits are implicit
            return None

        def __del__(self) -> None:  # pragma: no cover - ensure locks are released
            self.close()

    Engine = Engine  # type: ignore[assignment]
    Session = InMemorySession  # type: ignore[assignment]

    def SessionLocal() -> InMemorySession:  # type: ignore[override]
        return InMemorySession()

    ENGINE = None


def get_session() -> Iterator[Session]:
    """Provide a SQLAlchemy session scoped to the request lifecycle."""

    session = SessionLocal()
    try:
        yield session
    finally:
        session.close()


app = FastAPI(title="Universe Service")

RouteFn = TypeVar("RouteFn", bound=Callable[..., Any])


def _app_get(*args: Any, **kwargs: Any) -> Callable[[RouteFn], RouteFn]:
    """Typed wrapper around ``FastAPI.get`` to satisfy strict checking."""

    return cast(Callable[[RouteFn], RouteFn], app.get(*args, **kwargs))


def _app_post(*args: Any, **kwargs: Any) -> Callable[[RouteFn], RouteFn]:
    """Typed wrapper around ``FastAPI.post`` to satisfy strict checking."""

    return cast(Callable[[RouteFn], RouteFn], app.post(*args, **kwargs))


def _app_on_event(event: str) -> Callable[[RouteFn], RouteFn]:
    """Typed wrapper around ``FastAPI.on_event`` for coroutine registration."""

    return cast(Callable[[RouteFn], RouteFn], app.on_event(event))


MARKET_CAP_THRESHOLD = 1_000_000_000.0
GLOBAL_VOLUME_THRESHOLD = 100_000_000.0
KRAKEN_VOLUME_THRESHOLD = 10_000_000.0
ANNUALISED_VOL_THRESHOLD = 0.40


class UniverseThresholds(BaseModel):
    """Threshold configuration applied when computing the trading universe."""

    cap: float = Field(..., description="Minimum required market capitalisation in USD.")
    volume_global: float = Field(..., description="Minimum required global trading volume in USD.")
    volume_kraken: float = Field(..., description="Minimum required Kraken specific volume in USD.")
    ann_vol: float = Field(..., description="Minimum annualised volatility required to participate.")


class UniverseResponse(BaseModel):
    """Response payload returned by ``GET /universe/approved``."""

    symbols: List[str] = Field(..., description="Alphabetically sorted list of approved symbols.")
    generated_at: datetime = Field(..., description="Timestamp when the universe was generated.")
    thresholds: UniverseThresholds


class OverrideRequest(BaseModel):
    """Payload required to override a symbol's eligibility."""

    symbol: str = Field(..., description="Symbol that should be toggled", example="BTC")
    enabled: bool = Field(..., description="Whether the symbol should be part of the universe.")
    reason: str = Field(..., description="Explanation for the manual intervention.")


def _initialise_database() -> None:
    """Ensure persistence backend is ready for use."""

    if SQLALCHEMY_AVAILABLE:
        if ENGINE is None:
            raise RuntimeError("Universe database engine has not been initialised")
        Base.metadata.create_all(bind=ENGINE)
        return

    # Reset the in-memory store for deterministic tests when SQLAlchemy is absent.
    with _IN_MEMORY_LOCK:
        _IN_MEMORY_UNIVERSE.clear()
        _IN_MEMORY_AUDIT_LOG.clear()
        global _NEXT_AUDIT_ID
        _NEXT_AUDIT_ID = 1


_STATIC_COINGECKO_DATA: Dict[str, Dict[str, float]] = {
    "BTC": {"market_cap": 400_000_000_000.0, "global_volume": 150_000_000_000.0},
    "ETH": {"market_cap": 200_000_000_000.0, "global_volume": 80_000_000_000.0},
    "DOGE": {"market_cap": 12_000_000_000.0, "global_volume": 5_000_000_000.0},
}


def fetch_coingecko_market_data() -> Dict[str, Dict[str, float]]:
    """Fetch market capitalisation and global volume from CoinGecko.

    The function attempts to retrieve live data and falls back to a small static
    sample in the event of network failures.  The resulting mapping is keyed by
    the uppercase asset symbol.
    """

    if requests is None:  # pragma: no cover - exercised when dependency missing
        LOGGER.info("requests is unavailable; using static CoinGecko sample data")
        return dict(_STATIC_COINGECKO_DATA)

    url = "https://api.coingecko.com/api/v3/coins/markets"
    params = {
        "vs_currency": "usd",
        "order": "market_cap_desc",
        "per_page": 250,
        "page": 1,
        "price_change_percentage": "24h",
    }

        try:
            response = REQUESTS.get(url, params=params, timeout=15)
            response.raise_for_status()
            payload = response.json()
        except Exception as exc:  # pragma: no cover - network fallback
            LOGGER.warning("Failed to fetch CoinGecko data: %s", exc)
        else:
            result: Dict[str, Dict[str, float]] = {}
            if isinstance(payload, Sequence):
                for raw_entry in payload:
                    if not isinstance(raw_entry, Mapping):
                        continue
                    symbol = str(raw_entry.get("symbol", "")).upper()
                    if not symbol:
                        continue
                    result[symbol] = {
                        "market_cap": float(raw_entry.get("market_cap") or 0.0),
                        "global_volume": float(raw_entry.get("total_volume") or 0.0),
                    }
            if result:
                return result
    else:  # pragma: no cover - requests missing during offline usage
        LOGGER.debug("requests module unavailable; using fallback CoinGecko sample")

    # deterministic fallback ensures the service remains functional without
    # external connectivity.
    return dict(_STATIC_COINGECKO_DATA)


def fetch_kraken_volume(symbols: Iterable[str]) -> Dict[str, float]:
    """Stub for fetching Kraken specific traded volume.

    An integration with the internal market data warehouse can replace this
    implementation at a later time.
    """

    return {symbol: 20_000_000.0 for symbol in symbols}


def fetch_annualised_volatility(symbols: Iterable[str]) -> Dict[str, float]:
    """Stub for computing annualised volatility for each symbol."""

    return {symbol: 0.45 for symbol in symbols}


def _latest_manual_overrides(
    session: Session, symbols: Iterable[str]
) -> Dict[str, Tuple[bool, str, datetime]]:
    """Return the most recent manual override per symbol."""

    symbol_list = sorted({symbol.upper() for symbol in symbols})
    if not symbol_list:
        return {}

    overrides: Dict[str, Tuple[bool, str, datetime]] = {}

    if SQLALCHEMY_AVAILABLE and select is not None:
        try:
            stmt = (
                select(AuditLog.symbol, AuditLog.enabled, AuditLog.reason, AuditLog.created_at)
                .where(AuditLog.symbol.in_(symbol_list))
                .order_by(AuditLog.symbol, AuditLog.created_at.desc())
            )

            for symbol, enabled, reason, created_at in session.execute(stmt):
                if symbol not in overrides:
                    overrides[symbol] = (enabled, reason, created_at)
            return overrides
        except AttributeError:
            overrides.clear()

    seen: set[str] = set()
    for entry in reversed(_IN_MEMORY_AUDIT_LOG):
        canonical_symbol = entry.symbol.upper()
        if canonical_symbol in symbol_list and canonical_symbol not in seen:
            overrides[canonical_symbol] = (entry.enabled, entry.reason, entry.created_at)
            seen.add(canonical_symbol)

    return overrides


def _compute_universe(session: Session) -> datetime:
    """Compute and persist the approved trading universe.

    Returns the timestamp representing when the universe was generated.
    """

    market_data = fetch_coingecko_market_data()
    symbols = list(market_data.keys())
    kraken_volume = fetch_kraken_volume(symbols)
    annualised_vol = fetch_annualised_volatility(symbols)
    overrides = _latest_manual_overrides(session, symbols)
    generated_at = datetime.now(timezone.utc)

    for symbol, metrics in market_data.items():
        metrics_blob: Dict[str, Any] = {
            "cap": metrics.get("market_cap", 0.0),
            "volume_global": metrics.get("global_volume", 0.0),
            "volume_kraken": kraken_volume.get(symbol, 0.0),
            "ann_vol": annualised_vol.get(symbol, 0.0),
        }

        passes_thresholds = (
            metrics_blob["cap"] >= MARKET_CAP_THRESHOLD
            and metrics_blob["volume_global"] >= GLOBAL_VOLUME_THRESHOLD
            and metrics_blob["volume_kraken"] >= KRAKEN_VOLUME_THRESHOLD
            and metrics_blob["ann_vol"] >= ANNUALISED_VOL_THRESHOLD
        )

        entry = session.get(UniverseWhitelist, symbol)
        if entry is None:
            entry = UniverseWhitelist(symbol=symbol)
            session.add(entry)

        override_details = overrides.get(symbol)
        override_enabled: Optional[bool] = None
        if override_details is not None:
            override_enabled, override_reason, override_ts = override_details
            metrics_blob["override_reason"] = override_reason
            metrics_blob["override_at"] = override_ts.isoformat()
        metrics_blob["computed_enabled"] = passes_thresholds
        metrics_blob["override_applied"] = override_enabled is not None

        entry.metrics_json = metrics_blob
        entry.ts = generated_at
        entry.enabled = override_enabled if override_enabled is not None else passes_thresholds

    session.commit()
    return generated_at


def _refresh_universe_periodically() -> None:
    """Background task that recomputes the universe every 24 hours."""

    async def _run() -> None:
        while True:
            try:
                session = SessionLocal()
                try:
                    _compute_universe(session)
                finally:
                    session.close()
            except Exception as exc:  # pragma: no cover - defensive logging
                LOGGER.exception("Failed to refresh trading universe: %s", exc)
            await asyncio.sleep(timedelta(days=1).total_seconds())

    asyncio.create_task(_run())


@_app_on_event("startup")
async def _startup_event() -> None:
    """Initialise the database schema and compute the first universe."""

    _initialise_database()
    session = SessionLocal()
    try:
        _compute_universe(session)
    finally:
        session.close()
    _refresh_universe_periodically()


@_app_get("/universe/approved", response_model=UniverseResponse)
def get_universe(
    session: Session = Depends(get_session),
    _: str = Depends(require_admin_account),
) -> UniverseResponse:
    """Return the currently approved trading universe."""

    if SQLALCHEMY_AVAILABLE and select is not None:
        try:
            entries = session.execute(
                select(UniverseWhitelist).where(UniverseWhitelist.enabled.is_(True))
            ).scalars()
            symbols = sorted({entry.symbol for entry in entries})

            latest_generated = session.execute(
                select(UniverseWhitelist.ts).order_by(UniverseWhitelist.ts.desc())
            ).scalars().first()
        except AttributeError:
            symbols = []
            latest_generated = None
    else:
        symbols = sorted(
            symbol
            for symbol, entry in _IN_MEMORY_UNIVERSE.items()
            if entry.enabled
        )
        latest_generated = max(
            (entry.ts for entry in _IN_MEMORY_UNIVERSE.values()),
            default=None,
        )

    if latest_generated is None:
        raise HTTPException(status_code=404, detail="Universe has not been generated yet.")

    thresholds = UniverseThresholds(
        cap=MARKET_CAP_THRESHOLD,
        volume_global=GLOBAL_VOLUME_THRESHOLD,
        volume_kraken=KRAKEN_VOLUME_THRESHOLD,
        ann_vol=ANNUALISED_VOL_THRESHOLD,
    )

    return UniverseResponse(symbols=symbols, generated_at=latest_generated, thresholds=thresholds)


@_app_post("/universe/override", status_code=204)
def override_symbol(
    payload: OverrideRequest,
    request: Request,
    session: Session = Depends(get_session),
    actor: str = Depends(require_admin_account),
) -> Response:
    """Manually toggle a symbol's eligibility and record the action."""

    symbol = payload.symbol.upper()
    entry = session.get(UniverseWhitelist, symbol)
    if entry is None:
        entry = UniverseWhitelist(symbol=symbol, metrics_json={})
        session.add(entry)

    header_account = (request.headers.get("X-Account-ID") or "").strip().lower()
    normalized_actor = actor.strip().lower()
    if header_account and header_account != normalized_actor:
        raise HTTPException(
            status_code=403,
            detail="Account scope does not match authenticated administrator.",
        )

    request_scopes = getattr(request.state, "account_scopes", None)
    if request_scopes:
        normalized_scopes = {
            str(scope).strip().lower()
            for scope in request_scopes
            if str(scope or "").strip()
        }
        if normalized_scopes and normalized_actor not in normalized_scopes:
            raise HTTPException(
                status_code=403,
                detail="Authenticated administrator lacks access to the requested account scope.",
            )

    entry.enabled = payload.enabled
    entry.ts = datetime.now(timezone.utc)

    audit_row = AuditLog(symbol=symbol, enabled=payload.enabled, reason=payload.reason)
    session.add(audit_row)
    session.commit()

    return Response(status_code=204)


__all__ = ["app"]
<|MERGE_RESOLUTION|>--- conflicted
+++ resolved
@@ -222,8 +222,6 @@
         """Audit log entry capturing manual overrides."""
 
         __tablename__ = "audit_log"
-<<<<<<< HEAD
-=======
 
         id: int = Column(Integer, primary_key=True, autoincrement=True)
         symbol: str = Column(String, nullable=False)
@@ -232,17 +230,7 @@
         created_at: datetime = Column(
             DateTime(timezone=True), nullable=False, default=lambda: datetime.now(timezone.utc)
         )
->>>>>>> dcd458be
-
-        id: int = Column(Integer, primary_key=True, autoincrement=True)
-        symbol: str = Column(String, nullable=False)
-        enabled: bool = Column(Boolean, nullable=False)
-        reason: str = Column(String, nullable=False)
-        created_at: datetime = Column(
-            DateTime(timezone=True), nullable=False, default=lambda: datetime.now(timezone.utc)
-        )
-
-<<<<<<< HEAD
+
 
     def _create_engine() -> Engine:
         return create_engine(_DB_URL, **_engine_options(_DB_URL))
@@ -334,87 +322,6 @@
         return InMemorySession()
 
     ENGINE = None
-=======
-    def _create_engine() -> Engine:
-        return create_engine(_DB_URL, **_engine_options(_DB_URL))
-
-
-    ENGINE = _create_engine()
-    SessionLocal = sessionmaker(bind=ENGINE, autoflush=False, expire_on_commit=False, future=True)
-
-else:
-
-    @dataclass
-    class UniverseWhitelist:  # type: ignore[no-redef]
-        """In-memory representation of the computed trading universe."""
-
-        symbol: str
-        enabled: bool = True
-        metrics_json: Dict[str, float] = field(default_factory=dict)
-        ts: datetime = field(default_factory=lambda: datetime.now(timezone.utc))
-
-
-    @dataclass
-    class AuditLog:  # type: ignore[no-redef]
-        """In-memory audit record for manual overrides."""
-
-        symbol: str
-        enabled: bool
-        reason: str
-        id: Optional[int] = None
-        created_at: datetime = field(default_factory=lambda: datetime.now(timezone.utc))
-
-
-    _IN_MEMORY_UNIVERSE: MutableMapping[str, UniverseWhitelist] = {}
-    _IN_MEMORY_AUDIT_LOG: List[AuditLog] = []
-    _IN_MEMORY_LOCK = RLock()
-    _NEXT_AUDIT_ID = 1
-
-    class InMemorySession:
-        """Tiny transactional layer mimicking the SQLAlchemy session API."""
-
-        def __init__(self) -> None:
-            self._closed = False
-            self._lock = _IN_MEMORY_LOCK
-            self._lock.acquire()
-
-        # ------------------------------------------------------------------
-        # Context manager support
-        # ------------------------------------------------------------------
-        def __enter__(self) -> "InMemorySession":
-            return self
-
-        def __exit__(self, exc_type, exc, tb) -> None:  # pragma: no cover - no exceptions expected
-            self.close()
-
-        # ------------------------------------------------------------------
-        # Session API
-        # ------------------------------------------------------------------
-        def close(self) -> None:
-            if not self._closed:
-                self._closed = True
-                self._lock.release()
-
-        def get(self, model: Any, key: Any) -> Optional[Any]:
-            if model is UniverseWhitelist:
-                return _IN_MEMORY_UNIVERSE.get(str(key).upper())
-            return None
-
-        def add(self, instance: Any) -> None:
-            global _NEXT_AUDIT_ID
-            if isinstance(instance, UniverseWhitelist):
-                _IN_MEMORY_UNIVERSE[instance.symbol.upper()] = instance
-            elif isinstance(instance, AuditLog):
-                if instance.id is None:  # pragma: no cover - defensive
-                    instance.id = _NEXT_AUDIT_ID
-                    _NEXT_AUDIT_ID += 1
-                else:
-                    _NEXT_AUDIT_ID = max(_NEXT_AUDIT_ID, instance.id + 1)
-                _IN_MEMORY_AUDIT_LOG.append(instance)
-
-        def commit(self) -> None:  # pragma: no cover - commits are implicit
-            return None
->>>>>>> dcd458be
 
         def __del__(self) -> None:  # pragma: no cover - ensure locks are released
             self.close()
