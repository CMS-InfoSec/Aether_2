"""FastAPI service exposing the approved trading universe.

The service periodically gathers market data in order to produce a whitelist
of tradeable symbols.  Operators can manually override the computed
eligibility of any symbol and the action is recorded in an audit log for
traceability.
"""

from __future__ import annotations

import asyncio
import importlib
import logging
import os
import sys
from dataclasses import dataclass, field
from datetime import datetime, timedelta, timezone
from threading import RLock
from typing import Any, Dict, Iterable, Iterator, List, MutableMapping, Optional, Tuple

try:  # pragma: no cover - requests is optional during local testing
    import requests  # type: ignore[import-not-found]
except ModuleNotFoundError:  # pragma: no cover - degrade when requests missing
    requests = None  # type: ignore[assignment]

from fastapi import Depends, FastAPI, HTTPException, Request, Response
from pydantic import BaseModel, Field

try:  # pragma: no cover - SQLAlchemy is optional in lightweight environments
    from sqlalchemy import JSON, Boolean, Column, DateTime, Integer, String, create_engine, select
    from sqlalchemy.engine import Engine
    from sqlalchemy.exc import SQLAlchemyError
    from sqlalchemy.orm import Session, declarative_base, sessionmaker
    from sqlalchemy.pool import StaticPool
    SQLALCHEMY_AVAILABLE = True
except ModuleNotFoundError:  # pragma: no cover - allow import without SQLAlchemy
    JSON = Boolean = Column = DateTime = Integer = String = object  # type: ignore[assignment]

    class Engine:  # type: ignore[override]
        """Placeholder to satisfy type annotations when SQLAlchemy is absent."""

    class SQLAlchemyError(Exception):  # type: ignore[override]
        pass

    class StaticPool:  # type: ignore[override]
        pass

    Session = "InMemorySession"  # type: ignore[assignment]

    def declarative_base() -> type:  # type: ignore[override]
        class _Metadata:
            def create_all(self, bind: Any = None) -> None:  # pragma: no cover - noop fallback
                del bind

            def drop_all(self, bind: Any = None) -> None:  # pragma: no cover - noop fallback
                del bind

        return type("Base", (), {"metadata": _Metadata()})

    create_engine = None  # type: ignore[assignment]
    sessionmaker = None  # type: ignore[assignment]
    select = None  # type: ignore[assignment]
    SQLALCHEMY_AVAILABLE = False


if SQLALCHEMY_AVAILABLE:
    USE_SQLALCHEMY = bool(create_engine and sessionmaker and select)
    if USE_SQLALCHEMY:
        try:  # pragma: no cover - safety when stubs are installed
            _probe = select(1)
            USE_SQLALCHEMY = hasattr(_probe, "where")
        except Exception:
            USE_SQLALCHEMY = False
else:
    USE_SQLALCHEMY = False

if not USE_SQLALCHEMY:
    SQLALCHEMY_AVAILABLE = False

from services.common.security import require_admin_account


LOGGER = logging.getLogger("universe.service")


class _RequestsResponse(Protocol):
    """Subset of the requests.Response API used by the service."""

    def raise_for_status(self) -> None:
        ...

    def json(self) -> Any:
        ...


class _RequestsModule(Protocol):
    """Requests module functionality consumed by the universe service."""

    def get(
        self,
        url: str,
        *,
        params: Mapping[str, Any],
        timeout: float,
    ) -> _RequestsResponse:
        ...


def _load_requests() -> Optional[_RequestsModule]:
    """Dynamically import requests to avoid mandatory dependency on mypy."""

    try:
        module = importlib.import_module("requests")
    except Exception:  # pragma: no cover - requests is optional for offline use
        return None
    return cast(_RequestsModule, module)


REQUESTS: Optional[_RequestsModule] = _load_requests()


def _default_metrics() -> Dict[str, float]:
    """Provide a fresh metrics mapping for ORM defaults."""

    return {}


DEFAULT_DATABASE_URL = "sqlite:///./universe.db"


def _database_url() -> str:
    """Resolve the Timescale/Postgres connection string."""

    allow_sqlite = "pytest" in sys.modules
    raw = (
        os.getenv("UNIVERSE_DATABASE_URL")
        or os.getenv("DATABASE_URL")
        or os.getenv("TIMESCALE_DSN")
        or (DEFAULT_DATABASE_URL if allow_sqlite else None)
    )

    if raw is None:
        raise RuntimeError(
            "Universe database DSN is not configured. Set UNIVERSE_DATABASE_URL or "
            "TIMESCALE_DSN to a PostgreSQL/Timescale connection string.",
        )

    candidate = raw.strip()
    if not candidate:
        raise RuntimeError("Universe database DSN cannot be empty once configured.")

    normalized = cast(
        str,
        normalize_sqlalchemy_dsn(
            candidate,
            allow_sqlite=allow_sqlite,
            label="Universe database DSN",
        ),
    )
    return normalized


_DB_URL = _database_url()


def _engine_options(url: str) -> dict[str, object]:
    options: dict[str, object] = {"future": True}
    if url.startswith("sqlite://"):
        options.setdefault("connect_args", {"check_same_thread": False})
        if url.endswith(":memory:"):
            options["poolclass"] = StaticPool
    return options


if TYPE_CHECKING:
    class Base:
        """Static typing stub for the local universe service declarative base."""

        metadata: Any  # pragma: no cover - provided by SQLAlchemy
        registry: Any  # pragma: no cover - provided by SQLAlchemy
else:  # pragma: no cover - runtime base when SQLAlchemy is available
    try:
        from sqlalchemy.orm import declarative_base

        Base = declarative_base()
        Base.__doc__ = "Declarative base for the local universe service models."
    except Exception:  # pragma: no cover - degraded runtime base without SQLAlchemy
        class Base:  # type: ignore[too-many-ancestors]
            """Fallback base exposing SQLAlchemy attributes when SQLAlchemy is absent."""

            metadata: Any
            registry: Any

if SQLALCHEMY_AVAILABLE:

if SQLALCHEMY_AVAILABLE:

    class UniverseWhitelist(Base):
        """SQLAlchemy model storing the computed trading universe."""

<<<<<<< HEAD
        __tablename__ = "universe_whitelist"
=======
    if TYPE_CHECKING:  # pragma: no cover - enhanced constructor for static analysis
        __table__: Any

    if TYPE_CHECKING:  # pragma: no cover - enhanced constructor for static analysis
        __table__: Any

        def __init__(
            self,
            *,
            symbol: str,
            enabled: bool = ...,
            metrics_json: Dict[str, float] | None = ...,
            ts: datetime | None = ...,
        ) -> None: ...

    symbol: Mapped[str] = mapped_column(String, primary_key=True)
    enabled: Mapped[bool] = mapped_column(Boolean, nullable=False, default=True)
    metrics_json: Mapped[Dict[str, float]] = mapped_column(
        JSON, nullable=False, default=_default_metrics
    )
    ts: Mapped[datetime] = mapped_column(
        DateTime(timezone=True), nullable=False, default=lambda: datetime.now(timezone.utc)
    )
>>>>>>> c7a8bc0b

        symbol: str = Column(String, primary_key=True)
        enabled: bool = Column(Boolean, nullable=False, default=True)
        metrics_json: Dict[str, float] = Column(JSON, nullable=False, default=dict)
        ts: datetime = Column(
            DateTime(timezone=True), nullable=False, default=lambda: datetime.now(timezone.utc)
        )


    class AuditLog(Base):
        """Audit log entry capturing manual overrides."""

<<<<<<< HEAD
        __tablename__ = "audit_log"
=======
    if TYPE_CHECKING:  # pragma: no cover - enhanced constructor for static analysis
        __table__: Any

        def __init__(
            self,
            *,
            symbol: str,
            enabled: bool,
            reason: str,
            created_at: datetime | None = ...,
        ) -> None: ...

    if TYPE_CHECKING:  # pragma: no cover - enhanced constructor for static analysis
        __table__: Any

        def __init__(
            self,
            *,
            symbol: str,
            enabled: bool,
            reason: str,
            created_at: datetime | None = ...,
        ) -> None: ...

    id: Mapped[int] = mapped_column(Integer, primary_key=True, autoincrement=True)
    symbol: Mapped[str] = mapped_column(String, nullable=False)
    enabled: Mapped[bool] = mapped_column(Boolean, nullable=False)
    reason: Mapped[str] = mapped_column(String, nullable=False)
    created_at: Mapped[datetime] = mapped_column(
        DateTime(timezone=True), nullable=False, default=lambda: datetime.now(timezone.utc)
    )
>>>>>>> c7a8bc0b

        id: int = Column(Integer, primary_key=True, autoincrement=True)
        symbol: str = Column(String, nullable=False)
        enabled: bool = Column(Boolean, nullable=False)
        reason: str = Column(String, nullable=False)
        created_at: datetime = Column(
            DateTime(timezone=True), nullable=False, default=lambda: datetime.now(timezone.utc)
        )


    def _create_engine() -> Engine:
        return create_engine(_DB_URL, **_engine_options(_DB_URL))


    ENGINE = _create_engine()
    SessionLocal = sessionmaker(bind=ENGINE, autoflush=False, expire_on_commit=False, future=True)

else:

    @dataclass
    class UniverseWhitelist:  # type: ignore[no-redef]
        """In-memory representation of the computed trading universe."""

        symbol: str
        enabled: bool = True
        metrics_json: Dict[str, float] = field(default_factory=dict)
        ts: datetime = field(default_factory=lambda: datetime.now(timezone.utc))


    @dataclass
    class AuditLog:  # type: ignore[no-redef]
        """In-memory audit record for manual overrides."""

        symbol: str
        enabled: bool
        reason: str
        id: Optional[int] = None
        created_at: datetime = field(default_factory=lambda: datetime.now(timezone.utc))


    _IN_MEMORY_UNIVERSE: MutableMapping[str, UniverseWhitelist] = {}
    _IN_MEMORY_AUDIT_LOG: List[AuditLog] = []
    _IN_MEMORY_LOCK = RLock()
    _NEXT_AUDIT_ID = 1

    class InMemorySession:
        """Tiny transactional layer mimicking the SQLAlchemy session API."""

        def __init__(self) -> None:
            self._closed = False
            self._lock = _IN_MEMORY_LOCK
            self._lock.acquire()

        # ------------------------------------------------------------------
        # Context manager support
        # ------------------------------------------------------------------
        def __enter__(self) -> "InMemorySession":
            return self

        def __exit__(self, exc_type, exc, tb) -> None:  # pragma: no cover - no exceptions expected
            self.close()

        # ------------------------------------------------------------------
        # Session API
        # ------------------------------------------------------------------
        def close(self) -> None:
            if not self._closed:
                self._closed = True
                self._lock.release()

        def get(self, model: Any, key: Any) -> Optional[Any]:
            if model is UniverseWhitelist:
                return _IN_MEMORY_UNIVERSE.get(str(key).upper())
            return None

        def add(self, instance: Any) -> None:
            global _NEXT_AUDIT_ID
            if isinstance(instance, UniverseWhitelist):
                _IN_MEMORY_UNIVERSE[instance.symbol.upper()] = instance
            elif isinstance(instance, AuditLog):
                if instance.id is None:  # pragma: no cover - defensive
                    instance.id = _NEXT_AUDIT_ID
                    _NEXT_AUDIT_ID += 1
                else:
                    _NEXT_AUDIT_ID = max(_NEXT_AUDIT_ID, instance.id + 1)
                _IN_MEMORY_AUDIT_LOG.append(instance)

        def commit(self) -> None:  # pragma: no cover - commits are implicit
            return None

        def __del__(self) -> None:  # pragma: no cover - ensure locks are released
            self.close()

    Engine = Engine  # type: ignore[assignment]
    Session = InMemorySession  # type: ignore[assignment]

    def SessionLocal() -> InMemorySession:  # type: ignore[override]
        return InMemorySession()

    ENGINE = None


def get_session() -> Iterator[Session]:
    """Provide a SQLAlchemy session scoped to the request lifecycle."""

    session = SessionLocal()
    try:
        yield session
    finally:
        session.close()


app = FastAPI(title="Universe Service")

RouteFn = TypeVar("RouteFn", bound=Callable[..., Any])


def _app_get(*args: Any, **kwargs: Any) -> Callable[[RouteFn], RouteFn]:
    """Typed wrapper around ``FastAPI.get`` to satisfy strict checking."""

    return cast(Callable[[RouteFn], RouteFn], app.get(*args, **kwargs))


def _app_post(*args: Any, **kwargs: Any) -> Callable[[RouteFn], RouteFn]:
    """Typed wrapper around ``FastAPI.post`` to satisfy strict checking."""

    return cast(Callable[[RouteFn], RouteFn], app.post(*args, **kwargs))


def _app_on_event(event: str) -> Callable[[RouteFn], RouteFn]:
    """Typed wrapper around ``FastAPI.on_event`` for coroutine registration."""

    return cast(Callable[[RouteFn], RouteFn], app.on_event(event))


MARKET_CAP_THRESHOLD = 1_000_000_000.0
GLOBAL_VOLUME_THRESHOLD = 100_000_000.0
KRAKEN_VOLUME_THRESHOLD = 10_000_000.0
ANNUALISED_VOL_THRESHOLD = 0.40


class UniverseThresholds(BaseModel):
    """Threshold configuration applied when computing the trading universe."""

    cap: float = Field(..., description="Minimum required market capitalisation in USD.")
    volume_global: float = Field(..., description="Minimum required global trading volume in USD.")
    volume_kraken: float = Field(..., description="Minimum required Kraken specific volume in USD.")
    ann_vol: float = Field(..., description="Minimum annualised volatility required to participate.")


class UniverseResponse(BaseModel):
    """Response payload returned by ``GET /universe/approved``."""

    symbols: List[str] = Field(..., description="Alphabetically sorted list of approved symbols.")
    generated_at: datetime = Field(..., description="Timestamp when the universe was generated.")
    thresholds: UniverseThresholds


class OverrideRequest(BaseModel):
    """Payload required to override a symbol's eligibility."""

    symbol: str = Field(..., description="Symbol that should be toggled", example="BTC")
    enabled: bool = Field(..., description="Whether the symbol should be part of the universe.")
    reason: str = Field(..., description="Explanation for the manual intervention.")


def _initialise_database() -> None:
    """Ensure persistence backend is ready for use."""

    if SQLALCHEMY_AVAILABLE:
        if ENGINE is None:
            raise RuntimeError("Universe database engine has not been initialised")
        Base.metadata.create_all(bind=ENGINE)
        return

    # Reset the in-memory store for deterministic tests when SQLAlchemy is absent.
    with _IN_MEMORY_LOCK:
        _IN_MEMORY_UNIVERSE.clear()
        _IN_MEMORY_AUDIT_LOG.clear()
        global _NEXT_AUDIT_ID
        _NEXT_AUDIT_ID = 1


_STATIC_COINGECKO_DATA: Dict[str, Dict[str, float]] = {
    "BTC": {"market_cap": 400_000_000_000.0, "global_volume": 150_000_000_000.0},
    "ETH": {"market_cap": 200_000_000_000.0, "global_volume": 80_000_000_000.0},
    "DOGE": {"market_cap": 12_000_000_000.0, "global_volume": 5_000_000_000.0},
}


def fetch_coingecko_market_data() -> Dict[str, Dict[str, float]]:
    """Fetch market capitalisation and global volume from CoinGecko.

    The function attempts to retrieve live data and falls back to a small static
    sample in the event of network failures.  The resulting mapping is keyed by
    the uppercase asset symbol.
    """

    if requests is None:  # pragma: no cover - exercised when dependency missing
        LOGGER.info("requests is unavailable; using static CoinGecko sample data")
        return dict(_STATIC_COINGECKO_DATA)

    url = "https://api.coingecko.com/api/v3/coins/markets"
    params = {
        "vs_currency": "usd",
        "order": "market_cap_desc",
        "per_page": 250,
        "page": 1,
        "price_change_percentage": "24h",
    }

        try:
            response = REQUESTS.get(url, params=params, timeout=15)
            response.raise_for_status()
            payload = response.json()
        except Exception as exc:  # pragma: no cover - network fallback
            LOGGER.warning("Failed to fetch CoinGecko data: %s", exc)
        else:
            result: Dict[str, Dict[str, float]] = {}
            if isinstance(payload, Sequence):
                for raw_entry in payload:
                    if not isinstance(raw_entry, Mapping):
                        continue
                    symbol = str(raw_entry.get("symbol", "")).upper()
                    if not symbol:
                        continue
                    result[symbol] = {
                        "market_cap": float(raw_entry.get("market_cap") or 0.0),
                        "global_volume": float(raw_entry.get("total_volume") or 0.0),
                    }
            if result:
                return result
    else:  # pragma: no cover - requests missing during offline usage
        LOGGER.debug("requests module unavailable; using fallback CoinGecko sample")

    # deterministic fallback ensures the service remains functional without
    # external connectivity.
    return dict(_STATIC_COINGECKO_DATA)


def fetch_kraken_volume(symbols: Iterable[str]) -> Dict[str, float]:
    """Stub for fetching Kraken specific traded volume.

    An integration with the internal market data warehouse can replace this
    implementation at a later time.
    """

    return {symbol: 20_000_000.0 for symbol in symbols}


def fetch_annualised_volatility(symbols: Iterable[str]) -> Dict[str, float]:
    """Stub for computing annualised volatility for each symbol."""

    return {symbol: 0.45 for symbol in symbols}


def _latest_manual_overrides(
    session: Session, symbols: Iterable[str]
) -> Dict[str, Tuple[bool, str, datetime]]:
    """Return the most recent manual override per symbol."""

    symbol_list = sorted({symbol.upper() for symbol in symbols})
    if not symbol_list:
        return {}

    overrides: Dict[str, Tuple[bool, str, datetime]] = {}

    if SQLALCHEMY_AVAILABLE and select is not None:
        try:
            stmt = (
                select(AuditLog.symbol, AuditLog.enabled, AuditLog.reason, AuditLog.created_at)
                .where(AuditLog.symbol.in_(symbol_list))
                .order_by(AuditLog.symbol, AuditLog.created_at.desc())
            )

            for symbol, enabled, reason, created_at in session.execute(stmt):
                if symbol not in overrides:
                    overrides[symbol] = (enabled, reason, created_at)
            return overrides
        except AttributeError:
            overrides.clear()

    seen: set[str] = set()
    for entry in reversed(_IN_MEMORY_AUDIT_LOG):
        canonical_symbol = entry.symbol.upper()
        if canonical_symbol in symbol_list and canonical_symbol not in seen:
            overrides[canonical_symbol] = (entry.enabled, entry.reason, entry.created_at)
            seen.add(canonical_symbol)

    return overrides


def _compute_universe(session: Session) -> datetime:
    """Compute and persist the approved trading universe.

    Returns the timestamp representing when the universe was generated.
    """

    market_data = fetch_coingecko_market_data()
    symbols = list(market_data.keys())
    kraken_volume = fetch_kraken_volume(symbols)
    annualised_vol = fetch_annualised_volatility(symbols)
    overrides = _latest_manual_overrides(session, symbols)
    generated_at = datetime.now(timezone.utc)

    for symbol, metrics in market_data.items():
        metrics_blob: Dict[str, Any] = {
            "cap": metrics.get("market_cap", 0.0),
            "volume_global": metrics.get("global_volume", 0.0),
            "volume_kraken": kraken_volume.get(symbol, 0.0),
            "ann_vol": annualised_vol.get(symbol, 0.0),
        }

        passes_thresholds = (
            metrics_blob["cap"] >= MARKET_CAP_THRESHOLD
            and metrics_blob["volume_global"] >= GLOBAL_VOLUME_THRESHOLD
            and metrics_blob["volume_kraken"] >= KRAKEN_VOLUME_THRESHOLD
            and metrics_blob["ann_vol"] >= ANNUALISED_VOL_THRESHOLD
        )

        entry = session.get(UniverseWhitelist, symbol)
        if entry is None:
            entry = UniverseWhitelist(symbol=symbol)
            session.add(entry)

        override_details = overrides.get(symbol)
        override_enabled: Optional[bool] = None
        if override_details is not None:
            override_enabled, override_reason, override_ts = override_details
            metrics_blob["override_reason"] = override_reason
            metrics_blob["override_at"] = override_ts.isoformat()
        metrics_blob["computed_enabled"] = passes_thresholds
        metrics_blob["override_applied"] = override_enabled is not None

        entry.metrics_json = metrics_blob
        entry.ts = generated_at
        entry.enabled = override_enabled if override_enabled is not None else passes_thresholds

    session.commit()
    return generated_at


def _refresh_universe_periodically() -> None:
    """Background task that recomputes the universe every 24 hours."""

    async def _run() -> None:
        while True:
            try:
                session = SessionLocal()
                try:
                    _compute_universe(session)
                finally:
                    session.close()
            except Exception as exc:  # pragma: no cover - defensive logging
                LOGGER.exception("Failed to refresh trading universe: %s", exc)
            await asyncio.sleep(timedelta(days=1).total_seconds())

    asyncio.create_task(_run())


@_app_on_event("startup")
async def _startup_event() -> None:
    """Initialise the database schema and compute the first universe."""

    _initialise_database()
    session = SessionLocal()
    try:
        _compute_universe(session)
    finally:
        session.close()
    _refresh_universe_periodically()


@_app_get("/universe/approved", response_model=UniverseResponse)
def get_universe(
    session: Session = Depends(get_session),
    _: str = Depends(require_admin_account),
) -> UniverseResponse:
    """Return the currently approved trading universe."""

    if SQLALCHEMY_AVAILABLE and select is not None:
        try:
            entries = session.execute(
                select(UniverseWhitelist).where(UniverseWhitelist.enabled.is_(True))
            ).scalars()
            symbols = sorted({entry.symbol for entry in entries})

            latest_generated = session.execute(
                select(UniverseWhitelist.ts).order_by(UniverseWhitelist.ts.desc())
            ).scalars().first()
        except AttributeError:
            symbols = []
            latest_generated = None
    else:
        symbols = sorted(
            symbol
            for symbol, entry in _IN_MEMORY_UNIVERSE.items()
            if entry.enabled
        )
        latest_generated = max(
            (entry.ts for entry in _IN_MEMORY_UNIVERSE.values()),
            default=None,
        )

    if latest_generated is None:
        raise HTTPException(status_code=404, detail="Universe has not been generated yet.")

    thresholds = UniverseThresholds(
        cap=MARKET_CAP_THRESHOLD,
        volume_global=GLOBAL_VOLUME_THRESHOLD,
        volume_kraken=KRAKEN_VOLUME_THRESHOLD,
        ann_vol=ANNUALISED_VOL_THRESHOLD,
    )

    return UniverseResponse(symbols=symbols, generated_at=latest_generated, thresholds=thresholds)


@_app_post("/universe/override", status_code=204)
def override_symbol(
    payload: OverrideRequest,
    request: Request,
    session: Session = Depends(get_session),
    actor: str = Depends(require_admin_account),
) -> Response:
    """Manually toggle a symbol's eligibility and record the action."""

    symbol = payload.symbol.upper()
    entry = session.get(UniverseWhitelist, symbol)
    if entry is None:
        entry = UniverseWhitelist(symbol=symbol, metrics_json={})
        session.add(entry)

    header_account = (request.headers.get("X-Account-ID") or "").strip().lower()
    normalized_actor = actor.strip().lower()
    if header_account and header_account != normalized_actor:
        raise HTTPException(
            status_code=403,
            detail="Account scope does not match authenticated administrator.",
        )

    request_scopes = getattr(request.state, "account_scopes", None)
    if request_scopes:
        normalized_scopes = {
            str(scope).strip().lower()
            for scope in request_scopes
            if str(scope or "").strip()
        }
        if normalized_scopes and normalized_actor not in normalized_scopes:
            raise HTTPException(
                status_code=403,
                detail="Authenticated administrator lacks access to the requested account scope.",
            )

    entry.enabled = payload.enabled
    entry.ts = datetime.now(timezone.utc)

    audit_row = AuditLog(symbol=symbol, enabled=payload.enabled, reason=payload.reason)
    session.add(audit_row)
    session.commit()

    return Response(status_code=204)


__all__ = ["app"]
<|MERGE_RESOLUTION|>--- conflicted
+++ resolved
@@ -198,33 +198,7 @@
     class UniverseWhitelist(Base):
         """SQLAlchemy model storing the computed trading universe."""
 
-<<<<<<< HEAD
         __tablename__ = "universe_whitelist"
-=======
-    if TYPE_CHECKING:  # pragma: no cover - enhanced constructor for static analysis
-        __table__: Any
-
-    if TYPE_CHECKING:  # pragma: no cover - enhanced constructor for static analysis
-        __table__: Any
-
-        def __init__(
-            self,
-            *,
-            symbol: str,
-            enabled: bool = ...,
-            metrics_json: Dict[str, float] | None = ...,
-            ts: datetime | None = ...,
-        ) -> None: ...
-
-    symbol: Mapped[str] = mapped_column(String, primary_key=True)
-    enabled: Mapped[bool] = mapped_column(Boolean, nullable=False, default=True)
-    metrics_json: Mapped[Dict[str, float]] = mapped_column(
-        JSON, nullable=False, default=_default_metrics
-    )
-    ts: Mapped[datetime] = mapped_column(
-        DateTime(timezone=True), nullable=False, default=lambda: datetime.now(timezone.utc)
-    )
->>>>>>> c7a8bc0b
 
         symbol: str = Column(String, primary_key=True)
         enabled: bool = Column(Boolean, nullable=False, default=True)
@@ -237,41 +211,7 @@
     class AuditLog(Base):
         """Audit log entry capturing manual overrides."""
 
-<<<<<<< HEAD
         __tablename__ = "audit_log"
-=======
-    if TYPE_CHECKING:  # pragma: no cover - enhanced constructor for static analysis
-        __table__: Any
-
-        def __init__(
-            self,
-            *,
-            symbol: str,
-            enabled: bool,
-            reason: str,
-            created_at: datetime | None = ...,
-        ) -> None: ...
-
-    if TYPE_CHECKING:  # pragma: no cover - enhanced constructor for static analysis
-        __table__: Any
-
-        def __init__(
-            self,
-            *,
-            symbol: str,
-            enabled: bool,
-            reason: str,
-            created_at: datetime | None = ...,
-        ) -> None: ...
-
-    id: Mapped[int] = mapped_column(Integer, primary_key=True, autoincrement=True)
-    symbol: Mapped[str] = mapped_column(String, nullable=False)
-    enabled: Mapped[bool] = mapped_column(Boolean, nullable=False)
-    reason: Mapped[str] = mapped_column(String, nullable=False)
-    created_at: Mapped[datetime] = mapped_column(
-        DateTime(timezone=True), nullable=False, default=lambda: datetime.now(timezone.utc)
-    )
->>>>>>> c7a8bc0b
 
         id: int = Column(Integer, primary_key=True, autoincrement=True)
         symbol: str = Column(String, nullable=False)
