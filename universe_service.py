--- conflicted
+++ resolved
@@ -197,7 +197,6 @@
 if TYPE_CHECKING:
     class Base:
         """Static typing stub for the local universe service declarative base."""
-<<<<<<< HEAD
 
         metadata: Any  # pragma: no cover - provided by SQLAlchemy
         registry: Any  # pragma: no cover - provided by SQLAlchemy
@@ -213,8 +212,6 @@
 
             metadata: Any
             registry: Any
-=======
->>>>>>> 2aa4caa7
 
         metadata: Any  # pragma: no cover - provided by SQLAlchemy
         registry: Any  # pragma: no cover - provided by SQLAlchemy
@@ -284,7 +281,6 @@
             created_at: datetime | None = ...,
         ) -> None: ...
 
-<<<<<<< HEAD
     if TYPE_CHECKING:  # pragma: no cover - enhanced constructor for static analysis
         __table__: Any
 
@@ -297,8 +293,6 @@
             created_at: datetime | None = ...,
         ) -> None: ...
 
-=======
->>>>>>> 2aa4caa7
     id: Mapped[int] = mapped_column(Integer, primary_key=True, autoincrement=True)
     symbol: Mapped[str] = mapped_column(String, nullable=False)
     enabled: Mapped[bool] = mapped_column(Boolean, nullable=False)
@@ -322,72 +316,16 @@
         return create_engine(_DB_URL, **_engine_options(_DB_URL))
 
 
-<<<<<<< HEAD
 ENGINE = _create_engine()
 SessionLocal: "Sessionmaker[Session]" = sessionmaker(
     bind=ENGINE, autoflush=False, expire_on_commit=False, future=True
 )
-=======
-    ENGINE = _create_engine()
-    SessionLocal = sessionmaker(bind=ENGINE, autoflush=False, expire_on_commit=False, future=True)
-
-else:
-
-    @dataclass
-    class UniverseWhitelist:  # type: ignore[no-redef]
-        """In-memory representation of the computed trading universe."""
->>>>>>> 2aa4caa7
 
         symbol: str
         enabled: bool = True
         metrics_json: Dict[str, float] = field(default_factory=dict)
         ts: datetime = field(default_factory=lambda: datetime.now(timezone.utc))
 
-<<<<<<< HEAD
-=======
-
-    @dataclass
-    class AuditLog:  # type: ignore[no-redef]
-        """In-memory audit record for manual overrides."""
-
-        symbol: str
-        enabled: bool
-        reason: str
-        id: Optional[int] = None
-        created_at: datetime = field(default_factory=lambda: datetime.now(timezone.utc))
-
-
-ENGINE = _create_engine()
-SessionLocal: "Sessionmaker[Session]" = sessionmaker(
-    bind=ENGINE, autoflush=False, expire_on_commit=False, future=True
-)
-
-    class InMemorySession:
-        """Tiny transactional layer mimicking the SQLAlchemy session API."""
-
-        def __init__(self) -> None:
-            self._closed = False
-            self._lock = _IN_MEMORY_LOCK
-            self._lock.acquire()
-
-        # ------------------------------------------------------------------
-        # Context manager support
-        # ------------------------------------------------------------------
-        def __enter__(self) -> "InMemorySession":
-            return self
-
-        def __exit__(self, exc_type, exc, tb) -> None:  # pragma: no cover - no exceptions expected
-            self.close()
-
-        # ------------------------------------------------------------------
-        # Session API
-        # ------------------------------------------------------------------
-        def close(self) -> None:
-            if not self._closed:
-                self._closed = True
-                self._lock.release()
-
->>>>>>> 2aa4caa7
 def get_session() -> Iterator[Session]:
     """Provide a SQLAlchemy session scoped to the request lifecycle."""
 
