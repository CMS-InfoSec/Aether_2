"""FastAPI service exposing the approved trading universe.

The service periodically gathers market data in order to produce a whitelist
of tradeable symbols.  Operators can manually override the computed
eligibility of any symbol and the action is recorded in an audit log for
traceability.
"""

from __future__ import annotations

import asyncio
import importlib
import logging
import os
import sys
from dataclasses import dataclass, field
from datetime import datetime, timedelta, timezone
from threading import RLock
from typing import Any, Dict, Iterable, Iterator, List, MutableMapping, Optional, Tuple

try:  # pragma: no cover - requests is optional during local testing
    import requests  # type: ignore[import-not-found]
except ModuleNotFoundError:  # pragma: no cover - degrade when requests missing
    requests = None  # type: ignore[assignment]

from fastapi import Depends, FastAPI, HTTPException, Request, Response
from pydantic import BaseModel, Field

try:  # pragma: no cover - SQLAlchemy is optional in lightweight environments
    from sqlalchemy import JSON, Boolean, Column, DateTime, Integer, String, create_engine, select
    from sqlalchemy.engine import Engine
    from sqlalchemy.exc import SQLAlchemyError
    from sqlalchemy.orm import Session, declarative_base, sessionmaker
    from sqlalchemy.pool import StaticPool
    SQLALCHEMY_AVAILABLE = True
except ModuleNotFoundError:  # pragma: no cover - allow import without SQLAlchemy
    JSON = Boolean = Column = DateTime = Integer = String = object  # type: ignore[assignment]
<<<<<<< HEAD

    class Engine:  # type: ignore[override]
        """Placeholder to satisfy type annotations when SQLAlchemy is absent."""

    class SQLAlchemyError(Exception):  # type: ignore[override]
        pass

    class StaticPool:  # type: ignore[override]
        pass

    Session = "InMemorySession"  # type: ignore[assignment]

    def declarative_base() -> type:  # type: ignore[override]
        class _Metadata:
            def create_all(self, bind: Any = None) -> None:  # pragma: no cover - noop fallback
                del bind

            def drop_all(self, bind: Any = None) -> None:  # pragma: no cover - noop fallback
                del bind

        return type("Base", (), {"metadata": _Metadata()})

    create_engine = None  # type: ignore[assignment]
    sessionmaker = None  # type: ignore[assignment]
    select = None  # type: ignore[assignment]
    SQLALCHEMY_AVAILABLE = False


=======

    class Engine:  # type: ignore[override]
        """Placeholder to satisfy type annotations when SQLAlchemy is absent."""

    class SQLAlchemyError(Exception):  # type: ignore[override]
        pass

    class StaticPool:  # type: ignore[override]
        pass

    Session = "InMemorySession"  # type: ignore[assignment]

    def declarative_base() -> type:  # type: ignore[override]
        class _Metadata:
            def create_all(self, bind: Any = None) -> None:  # pragma: no cover - noop fallback
                del bind

            def drop_all(self, bind: Any = None) -> None:  # pragma: no cover - noop fallback
                del bind

        return type("Base", (), {"metadata": _Metadata()})

    create_engine = None  # type: ignore[assignment]
    sessionmaker = None  # type: ignore[assignment]
    select = None  # type: ignore[assignment]
    SQLALCHEMY_AVAILABLE = False


>>>>>>> 7338eb84
if SQLALCHEMY_AVAILABLE:
    USE_SQLALCHEMY = bool(create_engine and sessionmaker and select)
    if USE_SQLALCHEMY:
        try:  # pragma: no cover - safety when stubs are installed
            _probe = select(1)
            USE_SQLALCHEMY = hasattr(_probe, "where")
        except Exception:
            USE_SQLALCHEMY = False
else:
    USE_SQLALCHEMY = False

if not USE_SQLALCHEMY:
    SQLALCHEMY_AVAILABLE = False

from services.common.security import require_admin_account


LOGGER = logging.getLogger("universe.service")


class _RequestsResponse(Protocol):
    """Subset of the requests.Response API used by the service."""

    def raise_for_status(self) -> None:
        ...

    def json(self) -> Any:
        ...


class _RequestsModule(Protocol):
    """Requests module functionality consumed by the universe service."""

    def get(
        self,
        url: str,
        *,
        params: Mapping[str, Any],
        timeout: float,
    ) -> _RequestsResponse:
        ...


def _load_requests() -> Optional[_RequestsModule]:
    """Dynamically import requests to avoid mandatory dependency on mypy."""

    try:
        module = importlib.import_module("requests")
    except Exception:  # pragma: no cover - requests is optional for offline use
        return None
    return cast(_RequestsModule, module)


REQUESTS: Optional[_RequestsModule] = _load_requests()


def _default_metrics() -> Dict[str, float]:
    """Provide a fresh metrics mapping for ORM defaults."""

    return {}


DEFAULT_DATABASE_URL = "sqlite:///./universe.db"


def _database_url() -> str:
    """Resolve the Timescale/Postgres connection string."""

    allow_sqlite = "pytest" in sys.modules
    raw = (
        os.getenv("UNIVERSE_DATABASE_URL")
        or os.getenv("DATABASE_URL")
        or os.getenv("TIMESCALE_DSN")
        or (DEFAULT_DATABASE_URL if allow_sqlite else None)
    )

    if raw is None:
        raise RuntimeError(
            "Universe database DSN is not configured. Set UNIVERSE_DATABASE_URL or "
            "TIMESCALE_DSN to a PostgreSQL/Timescale connection string.",
        )

    candidate = raw.strip()
    if not candidate:
        raise RuntimeError("Universe database DSN cannot be empty once configured.")

    normalized = cast(
        str,
        normalize_sqlalchemy_dsn(
            candidate,
            allow_sqlite=allow_sqlite,
            label="Universe database DSN",
        ),
    )
    return normalized


_DB_URL = _database_url()


def _engine_options(url: str) -> dict[str, object]:
    options: dict[str, object] = {"future": True}
    if url.startswith("sqlite://"):
        options.setdefault("connect_args", {"check_same_thread": False})
        if url.endswith(":memory:"):
            options["poolclass"] = StaticPool
    return options


if TYPE_CHECKING:
    class Base:
        """Static typing stub for the local universe service declarative base."""

        metadata: Any  # pragma: no cover - provided by SQLAlchemy
        registry: Any  # pragma: no cover - provided by SQLAlchemy
else:  # pragma: no cover - runtime base when SQLAlchemy is available
    try:
        from sqlalchemy.orm import declarative_base

if SQLALCHEMY_AVAILABLE:

    class UniverseWhitelist(Base):
        """SQLAlchemy model storing the computed trading universe."""

if SQLALCHEMY_AVAILABLE:

    class UniverseWhitelist(Base):
        """SQLAlchemy model storing the computed trading universe."""

        __tablename__ = "universe_whitelist"

        symbol: str = Column(String, primary_key=True)
        enabled: bool = Column(Boolean, nullable=False, default=True)
        metrics_json: Dict[str, float] = Column(JSON, nullable=False, default=dict)
        ts: datetime = Column(
            DateTime(timezone=True), nullable=False, default=lambda: datetime.now(timezone.utc)
        )


    class AuditLog(Base):
        """Audit log entry capturing manual overrides."""

        __tablename__ = "audit_log"

        id: int = Column(Integer, primary_key=True, autoincrement=True)
        symbol: str = Column(String, nullable=False)
        enabled: bool = Column(Boolean, nullable=False)
        reason: str = Column(String, nullable=False)
        created_at: datetime = Column(
            DateTime(timezone=True), nullable=False, default=lambda: datetime.now(timezone.utc)
        )


    def _create_engine() -> Engine:
        return create_engine(_DB_URL, **_engine_options(_DB_URL))


    ENGINE = _create_engine()
    SessionLocal = sessionmaker(bind=ENGINE, autoflush=False, expire_on_commit=False, future=True)

else:

    @dataclass
    class UniverseWhitelist:  # type: ignore[no-redef]
        """In-memory representation of the computed trading universe."""

        symbol: str
        enabled: bool = True
        metrics_json: Dict[str, float] = field(default_factory=dict)
        ts: datetime = field(default_factory=lambda: datetime.now(timezone.utc))


    @dataclass
    class AuditLog:  # type: ignore[no-redef]
        """In-memory audit record for manual overrides."""

        symbol: str
        enabled: bool
        reason: str
        id: Optional[int] = None
        created_at: datetime = field(default_factory=lambda: datetime.now(timezone.utc))


    _IN_MEMORY_UNIVERSE: MutableMapping[str, UniverseWhitelist] = {}
    _IN_MEMORY_AUDIT_LOG: List[AuditLog] = []
    _IN_MEMORY_LOCK = RLock()
    _NEXT_AUDIT_ID = 1

    class InMemorySession:
        """Tiny transactional layer mimicking the SQLAlchemy session API."""

        def __init__(self) -> None:
            self._closed = False
            self._lock = _IN_MEMORY_LOCK
            self._lock.acquire()

        # ------------------------------------------------------------------
        # Context manager support
        # ------------------------------------------------------------------
        def __enter__(self) -> "InMemorySession":
            return self

        def __exit__(self, exc_type, exc, tb) -> None:  # pragma: no cover - no exceptions expected
            self.close()

        # ------------------------------------------------------------------
        # Session API
        # ------------------------------------------------------------------
        def close(self) -> None:
            if not self._closed:
                self._closed = True
                self._lock.release()

        def get(self, model: Any, key: Any) -> Optional[Any]:
            if model is UniverseWhitelist:
                return _IN_MEMORY_UNIVERSE.get(str(key).upper())
            return None

        def add(self, instance: Any) -> None:
            global _NEXT_AUDIT_ID
            if isinstance(instance, UniverseWhitelist):
                _IN_MEMORY_UNIVERSE[instance.symbol.upper()] = instance
            elif isinstance(instance, AuditLog):
                if instance.id is None:  # pragma: no cover - defensive
                    instance.id = _NEXT_AUDIT_ID
                    _NEXT_AUDIT_ID += 1
                else:
                    _NEXT_AUDIT_ID = max(_NEXT_AUDIT_ID, instance.id + 1)
                _IN_MEMORY_AUDIT_LOG.append(instance)

        def commit(self) -> None:  # pragma: no cover - commits are implicit
            return None

        def __del__(self) -> None:  # pragma: no cover - ensure locks are released
            self.close()

    Engine = Engine  # type: ignore[assignment]
    Session = InMemorySession  # type: ignore[assignment]

    def SessionLocal() -> InMemorySession:  # type: ignore[override]
        return InMemorySession()

    ENGINE = None

        symbol: str
        enabled: bool
        reason: str
        id: Optional[int] = None
        created_at: datetime = field(default_factory=lambda: datetime.now(timezone.utc))

def get_session() -> Iterator[Session]:
    """Provide a SQLAlchemy session scoped to the request lifecycle."""

    session = SessionLocal()
    try:
        yield session
    finally:
        session.close()


app = FastAPI(title="Universe Service")

RouteFn = TypeVar("RouteFn", bound=Callable[..., Any])


def _app_get(*args: Any, **kwargs: Any) -> Callable[[RouteFn], RouteFn]:
    """Typed wrapper around ``FastAPI.get`` to satisfy strict checking."""

    return cast(Callable[[RouteFn], RouteFn], app.get(*args, **kwargs))


def _app_post(*args: Any, **kwargs: Any) -> Callable[[RouteFn], RouteFn]:
    """Typed wrapper around ``FastAPI.post`` to satisfy strict checking."""

    return cast(Callable[[RouteFn], RouteFn], app.post(*args, **kwargs))


def _app_on_event(event: str) -> Callable[[RouteFn], RouteFn]:
    """Typed wrapper around ``FastAPI.on_event`` for coroutine registration."""

    return cast(Callable[[RouteFn], RouteFn], app.on_event(event))


MARKET_CAP_THRESHOLD = 1_000_000_000.0
GLOBAL_VOLUME_THRESHOLD = 100_000_000.0
KRAKEN_VOLUME_THRESHOLD = 10_000_000.0
ANNUALISED_VOL_THRESHOLD = 0.40


class UniverseThresholds(BaseModel):
    """Threshold configuration applied when computing the trading universe."""

    cap: float = Field(..., description="Minimum required market capitalisation in USD.")
    volume_global: float = Field(..., description="Minimum required global trading volume in USD.")
    volume_kraken: float = Field(..., description="Minimum required Kraken specific volume in USD.")
    ann_vol: float = Field(..., description="Minimum annualised volatility required to participate.")


class UniverseResponse(BaseModel):
    """Response payload returned by ``GET /universe/approved``."""

    symbols: List[str] = Field(..., description="Alphabetically sorted list of approved symbols.")
    generated_at: datetime = Field(..., description="Timestamp when the universe was generated.")
    thresholds: UniverseThresholds


class OverrideRequest(BaseModel):
    """Payload required to override a symbol's eligibility."""

    symbol: str = Field(..., description="Symbol that should be toggled", example="BTC")
    enabled: bool = Field(..., description="Whether the symbol should be part of the universe.")
    reason: str = Field(..., description="Explanation for the manual intervention.")


def _initialise_database() -> None:
    """Ensure persistence backend is ready for use."""

    if SQLALCHEMY_AVAILABLE:
        if ENGINE is None:
            raise RuntimeError("Universe database engine has not been initialised")
        Base.metadata.create_all(bind=ENGINE)
        return

    # Reset the in-memory store for deterministic tests when SQLAlchemy is absent.
    with _IN_MEMORY_LOCK:
        _IN_MEMORY_UNIVERSE.clear()
        _IN_MEMORY_AUDIT_LOG.clear()
        global _NEXT_AUDIT_ID
        _NEXT_AUDIT_ID = 1


_STATIC_COINGECKO_DATA: Dict[str, Dict[str, float]] = {
    "BTC": {"market_cap": 400_000_000_000.0, "global_volume": 150_000_000_000.0},
    "ETH": {"market_cap": 200_000_000_000.0, "global_volume": 80_000_000_000.0},
    "DOGE": {"market_cap": 12_000_000_000.0, "global_volume": 5_000_000_000.0},
}


def fetch_coingecko_market_data() -> Dict[str, Dict[str, float]]:
    """Fetch market capitalisation and global volume from CoinGecko.

    The function attempts to retrieve live data and falls back to a small static
    sample in the event of network failures.  The resulting mapping is keyed by
    the uppercase asset symbol.
    """

    if requests is None:  # pragma: no cover - exercised when dependency missing
        LOGGER.info("requests is unavailable; using static CoinGecko sample data")
        return dict(_STATIC_COINGECKO_DATA)

    url = "https://api.coingecko.com/api/v3/coins/markets"
    params = {
        "vs_currency": "usd",
        "order": "market_cap_desc",
        "per_page": 250,
        "page": 1,
        "price_change_percentage": "24h",
    }

        try:
            response = REQUESTS.get(url, params=params, timeout=15)
            response.raise_for_status()
            payload = response.json()
        except Exception as exc:  # pragma: no cover - network fallback
            LOGGER.warning("Failed to fetch CoinGecko data: %s", exc)
        else:
            result: Dict[str, Dict[str, float]] = {}
            if isinstance(payload, Sequence):
                for raw_entry in payload:
                    if not isinstance(raw_entry, Mapping):
                        continue
                    symbol = str(raw_entry.get("symbol", "")).upper()
                    if not symbol:
                        continue
                    result[symbol] = {
                        "market_cap": float(raw_entry.get("market_cap") or 0.0),
                        "global_volume": float(raw_entry.get("total_volume") or 0.0),
                    }
            if result:
                return result
    else:  # pragma: no cover - requests missing during offline usage
        LOGGER.debug("requests module unavailable; using fallback CoinGecko sample")

    # deterministic fallback ensures the service remains functional without
    # external connectivity.
    return dict(_STATIC_COINGECKO_DATA)


def fetch_kraken_volume(symbols: Iterable[str]) -> Dict[str, float]:
    """Stub for fetching Kraken specific traded volume.

    An integration with the internal market data warehouse can replace this
    implementation at a later time.
    """

    return {symbol: 20_000_000.0 for symbol in symbols}


def fetch_annualised_volatility(symbols: Iterable[str]) -> Dict[str, float]:
    """Stub for computing annualised volatility for each symbol."""

    return {symbol: 0.45 for symbol in symbols}


def _latest_manual_overrides(
    session: Session, symbols: Iterable[str]
) -> Dict[str, Tuple[bool, str, datetime]]:
    """Return the most recent manual override per symbol."""

    symbol_list = sorted({symbol.upper() for symbol in symbols})
    if not symbol_list:
        return {}

    overrides: Dict[str, Tuple[bool, str, datetime]] = {}

    if SQLALCHEMY_AVAILABLE and select is not None:
        try:
            stmt = (
                select(AuditLog.symbol, AuditLog.enabled, AuditLog.reason, AuditLog.created_at)
                .where(AuditLog.symbol.in_(symbol_list))
                .order_by(AuditLog.symbol, AuditLog.created_at.desc())
            )

            for symbol, enabled, reason, created_at in session.execute(stmt):
                if symbol not in overrides:
                    overrides[symbol] = (enabled, reason, created_at)
            return overrides
        except AttributeError:
            overrides.clear()

    seen: set[str] = set()
    for entry in reversed(_IN_MEMORY_AUDIT_LOG):
        canonical_symbol = entry.symbol.upper()
        if canonical_symbol in symbol_list and canonical_symbol not in seen:
            overrides[canonical_symbol] = (entry.enabled, entry.reason, entry.created_at)
            seen.add(canonical_symbol)

    return overrides


def _compute_universe(session: Session) -> datetime:
    """Compute and persist the approved trading universe.

    Returns the timestamp representing when the universe was generated.
    """

    market_data = fetch_coingecko_market_data()
    symbols = list(market_data.keys())
    kraken_volume = fetch_kraken_volume(symbols)
    annualised_vol = fetch_annualised_volatility(symbols)
    overrides = _latest_manual_overrides(session, symbols)
    generated_at = datetime.now(timezone.utc)

    for symbol, metrics in market_data.items():
        metrics_blob: Dict[str, Any] = {
            "cap": metrics.get("market_cap", 0.0),
            "volume_global": metrics.get("global_volume", 0.0),
            "volume_kraken": kraken_volume.get(symbol, 0.0),
            "ann_vol": annualised_vol.get(symbol, 0.0),
        }

        passes_thresholds = (
            metrics_blob["cap"] >= MARKET_CAP_THRESHOLD
            and metrics_blob["volume_global"] >= GLOBAL_VOLUME_THRESHOLD
            and metrics_blob["volume_kraken"] >= KRAKEN_VOLUME_THRESHOLD
            and metrics_blob["ann_vol"] >= ANNUALISED_VOL_THRESHOLD
        )

        entry = session.get(UniverseWhitelist, symbol)
        if entry is None:
            entry = UniverseWhitelist(symbol=symbol)
            session.add(entry)

        override_details = overrides.get(symbol)
        override_enabled: Optional[bool] = None
        if override_details is not None:
            override_enabled, override_reason, override_ts = override_details
            metrics_blob["override_reason"] = override_reason
            metrics_blob["override_at"] = override_ts.isoformat()
        metrics_blob["computed_enabled"] = passes_thresholds
        metrics_blob["override_applied"] = override_enabled is not None

        entry.metrics_json = metrics_blob
        entry.ts = generated_at
        entry.enabled = override_enabled if override_enabled is not None else passes_thresholds

    session.commit()
    return generated_at


def _refresh_universe_periodically() -> None:
    """Background task that recomputes the universe every 24 hours."""

    async def _run() -> None:
        while True:
            try:
                session = SessionLocal()
                try:
                    _compute_universe(session)
                finally:
                    session.close()
            except Exception as exc:  # pragma: no cover - defensive logging
                LOGGER.exception("Failed to refresh trading universe: %s", exc)
            await asyncio.sleep(timedelta(days=1).total_seconds())

    asyncio.create_task(_run())


@_app_on_event("startup")
async def _startup_event() -> None:
    """Initialise the database schema and compute the first universe."""

    _initialise_database()
    session = SessionLocal()
    try:
        _compute_universe(session)
    finally:
        session.close()
    _refresh_universe_periodically()


@_app_get("/universe/approved", response_model=UniverseResponse)
def get_universe(
    session: Session = Depends(get_session),
    _: str = Depends(require_admin_account),
) -> UniverseResponse:
    """Return the currently approved trading universe."""

    if SQLALCHEMY_AVAILABLE and select is not None:
        try:
            entries = session.execute(
                select(UniverseWhitelist).where(UniverseWhitelist.enabled.is_(True))
            ).scalars()
            symbols = sorted({entry.symbol for entry in entries})

            latest_generated = session.execute(
                select(UniverseWhitelist.ts).order_by(UniverseWhitelist.ts.desc())
            ).scalars().first()
        except AttributeError:
            symbols = []
            latest_generated = None
    else:
        symbols = sorted(
            symbol
            for symbol, entry in _IN_MEMORY_UNIVERSE.items()
            if entry.enabled
        )
        latest_generated = max(
            (entry.ts for entry in _IN_MEMORY_UNIVERSE.values()),
            default=None,
        )

    if latest_generated is None:
        raise HTTPException(status_code=404, detail="Universe has not been generated yet.")

    thresholds = UniverseThresholds(
        cap=MARKET_CAP_THRESHOLD,
        volume_global=GLOBAL_VOLUME_THRESHOLD,
        volume_kraken=KRAKEN_VOLUME_THRESHOLD,
        ann_vol=ANNUALISED_VOL_THRESHOLD,
    )

    return UniverseResponse(symbols=symbols, generated_at=latest_generated, thresholds=thresholds)


@_app_post("/universe/override", status_code=204)
def override_symbol(
    payload: OverrideRequest,
    request: Request,
    session: Session = Depends(get_session),
    actor: str = Depends(require_admin_account),
) -> Response:
    """Manually toggle a symbol's eligibility and record the action."""

    symbol = payload.symbol.upper()
    entry = session.get(UniverseWhitelist, symbol)
    if entry is None:
        entry = UniverseWhitelist(symbol=symbol, metrics_json={})
        session.add(entry)

    header_account = (request.headers.get("X-Account-ID") or "").strip().lower()
    normalized_actor = actor.strip().lower()
    if header_account and header_account != normalized_actor:
        raise HTTPException(
            status_code=403,
            detail="Account scope does not match authenticated administrator.",
        )

    request_scopes = getattr(request.state, "account_scopes", None)
    if request_scopes:
        normalized_scopes = {
            str(scope).strip().lower()
            for scope in request_scopes
            if str(scope or "").strip()
        }
        if normalized_scopes and normalized_actor not in normalized_scopes:
            raise HTTPException(
                status_code=403,
                detail="Authenticated administrator lacks access to the requested account scope.",
            )

    entry.enabled = payload.enabled
    entry.ts = datetime.now(timezone.utc)

    audit_row = AuditLog(symbol=symbol, enabled=payload.enabled, reason=payload.reason)
    session.add(audit_row)
    session.commit()

    return Response(status_code=204)


__all__ = ["app"]
<|MERGE_RESOLUTION|>--- conflicted
+++ resolved
@@ -35,7 +35,6 @@
     SQLALCHEMY_AVAILABLE = True
 except ModuleNotFoundError:  # pragma: no cover - allow import without SQLAlchemy
     JSON = Boolean = Column = DateTime = Integer = String = object  # type: ignore[assignment]
-<<<<<<< HEAD
 
     class Engine:  # type: ignore[override]
         """Placeholder to satisfy type annotations when SQLAlchemy is absent."""
@@ -64,36 +63,6 @@
     SQLALCHEMY_AVAILABLE = False
 
 
-=======
-
-    class Engine:  # type: ignore[override]
-        """Placeholder to satisfy type annotations when SQLAlchemy is absent."""
-
-    class SQLAlchemyError(Exception):  # type: ignore[override]
-        pass
-
-    class StaticPool:  # type: ignore[override]
-        pass
-
-    Session = "InMemorySession"  # type: ignore[assignment]
-
-    def declarative_base() -> type:  # type: ignore[override]
-        class _Metadata:
-            def create_all(self, bind: Any = None) -> None:  # pragma: no cover - noop fallback
-                del bind
-
-            def drop_all(self, bind: Any = None) -> None:  # pragma: no cover - noop fallback
-                del bind
-
-        return type("Base", (), {"metadata": _Metadata()})
-
-    create_engine = None  # type: ignore[assignment]
-    sessionmaker = None  # type: ignore[assignment]
-    select = None  # type: ignore[assignment]
-    SQLALCHEMY_AVAILABLE = False
-
-
->>>>>>> 7338eb84
 if SQLALCHEMY_AVAILABLE:
     USE_SQLALCHEMY = bool(create_engine and sessionmaker and select)
     if USE_SQLALCHEMY:
