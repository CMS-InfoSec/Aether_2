--- conflicted
+++ resolved
@@ -231,7 +231,6 @@
         enabled: bool = True
         metrics_json: Dict[str, float] = field(default_factory=dict)
         ts: datetime = field(default_factory=lambda: datetime.now(timezone.utc))
-<<<<<<< HEAD
 
 
     @dataclass
@@ -305,19 +304,6 @@
         return InMemorySession()
 
     ENGINE = None
-=======
-
-
-    @dataclass
-    class AuditLog:  # type: ignore[no-redef]
-        """In-memory audit record for manual overrides."""
-
-        symbol: str
-        enabled: bool
-        reason: str
-        id: Optional[int] = None
-        created_at: datetime = field(default_factory=lambda: datetime.now(timezone.utc))
->>>>>>> 84b80ab3
 
 
     _IN_MEMORY_UNIVERSE: MutableMapping[str, UniverseWhitelist] = {}
