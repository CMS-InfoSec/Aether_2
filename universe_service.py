"""FastAPI service exposing the approved trading universe.

The service periodically gathers market data in order to produce a whitelist
of tradeable symbols.  Operators can manually override the computed
eligibility of any symbol and the action is recorded in an audit log for
traceability.
"""

from __future__ import annotations

import asyncio
import importlib
import logging
import os
import sys
from dataclasses import dataclass, field
from datetime import datetime, timedelta, timezone
from threading import RLock
from typing import Any, Dict, Iterable, Iterator, List, MutableMapping, Optional, Tuple

try:  # pragma: no cover - requests is optional during local testing
    import requests  # type: ignore[import-not-found]
except ModuleNotFoundError:  # pragma: no cover - degrade when requests missing
    requests = None  # type: ignore[assignment]

from fastapi import Depends, FastAPI, HTTPException, Request, Response
from pydantic import BaseModel, Field

try:  # pragma: no cover - SQLAlchemy is optional in lightweight environments
    from sqlalchemy import JSON, Boolean, Column, DateTime, Integer, String, create_engine, select
    from sqlalchemy.engine import Engine
    from sqlalchemy.exc import SQLAlchemyError
    from sqlalchemy.orm import Session, declarative_base, sessionmaker
    from sqlalchemy.pool import StaticPool
    SQLALCHEMY_AVAILABLE = True
except ModuleNotFoundError:  # pragma: no cover - allow import without SQLAlchemy
    JSON = Boolean = Column = DateTime = Integer = String = object  # type: ignore[assignment]

    class Engine:  # type: ignore[override]
        """Placeholder to satisfy type annotations when SQLAlchemy is absent."""

    class SQLAlchemyError(Exception):  # type: ignore[override]
        pass

    class StaticPool:  # type: ignore[override]
        pass

    Session = "InMemorySession"  # type: ignore[assignment]

    def declarative_base() -> type:  # type: ignore[override]
        class _Metadata:
            def create_all(self, bind: Any = None) -> None:  # pragma: no cover - noop fallback
                del bind

            def drop_all(self, bind: Any = None) -> None:  # pragma: no cover - noop fallback
                del bind

        return type("Base", (), {"metadata": _Metadata()})

    create_engine = None  # type: ignore[assignment]
    sessionmaker = None  # type: ignore[assignment]
    select = None  # type: ignore[assignment]
    SQLALCHEMY_AVAILABLE = False


if SQLALCHEMY_AVAILABLE:
    USE_SQLALCHEMY = bool(create_engine and sessionmaker and select)
    if USE_SQLALCHEMY:
        try:  # pragma: no cover - safety when stubs are installed
            _probe = select(1)
            USE_SQLALCHEMY = hasattr(_probe, "where")
        except Exception:
            USE_SQLALCHEMY = False
else:
    USE_SQLALCHEMY = False

if not USE_SQLALCHEMY:
    SQLALCHEMY_AVAILABLE = False

from services.common.security import require_admin_account


LOGGER = logging.getLogger("universe.service")


class _RequestsResponse(Protocol):
    """Subset of the requests.Response API used by the service."""

    def raise_for_status(self) -> None:
        ...

    def json(self) -> Any:
        ...


class _RequestsModule(Protocol):
    """Requests module functionality consumed by the universe service."""

    def get(
        self,
        url: str,
        *,
        params: Mapping[str, Any],
        timeout: float,
    ) -> _RequestsResponse:
        ...


def _load_requests() -> Optional[_RequestsModule]:
    """Dynamically import requests to avoid mandatory dependency on mypy."""

    try:
        module = importlib.import_module("requests")
    except Exception:  # pragma: no cover - requests is optional for offline use
        return None
    return cast(_RequestsModule, module)


REQUESTS: Optional[_RequestsModule] = _load_requests()


def _default_metrics() -> Dict[str, float]:
    """Provide a fresh metrics mapping for ORM defaults."""

    return {}


DEFAULT_DATABASE_URL = "sqlite:///./universe.db"


def _database_url() -> str:
    """Resolve the Timescale/Postgres connection string."""

    allow_sqlite = "pytest" in sys.modules
    raw = (
        os.getenv("UNIVERSE_DATABASE_URL")
        or os.getenv("DATABASE_URL")
        or os.getenv("TIMESCALE_DSN")
        or (DEFAULT_DATABASE_URL if allow_sqlite else None)
    )

    if raw is None:
        raise RuntimeError(
            "Universe database DSN is not configured. Set UNIVERSE_DATABASE_URL or "
            "TIMESCALE_DSN to a PostgreSQL/Timescale connection string.",
        )

    candidate = raw.strip()
    if not candidate:
        raise RuntimeError("Universe database DSN cannot be empty once configured.")

    normalized = cast(
        str,
        normalize_sqlalchemy_dsn(
            candidate,
            allow_sqlite=allow_sqlite,
            label="Universe database DSN",
        ),
    )
    return normalized


_DB_URL = _database_url()


_DB_URL = _database_url()


_DB_URL = _database_url()


_DB_URL = _database_url()


_DB_URL = _database_url()


_DB_URL = _database_url()


_DB_URL = _database_url()


def _engine_options(url: str) -> dict[str, object]:
    options: dict[str, object] = {"future": True}
    if url.startswith("sqlite://"):
        options.setdefault("connect_args", {"check_same_thread": False})
        if url.endswith(":memory:"):
            options["poolclass"] = StaticPool
    return options


if TYPE_CHECKING:
    class Base:
        """Static typing stub for the local universe service declarative base."""

        metadata: Any  # pragma: no cover - provided by SQLAlchemy
        registry: Any  # pragma: no cover - provided by SQLAlchemy
else:  # pragma: no cover - runtime base when SQLAlchemy is available
    try:
        from sqlalchemy.orm import declarative_base

if SQLALCHEMY_AVAILABLE:

    class UniverseWhitelist(Base):
        """SQLAlchemy model storing the computed trading universe."""

        __tablename__ = "universe_whitelist"

        symbol: str = Column(String, primary_key=True)
        enabled: bool = Column(Boolean, nullable=False, default=True)
        metrics_json: Dict[str, float] = Column(JSON, nullable=False, default=dict)
        ts: datetime = Column(
            DateTime(timezone=True), nullable=False, default=lambda: datetime.now(timezone.utc)
        )


    class AuditLog(Base):
        """Audit log entry capturing manual overrides."""

        __tablename__ = "audit_log"

        id: int = Column(Integer, primary_key=True, autoincrement=True)
        symbol: str = Column(String, nullable=False)
        enabled: bool = Column(Boolean, nullable=False)
        reason: str = Column(String, nullable=False)
        created_at: datetime = Column(
            DateTime(timezone=True), nullable=False, default=lambda: datetime.now(timezone.utc)
        )

<<<<<<< HEAD
=======

    def _create_engine() -> Engine:
        return create_engine(_DB_URL, **_engine_options(_DB_URL))
>>>>>>> b180aa6a

    def _create_engine() -> Engine:
        return create_engine(_DB_URL, **_engine_options(_DB_URL))


    ENGINE = _create_engine()
    SessionLocal = sessionmaker(bind=ENGINE, autoflush=False, expire_on_commit=False, future=True)

else:

    @dataclass
    class UniverseWhitelist:  # type: ignore[no-redef]
        """In-memory representation of the computed trading universe."""

        symbol: str
        enabled: bool = True
        metrics_json: Dict[str, float] = field(default_factory=dict)
        ts: datetime = field(default_factory=lambda: datetime.now(timezone.utc))


    @dataclass
    class AuditLog:  # type: ignore[no-redef]
        """In-memory audit record for manual overrides."""

        symbol: str
        enabled: bool
        reason: str
        id: Optional[int] = None
        created_at: datetime = field(default_factory=lambda: datetime.now(timezone.utc))

<<<<<<< HEAD

    _IN_MEMORY_UNIVERSE: MutableMapping[str, UniverseWhitelist] = {}
    _IN_MEMORY_AUDIT_LOG: List[AuditLog] = []
    _IN_MEMORY_LOCK = RLock()
    _NEXT_AUDIT_ID = 1

    class InMemorySession:
        """Tiny transactional layer mimicking the SQLAlchemy session API."""

        def __init__(self) -> None:
            self._closed = False
            self._lock = _IN_MEMORY_LOCK
            self._lock.acquire()

        # ------------------------------------------------------------------
        # Context manager support
        # ------------------------------------------------------------------
        def __enter__(self) -> "InMemorySession":
            return self

        def __exit__(self, exc_type, exc, tb) -> None:  # pragma: no cover - no exceptions expected
            self.close()

        # ------------------------------------------------------------------
        # Session API
        # ------------------------------------------------------------------
        def close(self) -> None:
            if not self._closed:
                self._closed = True
                self._lock.release()

        def get(self, model: Any, key: Any) -> Optional[Any]:
            if model is UniverseWhitelist:
                return _IN_MEMORY_UNIVERSE.get(str(key).upper())
            return None

        def add(self, instance: Any) -> None:
            global _NEXT_AUDIT_ID
            if isinstance(instance, UniverseWhitelist):
                _IN_MEMORY_UNIVERSE[instance.symbol.upper()] = instance
            elif isinstance(instance, AuditLog):
                if instance.id is None:  # pragma: no cover - defensive
                    instance.id = _NEXT_AUDIT_ID
                    _NEXT_AUDIT_ID += 1
                else:
                    _NEXT_AUDIT_ID = max(_NEXT_AUDIT_ID, instance.id + 1)
                _IN_MEMORY_AUDIT_LOG.append(instance)

        def commit(self) -> None:  # pragma: no cover - commits are implicit
            return None

        def __del__(self) -> None:  # pragma: no cover - ensure locks are released
            self.close()

    Engine = Engine  # type: ignore[assignment]
    Session = InMemorySession  # type: ignore[assignment]

    def SessionLocal() -> InMemorySession:  # type: ignore[override]
        return InMemorySession()

    ENGINE = None
=======
    ENGINE = _create_engine()
    SessionLocal = sessionmaker(bind=ENGINE, autoflush=False, expire_on_commit=False, future=True)

else:

    @dataclass
    class UniverseWhitelist:  # type: ignore[no-redef]
        """In-memory representation of the computed trading universe."""
>>>>>>> b180aa6a

        symbol: str
        enabled: bool = True
        metrics_json: Dict[str, float] = field(default_factory=dict)
        ts: datetime = field(default_factory=lambda: datetime.now(timezone.utc))


    @dataclass
    class AuditLog:  # type: ignore[no-redef]
        """In-memory audit record for manual overrides."""

        symbol: str
        enabled: bool
        reason: str
        id: Optional[int] = None
        created_at: datetime = field(default_factory=lambda: datetime.now(timezone.utc))


    _IN_MEMORY_UNIVERSE: MutableMapping[str, UniverseWhitelist] = {}
    _IN_MEMORY_AUDIT_LOG: List[AuditLog] = []
    _IN_MEMORY_LOCK = RLock()
    _NEXT_AUDIT_ID = 1

    class InMemorySession:
        """Tiny transactional layer mimicking the SQLAlchemy session API."""

        def __init__(self) -> None:
            self._closed = False
            self._lock = _IN_MEMORY_LOCK
            self._lock.acquire()

        # ------------------------------------------------------------------
        # Context manager support
        # ------------------------------------------------------------------
        def __enter__(self) -> "InMemorySession":
            return self

        def __exit__(self, exc_type, exc, tb) -> None:  # pragma: no cover - no exceptions expected
            self.close()

        # ------------------------------------------------------------------
        # Session API
        # ------------------------------------------------------------------
        def close(self) -> None:
            if not self._closed:
                self._closed = True
                self._lock.release()

        def get(self, model: Any, key: Any) -> Optional[Any]:
            if model is UniverseWhitelist:
                return _IN_MEMORY_UNIVERSE.get(str(key).upper())
            return None

        def add(self, instance: Any) -> None:
            global _NEXT_AUDIT_ID
            if isinstance(instance, UniverseWhitelist):
                _IN_MEMORY_UNIVERSE[instance.symbol.upper()] = instance
            elif isinstance(instance, AuditLog):
                if instance.id is None:  # pragma: no cover - defensive
                    instance.id = _NEXT_AUDIT_ID
                    _NEXT_AUDIT_ID += 1
                else:
                    _NEXT_AUDIT_ID = max(_NEXT_AUDIT_ID, instance.id + 1)
                _IN_MEMORY_AUDIT_LOG.append(instance)

        def commit(self) -> None:  # pragma: no cover - commits are implicit
            return None

        def __del__(self) -> None:  # pragma: no cover - ensure locks are released
            self.close()

    Engine = Engine  # type: ignore[assignment]
    Session = InMemorySession  # type: ignore[assignment]

    def SessionLocal() -> InMemorySession:  # type: ignore[override]
        return InMemorySession()

    ENGINE = None


    @dataclass
    class AuditLog:  # type: ignore[no-redef]
        """In-memory audit record for manual overrides."""

        symbol: str
        enabled: bool
        reason: str
        id: Optional[int] = None
        created_at: datetime = field(default_factory=lambda: datetime.now(timezone.utc))


    _IN_MEMORY_UNIVERSE: MutableMapping[str, UniverseWhitelist] = {}
    _IN_MEMORY_AUDIT_LOG: List[AuditLog] = []
    _IN_MEMORY_LOCK = RLock()
    _NEXT_AUDIT_ID = 1

    class InMemorySession:
        """Tiny transactional layer mimicking the SQLAlchemy session API."""

        def __init__(self) -> None:
            self._closed = False
            self._lock = _IN_MEMORY_LOCK
            self._lock.acquire()

        # ------------------------------------------------------------------
        # Context manager support
        # ------------------------------------------------------------------
        def __enter__(self) -> "InMemorySession":
            return self

        def __exit__(self, exc_type, exc, tb) -> None:  # pragma: no cover - no exceptions expected
            self.close()

        # ------------------------------------------------------------------
        # Session API
        # ------------------------------------------------------------------
        def close(self) -> None:
            if not self._closed:
                self._closed = True
                self._lock.release()

        def get(self, model: Any, key: Any) -> Optional[Any]:
            if model is UniverseWhitelist:
                return _IN_MEMORY_UNIVERSE.get(str(key).upper())
            return None

        def add(self, instance: Any) -> None:
            global _NEXT_AUDIT_ID
            if isinstance(instance, UniverseWhitelist):
                _IN_MEMORY_UNIVERSE[instance.symbol.upper()] = instance
            elif isinstance(instance, AuditLog):
                if instance.id is None:  # pragma: no cover - defensive
                    instance.id = _NEXT_AUDIT_ID
                    _NEXT_AUDIT_ID += 1
                else:
                    _NEXT_AUDIT_ID = max(_NEXT_AUDIT_ID, instance.id + 1)
                _IN_MEMORY_AUDIT_LOG.append(instance)

        def commit(self) -> None:  # pragma: no cover - commits are implicit
            return None

        def __del__(self) -> None:  # pragma: no cover - ensure locks are released
            self.close()

    Engine = Engine  # type: ignore[assignment]
    Session = InMemorySession  # type: ignore[assignment]

    def SessionLocal() -> InMemorySession:  # type: ignore[override]
        return InMemorySession()

    ENGINE = None


    _IN_MEMORY_UNIVERSE: MutableMapping[str, UniverseWhitelist] = {}
    _IN_MEMORY_AUDIT_LOG: List[AuditLog] = []
    _IN_MEMORY_LOCK = RLock()
    _NEXT_AUDIT_ID = 1

    class InMemorySession:
        """Tiny transactional layer mimicking the SQLAlchemy session API."""

        def __init__(self) -> None:
            self._closed = False
            self._lock = _IN_MEMORY_LOCK
            self._lock.acquire()

        # ------------------------------------------------------------------
        # Context manager support
        # ------------------------------------------------------------------
        def __enter__(self) -> "InMemorySession":
            return self

        def __exit__(self, exc_type, exc, tb) -> None:  # pragma: no cover - no exceptions expected
            self.close()

        # ------------------------------------------------------------------
        # Session API
        # ------------------------------------------------------------------
        def close(self) -> None:
            if not self._closed:
                self._closed = True
                self._lock.release()

        def get(self, model: Any, key: Any) -> Optional[Any]:
            if model is UniverseWhitelist:
                return _IN_MEMORY_UNIVERSE.get(str(key).upper())
            return None

        def add(self, instance: Any) -> None:
            global _NEXT_AUDIT_ID
            if isinstance(instance, UniverseWhitelist):
                _IN_MEMORY_UNIVERSE[instance.symbol.upper()] = instance
            elif isinstance(instance, AuditLog):
                if instance.id is None:  # pragma: no cover - defensive
                    instance.id = _NEXT_AUDIT_ID
                    _NEXT_AUDIT_ID += 1
                else:
                    _NEXT_AUDIT_ID = max(_NEXT_AUDIT_ID, instance.id + 1)
                _IN_MEMORY_AUDIT_LOG.append(instance)

        def commit(self) -> None:  # pragma: no cover - commits are implicit
            return None

        def __del__(self) -> None:  # pragma: no cover - ensure locks are released
            self.close()

    Engine = Engine  # type: ignore[assignment]
    Session = InMemorySession  # type: ignore[assignment]

    def SessionLocal() -> InMemorySession:  # type: ignore[override]
        return InMemorySession()

    ENGINE = None

        def commit(self) -> None:  # pragma: no cover - commits are implicit
            return None

        def __del__(self) -> None:  # pragma: no cover - ensure locks are released
            self.close()

    Engine = Engine  # type: ignore[assignment]
    Session = InMemorySession  # type: ignore[assignment]

    def SessionLocal() -> InMemorySession:  # type: ignore[override]
        return InMemorySession()

    ENGINE = None

    @dataclass
    class AuditLog:  # type: ignore[no-redef]
        """In-memory audit record for manual overrides."""

        symbol: str
        enabled: bool
        reason: str
        id: Optional[int] = None
        created_at: datetime = field(default_factory=lambda: datetime.now(timezone.utc))


    _IN_MEMORY_UNIVERSE: MutableMapping[str, UniverseWhitelist] = {}
    _IN_MEMORY_AUDIT_LOG: List[AuditLog] = []
    _IN_MEMORY_LOCK = RLock()
    _NEXT_AUDIT_ID = 1

    class InMemorySession:
        """Tiny transactional layer mimicking the SQLAlchemy session API."""

        def __init__(self) -> None:
            self._closed = False
            self._lock = _IN_MEMORY_LOCK
            self._lock.acquire()

        # ------------------------------------------------------------------
        # Context manager support
        # ------------------------------------------------------------------
        def __enter__(self) -> "InMemorySession":
            return self

        def __exit__(self, exc_type, exc, tb) -> None:  # pragma: no cover - no exceptions expected
            self.close()

        # ------------------------------------------------------------------
        # Session API
        # ------------------------------------------------------------------
        def close(self) -> None:
            if not self._closed:
                self._closed = True
                self._lock.release()

        def get(self, model: Any, key: Any) -> Optional[Any]:
            if model is UniverseWhitelist:
                return _IN_MEMORY_UNIVERSE.get(str(key).upper())
            return None

        def add(self, instance: Any) -> None:
            global _NEXT_AUDIT_ID
            if isinstance(instance, UniverseWhitelist):
                _IN_MEMORY_UNIVERSE[instance.symbol.upper()] = instance
            elif isinstance(instance, AuditLog):
                if instance.id is None:  # pragma: no cover - defensive
                    instance.id = _NEXT_AUDIT_ID
                    _NEXT_AUDIT_ID += 1
                else:
                    _NEXT_AUDIT_ID = max(_NEXT_AUDIT_ID, instance.id + 1)
                _IN_MEMORY_AUDIT_LOG.append(instance)

        def commit(self) -> None:  # pragma: no cover - commits are implicit
            return None

        def __del__(self) -> None:  # pragma: no cover - ensure locks are released
            self.close()

    Engine = Engine  # type: ignore[assignment]
    Session = InMemorySession  # type: ignore[assignment]

    def SessionLocal() -> InMemorySession:  # type: ignore[override]
        return InMemorySession()

    ENGINE = None


    _IN_MEMORY_UNIVERSE: MutableMapping[str, UniverseWhitelist] = {}
    _IN_MEMORY_AUDIT_LOG: List[AuditLog] = []
    _IN_MEMORY_LOCK = RLock()
    _NEXT_AUDIT_ID = 1

    class InMemorySession:
        """Tiny transactional layer mimicking the SQLAlchemy session API."""

        def __init__(self) -> None:
            self._closed = False
            self._lock = _IN_MEMORY_LOCK
            self._lock.acquire()

        # ------------------------------------------------------------------
        # Context manager support
        # ------------------------------------------------------------------
        def __enter__(self) -> "InMemorySession":
            return self

        def __exit__(self, exc_type, exc, tb) -> None:  # pragma: no cover - no exceptions expected
            self.close()

        # ------------------------------------------------------------------
        # Session API
        # ------------------------------------------------------------------
        def close(self) -> None:
            if not self._closed:
                self._closed = True
                self._lock.release()

        def get(self, model: Any, key: Any) -> Optional[Any]:
            if model is UniverseWhitelist:
                return _IN_MEMORY_UNIVERSE.get(str(key).upper())
            return None

        def add(self, instance: Any) -> None:
            global _NEXT_AUDIT_ID
            if isinstance(instance, UniverseWhitelist):
                _IN_MEMORY_UNIVERSE[instance.symbol.upper()] = instance
            elif isinstance(instance, AuditLog):
                if instance.id is None:  # pragma: no cover - defensive
                    instance.id = _NEXT_AUDIT_ID
                    _NEXT_AUDIT_ID += 1
                else:
                    _NEXT_AUDIT_ID = max(_NEXT_AUDIT_ID, instance.id + 1)
                _IN_MEMORY_AUDIT_LOG.append(instance)

        def commit(self) -> None:  # pragma: no cover - commits are implicit
            return None

        def __del__(self) -> None:  # pragma: no cover - ensure locks are released
            self.close()

    Engine = Engine  # type: ignore[assignment]
    Session = InMemorySession  # type: ignore[assignment]

    def SessionLocal() -> InMemorySession:  # type: ignore[override]
        return InMemorySession()

    ENGINE = None


def get_session() -> Iterator[Session]:
    """Provide a SQLAlchemy session scoped to the request lifecycle."""

    session = SessionLocal()
    try:
        yield session
    finally:
        session.close()


app = FastAPI(title="Universe Service")

RouteFn = TypeVar("RouteFn", bound=Callable[..., Any])


def _app_get(*args: Any, **kwargs: Any) -> Callable[[RouteFn], RouteFn]:
    """Typed wrapper around ``FastAPI.get`` to satisfy strict checking."""

    return cast(Callable[[RouteFn], RouteFn], app.get(*args, **kwargs))


def _app_post(*args: Any, **kwargs: Any) -> Callable[[RouteFn], RouteFn]:
    """Typed wrapper around ``FastAPI.post`` to satisfy strict checking."""

    return cast(Callable[[RouteFn], RouteFn], app.post(*args, **kwargs))


def _app_on_event(event: str) -> Callable[[RouteFn], RouteFn]:
    """Typed wrapper around ``FastAPI.on_event`` for coroutine registration."""

    return cast(Callable[[RouteFn], RouteFn], app.on_event(event))


MARKET_CAP_THRESHOLD = 1_000_000_000.0
GLOBAL_VOLUME_THRESHOLD = 100_000_000.0
KRAKEN_VOLUME_THRESHOLD = 10_000_000.0
ANNUALISED_VOL_THRESHOLD = 0.40


class UniverseThresholds(BaseModel):
    """Threshold configuration applied when computing the trading universe."""

    cap: float = Field(..., description="Minimum required market capitalisation in USD.")
    volume_global: float = Field(..., description="Minimum required global trading volume in USD.")
    volume_kraken: float = Field(..., description="Minimum required Kraken specific volume in USD.")
    ann_vol: float = Field(..., description="Minimum annualised volatility required to participate.")


class UniverseResponse(BaseModel):
    """Response payload returned by ``GET /universe/approved``."""

    symbols: List[str] = Field(..., description="Alphabetically sorted list of approved symbols.")
    generated_at: datetime = Field(..., description="Timestamp when the universe was generated.")
    thresholds: UniverseThresholds


class OverrideRequest(BaseModel):
    """Payload required to override a symbol's eligibility."""

    symbol: str = Field(..., description="Symbol that should be toggled", example="BTC")
    enabled: bool = Field(..., description="Whether the symbol should be part of the universe.")
    reason: str = Field(..., description="Explanation for the manual intervention.")


def _initialise_database() -> None:
    """Ensure persistence backend is ready for use."""

    if SQLALCHEMY_AVAILABLE:
        if ENGINE is None:
            raise RuntimeError("Universe database engine has not been initialised")
        Base.metadata.create_all(bind=ENGINE)
        return

    # Reset the in-memory store for deterministic tests when SQLAlchemy is absent.
    with _IN_MEMORY_LOCK:
        _IN_MEMORY_UNIVERSE.clear()
        _IN_MEMORY_AUDIT_LOG.clear()
        global _NEXT_AUDIT_ID
        _NEXT_AUDIT_ID = 1


_STATIC_COINGECKO_DATA: Dict[str, Dict[str, float]] = {
    "BTC": {"market_cap": 400_000_000_000.0, "global_volume": 150_000_000_000.0},
    "ETH": {"market_cap": 200_000_000_000.0, "global_volume": 80_000_000_000.0},
    "DOGE": {"market_cap": 12_000_000_000.0, "global_volume": 5_000_000_000.0},
}


def fetch_coingecko_market_data() -> Dict[str, Dict[str, float]]:
    """Fetch market capitalisation and global volume from CoinGecko.

    The function attempts to retrieve live data and falls back to a small static
    sample in the event of network failures.  The resulting mapping is keyed by
    the uppercase asset symbol.
    """

    if requests is None:  # pragma: no cover - exercised when dependency missing
        LOGGER.info("requests is unavailable; using static CoinGecko sample data")
        return dict(_STATIC_COINGECKO_DATA)

    url = "https://api.coingecko.com/api/v3/coins/markets"
    params = {
        "vs_currency": "usd",
        "order": "market_cap_desc",
        "per_page": 250,
        "page": 1,
        "price_change_percentage": "24h",
    }

        try:
            response = REQUESTS.get(url, params=params, timeout=15)
            response.raise_for_status()
            payload = response.json()
        except Exception as exc:  # pragma: no cover - network fallback
            LOGGER.warning("Failed to fetch CoinGecko data: %s", exc)
        else:
            result: Dict[str, Dict[str, float]] = {}
            if isinstance(payload, Sequence):
                for raw_entry in payload:
                    if not isinstance(raw_entry, Mapping):
                        continue
                    symbol = str(raw_entry.get("symbol", "")).upper()
                    if not symbol:
                        continue
                    result[symbol] = {
                        "market_cap": float(raw_entry.get("market_cap") or 0.0),
                        "global_volume": float(raw_entry.get("total_volume") or 0.0),
                    }
            if result:
                return result
    else:  # pragma: no cover - requests missing during offline usage
        LOGGER.debug("requests module unavailable; using fallback CoinGecko sample")

    # deterministic fallback ensures the service remains functional without
    # external connectivity.
    return dict(_STATIC_COINGECKO_DATA)


def fetch_kraken_volume(symbols: Iterable[str]) -> Dict[str, float]:
    """Stub for fetching Kraken specific traded volume.

    An integration with the internal market data warehouse can replace this
    implementation at a later time.
    """

    return {symbol: 20_000_000.0 for symbol in symbols}


def fetch_annualised_volatility(symbols: Iterable[str]) -> Dict[str, float]:
    """Stub for computing annualised volatility for each symbol."""

    return {symbol: 0.45 for symbol in symbols}


def _latest_manual_overrides(
    session: Session, symbols: Iterable[str]
) -> Dict[str, Tuple[bool, str, datetime]]:
    """Return the most recent manual override per symbol."""

    symbol_list = sorted({symbol.upper() for symbol in symbols})
    if not symbol_list:
        return {}

    overrides: Dict[str, Tuple[bool, str, datetime]] = {}

    if SQLALCHEMY_AVAILABLE and select is not None:
        try:
            stmt = (
                select(AuditLog.symbol, AuditLog.enabled, AuditLog.reason, AuditLog.created_at)
                .where(AuditLog.symbol.in_(symbol_list))
                .order_by(AuditLog.symbol, AuditLog.created_at.desc())
            )

            for symbol, enabled, reason, created_at in session.execute(stmt):
                if symbol not in overrides:
                    overrides[symbol] = (enabled, reason, created_at)
            return overrides
        except AttributeError:
            overrides.clear()

    seen: set[str] = set()
    for entry in reversed(_IN_MEMORY_AUDIT_LOG):
        canonical_symbol = entry.symbol.upper()
        if canonical_symbol in symbol_list and canonical_symbol not in seen:
            overrides[canonical_symbol] = (entry.enabled, entry.reason, entry.created_at)
            seen.add(canonical_symbol)

    return overrides


def _compute_universe(session: Session) -> datetime:
    """Compute and persist the approved trading universe.

    Returns the timestamp representing when the universe was generated.
    """

    market_data = fetch_coingecko_market_data()
    symbols = list(market_data.keys())
    kraken_volume = fetch_kraken_volume(symbols)
    annualised_vol = fetch_annualised_volatility(symbols)
    overrides = _latest_manual_overrides(session, symbols)
    generated_at = datetime.now(timezone.utc)

    for symbol, metrics in market_data.items():
        metrics_blob: Dict[str, Any] = {
            "cap": metrics.get("market_cap", 0.0),
            "volume_global": metrics.get("global_volume", 0.0),
            "volume_kraken": kraken_volume.get(symbol, 0.0),
            "ann_vol": annualised_vol.get(symbol, 0.0),
        }

        passes_thresholds = (
            metrics_blob["cap"] >= MARKET_CAP_THRESHOLD
            and metrics_blob["volume_global"] >= GLOBAL_VOLUME_THRESHOLD
            and metrics_blob["volume_kraken"] >= KRAKEN_VOLUME_THRESHOLD
            and metrics_blob["ann_vol"] >= ANNUALISED_VOL_THRESHOLD
        )

        entry = session.get(UniverseWhitelist, symbol)
        if entry is None:
            entry = UniverseWhitelist(symbol=symbol)
            session.add(entry)

        override_details = overrides.get(symbol)
        override_enabled: Optional[bool] = None
        if override_details is not None:
            override_enabled, override_reason, override_ts = override_details
            metrics_blob["override_reason"] = override_reason
            metrics_blob["override_at"] = override_ts.isoformat()
        metrics_blob["computed_enabled"] = passes_thresholds
        metrics_blob["override_applied"] = override_enabled is not None

        entry.metrics_json = metrics_blob
        entry.ts = generated_at
        entry.enabled = override_enabled if override_enabled is not None else passes_thresholds

    session.commit()
    return generated_at


def _refresh_universe_periodically() -> None:
    """Background task that recomputes the universe every 24 hours."""

    async def _run() -> None:
        while True:
            try:
                session = SessionLocal()
                try:
                    _compute_universe(session)
                finally:
                    session.close()
            except Exception as exc:  # pragma: no cover - defensive logging
                LOGGER.exception("Failed to refresh trading universe: %s", exc)
            await asyncio.sleep(timedelta(days=1).total_seconds())

    asyncio.create_task(_run())


@_app_on_event("startup")
async def _startup_event() -> None:
    """Initialise the database schema and compute the first universe."""

    _initialise_database()
    session = SessionLocal()
    try:
        _compute_universe(session)
    finally:
        session.close()
    _refresh_universe_periodically()


@_app_get("/universe/approved", response_model=UniverseResponse)
def get_universe(
    session: Session = Depends(get_session),
    _: str = Depends(require_admin_account),
) -> UniverseResponse:
    """Return the currently approved trading universe."""

    if SQLALCHEMY_AVAILABLE and select is not None:
        try:
            entries = session.execute(
                select(UniverseWhitelist).where(UniverseWhitelist.enabled.is_(True))
            ).scalars()
            symbols = sorted({entry.symbol for entry in entries})

            latest_generated = session.execute(
                select(UniverseWhitelist.ts).order_by(UniverseWhitelist.ts.desc())
            ).scalars().first()
        except AttributeError:
            symbols = []
            latest_generated = None
    else:
        symbols = sorted(
            symbol
            for symbol, entry in _IN_MEMORY_UNIVERSE.items()
            if entry.enabled
        )
        latest_generated = max(
            (entry.ts for entry in _IN_MEMORY_UNIVERSE.values()),
            default=None,
        )

    if latest_generated is None:
        raise HTTPException(status_code=404, detail="Universe has not been generated yet.")

    thresholds = UniverseThresholds(
        cap=MARKET_CAP_THRESHOLD,
        volume_global=GLOBAL_VOLUME_THRESHOLD,
        volume_kraken=KRAKEN_VOLUME_THRESHOLD,
        ann_vol=ANNUALISED_VOL_THRESHOLD,
    )

    return UniverseResponse(symbols=symbols, generated_at=latest_generated, thresholds=thresholds)


@_app_post("/universe/override", status_code=204)
def override_symbol(
    payload: OverrideRequest,
    request: Request,
    session: Session = Depends(get_session),
    actor: str = Depends(require_admin_account),
) -> Response:
    """Manually toggle a symbol's eligibility and record the action."""

    symbol = payload.symbol.upper()
    entry = session.get(UniverseWhitelist, symbol)
    if entry is None:
        entry = UniverseWhitelist(symbol=symbol, metrics_json={})
        session.add(entry)

    header_account = (request.headers.get("X-Account-ID") or "").strip().lower()
    normalized_actor = actor.strip().lower()
    if header_account and header_account != normalized_actor:
        raise HTTPException(
            status_code=403,
            detail="Account scope does not match authenticated administrator.",
        )

    request_scopes = getattr(request.state, "account_scopes", None)
    if request_scopes:
        normalized_scopes = {
            str(scope).strip().lower()
            for scope in request_scopes
            if str(scope or "").strip()
        }
        if normalized_scopes and normalized_actor not in normalized_scopes:
            raise HTTPException(
                status_code=403,
                detail="Authenticated administrator lacks access to the requested account scope.",
            )

    entry.enabled = payload.enabled
    entry.ts = datetime.now(timezone.utc)

    audit_row = AuditLog(symbol=symbol, enabled=payload.enabled, reason=payload.reason)
    session.add(audit_row)
    session.commit()

    return Response(status_code=204)


__all__ = ["app"]
<|MERGE_RESOLUTION|>--- conflicted
+++ resolved
@@ -228,12 +228,6 @@
             DateTime(timezone=True), nullable=False, default=lambda: datetime.now(timezone.utc)
         )
 
-<<<<<<< HEAD
-=======
-
-    def _create_engine() -> Engine:
-        return create_engine(_DB_URL, **_engine_options(_DB_URL))
->>>>>>> b180aa6a
 
     def _create_engine() -> Engine:
         return create_engine(_DB_URL, **_engine_options(_DB_URL))
@@ -264,7 +258,6 @@
         id: Optional[int] = None
         created_at: datetime = field(default_factory=lambda: datetime.now(timezone.utc))
 
-<<<<<<< HEAD
 
     _IN_MEMORY_UNIVERSE: MutableMapping[str, UniverseWhitelist] = {}
     _IN_MEMORY_AUDIT_LOG: List[AuditLog] = []
@@ -326,16 +319,6 @@
         return InMemorySession()
 
     ENGINE = None
-=======
-    ENGINE = _create_engine()
-    SessionLocal = sessionmaker(bind=ENGINE, autoflush=False, expire_on_commit=False, future=True)
-
-else:
-
-    @dataclass
-    class UniverseWhitelist:  # type: ignore[no-redef]
-        """In-memory representation of the computed trading universe."""
->>>>>>> b180aa6a
 
         symbol: str
         enabled: bool = True
