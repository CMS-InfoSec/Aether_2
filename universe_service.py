--- conflicted
+++ resolved
@@ -233,7 +233,6 @@
         created_at: datetime = Column(
             DateTime(timezone=True), nullable=False, default=lambda: datetime.now(timezone.utc)
         )
-<<<<<<< HEAD
 
 
     def _create_engine() -> Engine:
@@ -326,27 +325,6 @@
         return InMemorySession()
 
     ENGINE = None
-=======
-
-
-    def _create_engine() -> Engine:
-        return create_engine(_DB_URL, **_engine_options(_DB_URL))
-
-
-    ENGINE = _create_engine()
-    SessionLocal = sessionmaker(bind=ENGINE, autoflush=False, expire_on_commit=False, future=True)
-
-else:
-
-    @dataclass
-    class UniverseWhitelist:  # type: ignore[no-redef]
-        """In-memory representation of the computed trading universe."""
-
-        symbol: str
-        enabled: bool = True
-        metrics_json: Dict[str, float] = field(default_factory=dict)
-        ts: datetime = field(default_factory=lambda: datetime.now(timezone.utc))
->>>>>>> d18e2e3c
 
 
     @dataclass
