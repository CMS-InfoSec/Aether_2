--- conflicted
+++ resolved
@@ -49,45 +49,9 @@
 logger = logging.getLogger(__name__)
 
 
-<<<<<<< HEAD
+
 _ARGON2_HASHER = PasswordHasher(type=Type.ID)
-=======
-_METRICS_REGISTRY: CollectorRegistry
-
-
-def _init_metrics(registry: Optional[CollectorRegistry] = None) -> None:
-    """Initialise Prometheus counters for the module.
-
-    A dedicated registry is used so tests can swap in an isolated registry to
-    ensure metric state does not leak between test cases.
-    """
-
-    global _METRICS_REGISTRY
-    global _LOGIN_FAILURE_COUNTER
-    global _LOGIN_SUCCESS_COUNTER
-    global _MFA_DENIED_COUNTER
-
-    _METRICS_REGISTRY = registry or CollectorRegistry()
-    _LOGIN_FAILURE_COUNTER = Counter(
-        "admin_login_failures_total",
-        "Total number of administrator login failures partitioned by reason.",
-        ["reason"],
-        registry=_METRICS_REGISTRY,
-    )
-    _LOGIN_SUCCESS_COUNTER = Counter(
-        "admin_login_success_total",
-        "Total number of successful administrator logins.",
-        registry=_METRICS_REGISTRY,
-    )
-    _MFA_DENIED_COUNTER = Counter(
-        "admin_mfa_denied_total",
-        "Total number of administrator login attempts denied due to MFA.",
-        registry=_METRICS_REGISTRY,
-    )
-
-
-_init_metrics()
->>>>>>> fe58144d
+
 
 
 
