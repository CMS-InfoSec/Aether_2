--- conflicted
+++ resolved
@@ -8,11 +8,7 @@
 import json
 import logging
 import os
-<<<<<<< HEAD
 import string
-=======
-import secrets
->>>>>>> 434aa92b
 import sys
 from urllib.parse import quote, urlencode, urlparse
 
