--- conflicted
+++ resolved
@@ -34,7 +34,6 @@
 
             def __init__(self, secret: str) -> None:
                 self._secret = secret
-<<<<<<< HEAD
 
             def now(self) -> str:
                 return "123456"
@@ -42,15 +41,6 @@
             def verify(self, code: str, valid_window: int = 1) -> bool:
                 return code == self.now()
 
-=======
-
-            def now(self) -> str:
-                return "123456"
-
-            def verify(self, code: str, valid_window: int = 1) -> bool:
-                return code == self.now()
-
->>>>>>> c981c534
         pyotp.TOTP = _DeterministicTOTP  # type: ignore[assignment]
     _PYOTP_IMPORT_ERROR = None
 
@@ -168,7 +158,6 @@
         def check_needs_rehash(self, hashed: str) -> bool:
             return self.needs_update(hashed)
 
-<<<<<<< HEAD
 
     class _Argon2PasswordHasher:
         """Deterministic stand-in for argon2 when the real dependency is absent."""
@@ -219,12 +208,6 @@
     PasswordHasher = _Argon2PasswordHasher  # type: ignore[assignment]
     _ARGON2_HASHER = PasswordHasher()
     _PBKDF2_HASHER: _FallbackPasswordHasher | None = _FallbackPasswordHasher()
-=======
-
-    PasswordHasher = _FallbackPasswordHasher  # type: ignore[assignment]
-    _ARGON2_HASHER = PasswordHasher(type=getattr(Type, "ID", None))
-    _PBKDF2_HASHER: _FallbackPasswordHasher | None = _ARGON2_HASHER
->>>>>>> c981c534
 else:
     PasswordHasher = _Argon2PasswordHasher
     _ARGON2_HASHER = PasswordHasher(type=Type.ID)
@@ -795,19 +778,10 @@
         except (InvalidHash, VerificationError, AttributeError):
             pass
 
-<<<<<<< HEAD
         if _PBKDF2_HASHER is not None and stored_hash.startswith(_PBKDF2_HASHER.hash_prefix):
             try:
                 if _PBKDF2_HASHER.verify(stored_hash, password):
                     _upgrade_hash()
-=======
-        if _PBKDF2_HASHER and stored_hash.startswith(_PBKDF2_HASHER.hash_prefix):
-            try:
-                if _PBKDF2_HASHER.verify(stored_hash, password):
-                    upgraded_hash = hash_password(password)
-                    admin.password_hash = upgraded_hash
-                    self._repository.add(admin)
->>>>>>> c981c534
                     return True
             except (InvalidHash, VerifyMismatchError):
                 return False
