--- conflicted
+++ resolved
@@ -14,10 +14,7 @@
 from datetime import datetime, timedelta, timezone
 from pathlib import Path
 from threading import Lock
-<<<<<<< HEAD
 from types import ModuleType
-=======
->>>>>>> 7d29673c
 from typing import Any, Dict, Optional, Protocol, Set, runtime_checkable
 
 
@@ -28,7 +25,6 @@
 try:  # pragma: no cover - optional dependency in some environments
     import pyotp
 except ModuleNotFoundError as exc:  # pragma: no cover - exercised in lightweight setups
-<<<<<<< HEAD
     class _DeterministicTOTP:
         """Minimal TOTP replacement used when pyotp is unavailable."""
 
@@ -55,16 +51,12 @@
     pyotp_stub.random_base32 = _random_base32  # type: ignore[attr-defined]
     sys.modules.setdefault("pyotp", pyotp_stub)
     pyotp = pyotp_stub  # type: ignore[assignment]
-=======
-    pyotp = None  # type: ignore[assignment]
->>>>>>> 7d29673c
     _PYOTP_IMPORT_ERROR = exc
 else:
     totp_cls = getattr(pyotp, "TOTP", None)
     if totp_cls is not None and getattr(totp_cls, "__module__", "").startswith("conftest"):
         class _DeterministicTOTP:
             """Adapter that enforces deterministic verification in stubbed environments."""
-<<<<<<< HEAD
 
             def __init__(self, secret: str) -> None:
                 self._secret = secret
@@ -72,15 +64,6 @@
             def now(self) -> str:
                 return "123456"
 
-=======
-
-            def __init__(self, secret: str) -> None:
-                self._secret = secret
-
-            def now(self) -> str:
-                return "123456"
-
->>>>>>> 7d29673c
             def verify(self, code: str, valid_window: int = 1) -> bool:
                 return code == self.now()
 
@@ -88,7 +71,6 @@
     _PYOTP_IMPORT_ERROR = None
 
 from shared.correlation import get_correlation_id
-<<<<<<< HEAD
 
 try:
     from common.utils.redis import create_redis_from_url
@@ -96,8 +78,6 @@
     def create_redis_from_url(*args: object, **kwargs: object):  # type: ignore[override]
         del args, kwargs
         raise RuntimeError("Redis helpers are unavailable in this environment")
-=======
->>>>>>> 7d29673c
 
 try:
     from common.utils.redis import create_redis_from_url
@@ -210,7 +190,6 @@
 
         def check_needs_rehash(self, hashed: str) -> bool:
             return self.needs_update(hashed)
-<<<<<<< HEAD
 
 
     class _Argon2PasswordHasher:
@@ -252,49 +231,6 @@
                     return False
             return hashed.startswith(self._delegate.hash_prefix)
 
-=======
-
-
-    class _Argon2PasswordHasher:
-        """Deterministic stand-in for argon2 when the real dependency is absent."""
-
-        def __init__(self, delegate: _FallbackPasswordHasher | None = None, **kwargs: object) -> None:
-            del kwargs
-            self._delegate = delegate or _FallbackPasswordHasher()
-            # Surface the same prefix/iteration metadata as the PBKDF2 delegate
-            # so callers can introspect the fallback exactly like the real
-            # argon2 password hasher.
-            self.hash_prefix = getattr(self._delegate, "hash_prefix", "$argon2-stub$")
-            self._iterations = getattr(self._delegate, "_iterations", 0)
-
-        def hash(self, password: str) -> str:
-            delegate_hash = getattr(self._delegate, "hash", None)
-            if callable(delegate_hash):
-                try:
-                    result = delegate_hash(password)
-                    if isinstance(result, str) and result:
-                        return result
-                except Exception:  # pragma: no cover - delegate may reject hashing
-                    pass
-            digest = hashlib.sha256(password.encode("utf-8")).hexdigest()
-            return f"$argon2-stub$sha256${digest}"
-
-        def verify(self, hashed: str, password: str) -> bool:
-            if hashed.startswith("$argon2-stub$"):
-                expected = self.hash(password)
-                return hmac.compare_digest(expected, hashed)
-            return self._delegate.verify(hashed, password)
-
-        def check_needs_rehash(self, hashed: str) -> bool:
-            delegate_check = getattr(self._delegate, "check_needs_rehash", None)
-            if callable(delegate_check):
-                try:
-                    return bool(delegate_check(hashed))
-                except Exception:  # pragma: no cover - delegate may raise for unknown hashes
-                    return False
-            return hashed.startswith(self._delegate.hash_prefix)
-
->>>>>>> 7d29673c
         def needs_update(self, hashed: str) -> bool:
             delegate_needs_update = getattr(self._delegate, "needs_update", None)
             if callable(delegate_needs_update):
