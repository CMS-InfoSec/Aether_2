--- conflicted
+++ resolved
@@ -8,15 +8,9 @@
 import json
 import logging
 import os
-<<<<<<< HEAD
 import secrets
 import sys
 from urllib.parse import quote, urlencode
-=======
-import string
-import sys
-from urllib.parse import quote, urlencode, urlparse
->>>>>>> 8a59d461
 
 from dataclasses import dataclass
 from datetime import datetime, timedelta, timezone
