--- conflicted
+++ resolved
@@ -17,7 +17,7 @@
 from argon2.exceptions import InvalidHash, VerifyMismatchError
 import pyotp
 
-<<<<<<< HEAD
+
 try:  # pragma: no cover - optional dependency in some test environments
     from argon2 import PasswordHasher
     from argon2.exceptions import VerificationError
@@ -61,35 +61,7 @@
             self._value = value
 
 from shared.correlation import get_correlation_id
-=======
-from prometheus_client import CollectorRegistry, Counter
-
-from shared.correlation import get_correlation_id
-
-try:  # pragma: no cover - prefer the real Argon2 implementation when available
-    from passlib.hash import argon2 as _ARGON2_HASHER
-except Exception:  # pragma: no cover - fall back to a minimal stub for tests
-
-    class _StubArgon2Hasher:
-        """Minimal Argon2 interface used for unit tests when passlib is absent."""
-
-        _PREFIX = "$argon2$stub$"
-
-        def hash(self, password: str) -> str:
-            digest = hashlib.sha256(password.encode("utf-8")).hexdigest()
-            return f"{self._PREFIX}{digest}"
-
-        def verify(self, password: str, stored_hash: str) -> bool:
-            if not stored_hash.startswith(self._PREFIX):
-                raise ValueError("invalid argon2 hash")
-            candidate = self.hash(password)
-            return hmac.compare_digest(candidate, stored_hash)
-
-        def needs_update(self, stored_hash: str) -> bool:
-            return not stored_hash.startswith(self._PREFIX)
-
-    _ARGON2_HASHER = _StubArgon2Hasher()
->>>>>>> c353e8ec
+
 
 
 logger = logging.getLogger(__name__)
@@ -395,11 +367,9 @@
             try:
                 if not _ARGON2_HASHER.verify(stored_hash, password):
                     return False
-<<<<<<< HEAD
+
             except VerificationError:
-=======
-            except (InvalidHash, VerifyMismatchError):
->>>>>>> c353e8ec
+
                 return False
             if hasattr(_ARGON2_HASHER, "check_needs_rehash"):
                 needs_update = _ARGON2_HASHER.check_needs_rehash(stored_hash)
