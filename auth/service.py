--- conflicted
+++ resolved
@@ -14,7 +14,7 @@
 import logging
 from typing import Dict, Optional, Protocol, Set, runtime_checkable
 
-<<<<<<< HEAD
+
 import pyotp
 
 from shared.correlation import get_correlation_id
@@ -28,19 +28,12 @@
         """Fallback stub mirroring the argon2 Type enum attributes used here."""
 
         ID = "argon2id"
-=======
-try:  # pragma: no cover - optional dependency in some test environments
-    from argon2 import PasswordHasher, Type
-    from argon2.exceptions import InvalidHash, VerificationError, VerifyMismatchError
-except ImportError:  # pragma: no cover - fallback when argon2 is unavailable
-    PasswordHasher = None  # type: ignore[assignment]
-    Type = None  # type: ignore[assignment]
->>>>>>> 8d4d0612
+
 
     class VerificationError(ValueError):
         """Minimal stand-in for argon2's verification errors."""
 
-<<<<<<< HEAD
+
     class InvalidHash(VerificationError):
         """Raised when an argon2 hash cannot be parsed."""
 
@@ -101,53 +94,7 @@
             if not hmac.compare_digest(expected, computed):
                 raise VerifyMismatchError("Password does not match stored hash")
             return True
-=======
-    class VerifyMismatchError(VerificationError):
-        """Stand-in for argon2 mismatch error."""
-
-    class InvalidHash(VerificationError):
-        """Stand-in for argon2 invalid hash error."""
-
-
-class _MissingPasswordHasher:
-    def hash(self, password: str) -> str:
-        raise RuntimeError("argon2-cffi must be installed to hash passwords")
-
-    def verify(self, hashed: str, password: str) -> bool:
-        raise RuntimeError("argon2-cffi must be installed to verify passwords")
-
-    def needs_update(self, hashed: str) -> bool:
-        return False
-
-    def check_needs_rehash(self, hashed: str) -> bool:
-        return False
-
-
-class _Argon2PasswordHasher:
-    """Wrapper that normalizes access to argon2 password hashing APIs."""
-
-    def __init__(self, delegate: Optional[object] = None) -> None:
-        if delegate is None:
-            delegate = self._build_default_hasher()
-        self._delegate = delegate
-
-    @staticmethod
-    def _build_default_hasher() -> object:
-        if PasswordHasher is None:  # pragma: no cover - argon2 optional in tests
-            return _MissingPasswordHasher()
-        kwargs: Dict[str, object] = {}
-        if Type is not None:
-            kwargs["type"] = Type.ID
-        return PasswordHasher(**kwargs)
-
-    def hash(self, password: str) -> str:
-        hasher = getattr(self._delegate, "hash")
-        return hasher(password)
-
-    def verify(self, hashed: str, password: str) -> bool:
-        verifier = getattr(self._delegate, "verify")
-        return verifier(hashed, password)
->>>>>>> 8d4d0612
+
 
     def needs_update(self, hashed: str) -> bool:
         checker = getattr(self._delegate, "check_needs_rehash", None)
@@ -165,19 +112,13 @@
         return False
 
 
-<<<<<<< HEAD
+
     PasswordHasher = _FallbackPasswordHasher  # type: ignore[assignment]
     _ARGON2_HASHER = PasswordHasher(type=getattr(Type, "ID", None))
 else:
     PasswordHasher = _Argon2PasswordHasher
     _ARGON2_HASHER = PasswordHasher(type=Type.ID)
-=======
-_ARGON2_HASHER = _Argon2PasswordHasher()
-
-import pyotp
-
-from shared.correlation import get_correlation_id
->>>>>>> 8d4d0612
+
 
 try:  # pragma: no cover - prometheus is optional outside production
     from prometheus_client import Counter
@@ -195,10 +136,7 @@
         def set(self, value: float) -> None:
             self._value = value
 
-<<<<<<< HEAD
-=======
-
->>>>>>> 8d4d0612
+
 
 logger = logging.getLogger(__name__)
 
@@ -219,10 +157,6 @@
 
 
 
-<<<<<<< HEAD
-
-=======
->>>>>>> 8d4d0612
 @dataclass
 class AdminAccount:
     admin_id: str
@@ -497,7 +431,7 @@
 
     def _verify_password(self, admin: AdminAccount, password: str) -> bool:
         stored_hash = admin.password_hash
-<<<<<<< HEAD
+
         try:
             if _ARGON2_HASHER.verify(stored_hash, password):
                 if hasattr(_ARGON2_HASHER, "check_needs_rehash"):
@@ -514,23 +448,7 @@
             pass
         except VerificationError:
             return False
-=======
-        # Prefer Argon2id verification for new credentials.
-        if stored_hash.startswith("$argon2"):
-            try:
-                if not _ARGON2_HASHER.verify(stored_hash, password):
-                    return False
-            except (VerificationError, AttributeError):
-                return False
-            try:
-                needs_update = _ARGON2_HASHER.needs_update(stored_hash)
-            except AttributeError:
-                needs_update = False
-            if needs_update:
-                admin.password_hash = hash_password(password)
-                self._repository.add(admin)
-            return True
->>>>>>> 8d4d0612
+
 
         # Backwards compatibility with legacy SHA-256 hashes.
         candidate = hashlib.sha256(password.encode()).hexdigest()
