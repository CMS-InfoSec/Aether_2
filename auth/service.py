--- conflicted
+++ resolved
@@ -4,18 +4,16 @@
 import base64
 import hashlib
 import hmac
-<<<<<<< HEAD
+
 import logging
 import secrets
-=======
-import os
->>>>>>> 687f0002
+
 from dataclasses import dataclass
 from datetime import datetime, timedelta, timezone
 from typing import Dict, Optional, Set
 
 import pyotp
-<<<<<<< HEAD
+
 from prometheus_client import Counter
 
 from metrics import _REGISTRY
@@ -43,9 +41,7 @@
     "Total number of administrator logins denied due to MFA failure.",
     registry=_REGISTRY,
 )
-=======
-from passlib.hash import argon2
->>>>>>> 687f0002
+
 
 
 @dataclass
