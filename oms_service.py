--- conflicted
+++ resolved
@@ -28,11 +28,9 @@
     OrderAck,
     OrderState,
 )
-<<<<<<< HEAD
+
 from services.oms.rate_limit_guard import RateLimitGuard, rate_limit_guard as shared_rate_limit_guard
-=======
-from services.risk.stablecoin_monitor import format_depeg_alert, get_global_monitor
->>>>>>> d3276fba
+
 from shared.graceful_shutdown import flush_logging_handlers, setup_graceful_shutdown
 
 
