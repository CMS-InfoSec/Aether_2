--- conflicted
+++ resolved
@@ -116,18 +116,13 @@
         return started
 
     def reset(self) -> None:
-<<<<<<< HEAD
+
         """Reset draining state. Primarily used for tests where the app restarts."""
 
         with self._condition:
             self._draining = False
             self._inflight = 0
-=======
-        """Clear draining state to allow the service to accept requests again."""
-
-        with self._condition:
-            self._draining = False
->>>>>>> 9260f050
+
             self._drain_started_at = None
 
     def wait_for_inflight(self, timeout: Optional[float] = None) -> bool:
