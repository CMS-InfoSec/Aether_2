--- conflicted
+++ resolved
@@ -391,11 +391,7 @@
         class _HTTPXRequest(SimpleNamespace):
             pass
 
-<<<<<<< HEAD
         class _HTTPXQueryParams(Mapping[str, str]):
-=======
-        class _HTTPXQueryParams:
->>>>>>> 5298c984
             """Lightweight representation of query parameters."""
 
             def __init__(self, params: object | None = None, **kwargs: object) -> None:
@@ -403,11 +399,7 @@
                 if params is None:
                     pass
                 elif isinstance(params, _HTTPXQueryParams):
-<<<<<<< HEAD
                     self._pairs.extend(params.multi_items())
-=======
-                    self._pairs.extend(params.items())
->>>>>>> 5298c984
                 elif isinstance(params, str):
                     self._pairs.extend(parse_qsl(params.lstrip("?"), keep_blank_values=True))
                 else:
@@ -418,34 +410,24 @@
             def _extend_pairs(self, params: object) -> None:
                 if isinstance(params, Mapping):
                     iterable = params.items()
-<<<<<<< HEAD
                 elif isinstance(params, Iterable):
                     iterable = params  # type: ignore[assignment]
                 else:
                     raise TypeError(
                         "QueryParams requires a mapping, string, or iterable of pairs"
                     )
-=======
-                else:
-                    iterable = params  # type: ignore[assignment]
->>>>>>> 5298c984
                 for key, value in iterable:  # type: ignore[misc]
                     if isinstance(value, (list, tuple)):
                         for item in value:
                             self._append_pair(key, item)
                     elif value is None:
-<<<<<<< HEAD
                         self._append_pair(key, "")
-=======
-                        continue
->>>>>>> 5298c984
                     else:
                         self._append_pair(key, value)
 
             def _append_pair(self, key: object, value: object) -> None:
                 self._pairs.append((str(key), str(value)))
 
-<<<<<<< HEAD
             def __iter__(self) -> Iterator[str]:
                 seen: set[str] = set()
                 for key, _ in self._pairs:
@@ -499,12 +481,6 @@
                 return result
 
             def multi_items(self) -> list[tuple[str, str]]:
-=======
-            def __iter__(self):
-                return iter(self._pairs)
-
-            def items(self) -> list[tuple[str, str]]:
->>>>>>> 5298c984
                 return list(self._pairs)
 
             def __str__(self) -> str:
@@ -512,7 +488,6 @@
                     return ""
                 return urlencode(self._pairs, doseq=True)
 
-<<<<<<< HEAD
             def __repr__(self) -> str:
                 return f"QueryParams({str(self)!r})"
 
@@ -525,8 +500,6 @@
                     return self.items() == _HTTPXQueryParams(other).items()
                 return NotImplemented
 
-=======
->>>>>>> 5298c984
         class _HTTPXClient:
             def __init__(self, *args: object, timeout: float | None = None, **kwargs: object) -> None:
                 self.timeout = timeout
@@ -579,7 +552,6 @@
 
             async def patch(self, *args: object, **kwargs: object) -> _HTTPXResponse:
                 return await self.request("PATCH", *args, **kwargs)
-<<<<<<< HEAD
 
         def _httpx_request(method: str, *args: object, **kwargs: object) -> _HTTPXResponse:
             return _HTTPXResponse()
@@ -587,15 +559,6 @@
         def _httpx_get(*args: object, **kwargs: object) -> _HTTPXResponse:
             return _httpx_request("GET", *args, **kwargs)
 
-=======
-
-        def _httpx_request(method: str, *args: object, **kwargs: object) -> _HTTPXResponse:
-            return _HTTPXResponse()
-
-        def _httpx_get(*args: object, **kwargs: object) -> _HTTPXResponse:
-            return _httpx_request("GET", *args, **kwargs)
-
->>>>>>> 5298c984
         def _httpx_post(*args: object, **kwargs: object) -> _HTTPXResponse:
             return _httpx_request("POST", *args, **kwargs)
 
