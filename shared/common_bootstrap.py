"""Utility helpers to stabilise imports from ``services.common`` during tests."""
from __future__ import annotations

import importlib
import importlib.util
import sys
from pathlib import Path
from types import ModuleType, SimpleNamespace
from typing import Callable, Dict, Iterable, Iterator, Mapping, Tuple

from shared.runtime_checks import (
    assert_account_allowlists_configured,
    assert_insecure_defaults_disabled,
    assert_simulation_disabled_in_production,
)

try:  # pragma: no cover - defensive import when sitecustomize missing
    from sitecustomize import (
        _ensure_auth_namespace,
        _ensure_common_namespace,
        _ensure_services_namespace,
    )
except Exception:  # pragma: no cover - sitecustomize not executed
    _ensure_services_namespace = None  # type: ignore[assignment]
    _ensure_common_namespace = None  # type: ignore[assignment]
    _ensure_auth_namespace = None  # type: ignore[assignment]

# Modules that routinely receive pytest stubs.  We ensure the real implementations
# are loaded while preserving any overrides that tests intentionally provide.
_PROJECT_ROOT = Path(__file__).resolve().parents[1]
_TESTS_ROOT = _PROJECT_ROOT / "tests"

_COMMON_MODULES = (
    "services",
    "services.common",
    "services.common.config",
    "services.common.security",
    "services.common.adapters",
    "services.common.precision",
    "services.common.schemas",
    "services.auth",
    "services.auth.jwt_tokens",
    "services.analytics",
    "services.oms",
    "shared",
)

# Guard re-entrant ``ensure_common_helpers`` calls triggered from module level
# imports.  The bootstrap is invoked at interpreter start as well as from
# modules such as ``services.common.adapters``; when those modules call back
# into the bootstrap we should avoid reloading optional extras (like the risk
# service stack) until the outermost invocation completes.  Without this guard
# Python observes partially initialised modules and raises circular-import
# errors.
_ENSURING_COMMON_HELPERS = False

# Risk-service modules are routinely imported during test collection.  Pytest
# fixtures still overwrite these modules with lightweight stand-ins, so we
# proactively reload the canonical implementations to keep import resolution
# stable for downstream tests.
_RISK_MODULES = (
    "services.risk",
    "services.risk.main",
    "services.risk.engine",
    "services.risk.exit_rules",
    "services.risk.position_sizer",
    "services.risk.pretrade_sanity",
    "services.risk.circuit_breakers",
    "services.risk.correlation_service",
    "services.risk.diversification_allocator",
    "services.risk.nav_forecaster",
    "services.risk.cvar_forecast",
    "services.core.sequencer",
)

_CORE_MODULE_REQUIREMENTS: Mapping[str, Tuple[str, ...]] = {
    "services.core.sequencer": ("TradingSequencer", "SequencerResult"),
}

# Parent attributes that should always refer to the canonical submodules once the
# helpers are loaded.  This keeps ``services.common.config`` style imports working
# even after pytest injects temporary stand-ins.
_PARENT_SUBMODULES: Mapping[str, str] = {
    "config": "services.common.config",
    "security": "services.common.security",
    "adapters": "services.common.adapters",
    "precision": "services.common.precision",
    "schemas": "services.common.schemas",
}

# Convenience re-exports surfaced by ``services.common``.  When the package is
# reloaded we reattach these attributes so downstream imports keep functioning.
_PARENT_REEXPORTS: Mapping[str, Tuple[str, str]] = {
    # Configuration helpers
    "get_timescale_session": ("services.common.config", "get_timescale_session"),
    "get_redis_client": ("services.common.config", "get_redis_client"),
    "get_kafka_producer": ("services.common.config", "get_kafka_producer"),
    "get_nats_producer": ("services.common.config", "get_nats_producer"),
    "get_feast_client": ("services.common.config", "get_feast_client"),
    # Security helpers
    "ADMIN_ACCOUNTS": ("services.common.security", "ADMIN_ACCOUNTS"),
    "DIRECTOR_ACCOUNTS": ("services.common.security", "DIRECTOR_ACCOUNTS"),
    "reload_admin_accounts": ("services.common.security", "reload_admin_accounts"),
    "set_default_session_store": (
        "services.common.security",
        "set_default_session_store",
    ),
    "require_admin_account": (
        "services.common.security",
        "require_admin_account",
    ),
    "require_authenticated_principal": (
        "services.common.security",
        "require_authenticated_principal",
    ),
    "require_dual_director_confirmation": (
        "services.common.security",
        "require_dual_director_confirmation",
    ),
    "ensure_admin_access": ("services.common.security", "ensure_admin_access"),
}


def _reload_with_overrides(module_name: str) -> ModuleType:
    """Return the implementation for ``module_name`` preserving stub overrides."""

    existing = sys.modules.get(module_name)
    if existing is None:
        module = importlib.import_module(module_name)
        return module

    spec = getattr(existing, "__spec__", None)
    if getattr(spec, "_initializing", False):
        return existing

    module_file = getattr(existing, "__file__", None)
    if module_file and not str(module_file).startswith(str(_TESTS_ROOT)):
        return existing

    overrides: Dict[str, object] = {
        key: value
        for key, value in existing.__dict__.items()
        if not key.startswith("__")
    }
    # Drop the stub so the real module can be imported.
    sys.modules.pop(module_name, None)
    try:
        module = importlib.import_module(module_name)
    except ModuleNotFoundError:
        module_path = Path(__file__).resolve().parents[1] / (
            module_name.replace(".", "/") + ".py"
        )
        if module_path.exists():
            spec = importlib.util.spec_from_file_location(module_name, module_path)
            if spec and spec.loader:
                module = importlib.util.module_from_spec(spec)
                sys.modules[module_name] = module
                try:
                    spec.loader.exec_module(module)
                except Exception:
                    sys.modules.pop(module_name, None)
                    if existing is not None:
                        sys.modules[module_name] = existing
                        return existing
                    raise
                return module
        if existing is not None:
            sys.modules[module_name] = existing
            return existing
        raise

    # Re-apply pytest's overrides so tests depending on the stubbed behaviour
    # keep operating against the canonical implementation.
    for key, value in overrides.items():
        setattr(module, key, value)
    return module


def _ensure_fastapi_stub() -> None:
    """Ensure the repository's FastAPI shim is loaded instead of pytest stubs."""

    def _reload() -> ModuleType:
        sys.modules.pop("fastapi", None)
        try:
            return importlib.import_module("fastapi")
        except ModuleNotFoundError:
            import services.common.fastapi_stub  # type: ignore[import-not-found]  # noqa: F401
            module = sys.modules.get("fastapi")
            if isinstance(module, ModuleType):
                return module
            module = ModuleType("fastapi")
            sys.modules["fastapi"] = module
            return module

    module = sys.modules.get("fastapi")
    if not isinstance(module, ModuleType) or getattr(module, "__file__", None) is None:
        module = _reload()

    try:
        stub = importlib.import_module("services.common.fastapi_stub")  # noqa: F401
    except ModuleNotFoundError:
        return

    def _ensure_module(name: str) -> ModuleType:
        submodule = sys.modules.get(name)
        if not isinstance(submodule, ModuleType):
            submodule = ModuleType(name)
            sys.modules[name] = submodule
        return submodule

    # Core exports frequently accessed directly from ``fastapi``.
    stub_exports = getattr(stub, "__all__", ("FastAPI", "APIRouter", "HTTPException", "Request", "Depends"))
    for name in stub_exports:
        if getattr(module, name, None) is None:
            setattr(module, name, getattr(stub, name))

    # Recreate the ``fastapi.status`` module so ``from fastapi import status`` works
    # even if pytest previously replaced the attribute with a placeholder.
    status_module = getattr(module, "status", None)
    if not isinstance(status_module, ModuleType):
        status_module = getattr(stub, "status", None)
        if isinstance(status_module, ModuleType):
            setattr(module, "status", status_module)

    if isinstance(status_module, ModuleType):
        required_status = (
            "HTTP_200_OK",
            "HTTP_201_CREATED",
            "HTTP_400_BAD_REQUEST",
            "HTTP_401_UNAUTHORIZED",
            "HTTP_403_FORBIDDEN",
            "HTTP_404_NOT_FOUND",
            "HTTP_422_UNPROCESSABLE_ENTITY",
            "HTTP_503_SERVICE_UNAVAILABLE",
        )
        for name in required_status:
            if getattr(status_module, name, None) is None:
                setattr(status_module, name, getattr(stub.status, name))
        sys.modules["fastapi.status"] = status_module

    # Populate common submodules expected by the production code and tests.
    applications_module = _ensure_module("fastapi.applications")
    setattr(module, "applications", applications_module)
    if getattr(applications_module, "FastAPI", None) is None:
        setattr(applications_module, "FastAPI", getattr(stub, "FastAPI", None))

    routing_module = _ensure_module("fastapi.routing")
    setattr(module, "routing", routing_module)
    if getattr(routing_module, "APIRouter", None) is None:
        setattr(routing_module, "APIRouter", getattr(stub, "APIRouter", None))

    encoders_module = _ensure_module("fastapi.encoders")
    setattr(module, "encoders", encoders_module)
    if getattr(encoders_module, "jsonable_encoder", None) is None:
        setattr(encoders_module, "jsonable_encoder", getattr(stub, "jsonable_encoder", None))

    exceptions_module = _ensure_module("fastapi.exceptions")
    setattr(module, "exceptions", exceptions_module)
    for attr in ("HTTPException", "RequestValidationError"):
        if getattr(exceptions_module, attr, None) is None:
            setattr(exceptions_module, attr, getattr(stub, attr, None))

    exception_handlers_module = _ensure_module("fastapi.exception_handlers")
    setattr(module, "exception_handlers", exception_handlers_module)
    handler = getattr(stub, "request_validation_exception_handler", None)
    if getattr(exception_handlers_module, "request_validation_exception_handler", None) is None:
        setattr(exception_handlers_module, "request_validation_exception_handler", handler)

    concurrency_module = _ensure_module("fastapi.concurrency")
    setattr(module, "concurrency", concurrency_module)
    run_in_threadpool = getattr(stub, "run_in_threadpool", None)
    if getattr(concurrency_module, "run_in_threadpool", None) is None:
        setattr(concurrency_module, "run_in_threadpool", run_in_threadpool)

    responses_module = _ensure_module("fastapi.responses")
    setattr(module, "responses", responses_module)
    for attr in ("Response", "JSONResponse", "HTMLResponse", "StreamingResponse"):
        value = getattr(module, attr, None) or getattr(stub, attr, None)
        if value is not None:
            setattr(module, attr, value)
            if getattr(responses_module, attr, None) is None:
                setattr(responses_module, attr, value)

    middleware_module = _ensure_module("fastapi.middleware")
    setattr(module, "middleware", middleware_module)
    cors_module = _ensure_module("fastapi.middleware.cors")
    setattr(middleware_module, "cors", cors_module)
    if getattr(cors_module, "CORSMiddleware", None) is None:
        setattr(cors_module, "CORSMiddleware", getattr(stub, "CORSMiddleware", None))

    testclient_module = _ensure_module("fastapi.testclient")
    setattr(module, "testclient", testclient_module)
    test_client = getattr(module, "TestClient", None) or getattr(stub, "TestClient", None)
    if test_client is not None:
        setattr(module, "TestClient", test_client)
        if getattr(testclient_module, "TestClient", None) is None:
            setattr(testclient_module, "TestClient", test_client)


def _ensure_sqlalchemy_stub() -> None:
    """Install the lightweight SQLAlchemy shim when the real dependency is absent."""

    try:
        module = importlib.import_module("sqlalchemy")  # type: ignore[import-not-found]
    except ModuleNotFoundError:
        module = None

    if module is not None and getattr(module, "__file__", None):
        return

    try:
        from services.common import sqlalchemy_stub  # type: ignore[import-not-found]
    except ModuleNotFoundError:  # pragma: no cover - stub not available in some deployments
        return

    sqlalchemy_stub.install()


def _ensure_httpx_module() -> None:
    """Reload the lightweight ``httpx`` shim when pytest leaves placeholders."""

    required_attrs = ("AsyncClient", "Request", "Response", "HTTPError")
    module = sys.modules.get("httpx")
    if isinstance(module, ModuleType) and getattr(module, "__file__", None):
        if all(hasattr(module, attr) for attr in required_attrs):
            return

    overrides: Dict[str, object] = {}
    if isinstance(module, ModuleType):
        overrides = {
            key: value
            for key, value in module.__dict__.items()
            if not key.startswith("__")
        }

    sys.modules.pop("httpx", None)
    try:
        module = importlib.import_module("httpx")
    except ModuleNotFoundError:
        module = ModuleType("httpx")

        class _HTTPXError(Exception):
            """Base stub for httpx.HTTPError."""

            def __init__(self, *args: object, **kwargs: object) -> None:
                super().__init__(*args)
                self.request = kwargs.get("request")
                self.response = kwargs.get("response")

        class _HTTPXRequestError(_HTTPXError):
            """Stub for httpx.RequestError."""

            pass

        class _HTTPXTimeoutException(_HTTPXRequestError):
            """Stub for httpx.TimeoutException."""

            pass

        class _HTTPXHTTPStatusError(_HTTPXError):
            """Stub for httpx.HTTPStatusError."""

            pass

        class _HTTPXTimeout:
            """Simplified timeout configuration stub."""

            def __init__(
                self,
                timeout: float | None = None,
                connect: float | None = None,
                read: float | None = None,
                write: float | None = None,
                pool: float | None = None,
            ) -> None:
                self.timeout = timeout
                self.connect = connect
                self.read = read
                self.write = write
                self.pool = pool

        from urllib.parse import parse_qsl, urlencode

        class _HTTPXResponse(SimpleNamespace):
            def __init__(self, status_code: int = 200, json_data: object | None = None):
                super().__init__(status_code=status_code, _json=json_data)

            def json(self) -> object:
                return getattr(self, "_json", {})

        class _HTTPXRequest(SimpleNamespace):
            pass

<<<<<<< HEAD
=======
        from collections import Counter

>>>>>>> f80935b4
        class _HTTPXQueryParams(Mapping[str, str]):
            """Lightweight representation of query parameters."""

            def __init__(self, params: object | None = None, **kwargs: object) -> None:
                self._pairs: list[tuple[str, str]] = []
<<<<<<< HEAD
                self._canonical_cache: tuple[tuple[str, str], ...] | None = None
=======
>>>>>>> f80935b4
                if params is None:
                    pass
                elif isinstance(params, _HTTPXQueryParams):
                    self._pairs.extend(params.multi_items())
                elif isinstance(params, str):
                    self._pairs.extend(parse_qsl(params.lstrip("?"), keep_blank_values=True))
                else:
                    self._extend_pairs(params)
                if kwargs:
                    self._extend_pairs(kwargs)

            def _extend_pairs(self, params: object) -> None:
                if isinstance(params, Mapping):
                    iterable = params.items()
                elif isinstance(params, Iterable):
                    iterable = params  # type: ignore[assignment]
                else:
                    raise TypeError(
                        "QueryParams requires a mapping, string, or iterable of pairs"
                    )
                for key, value in iterable:  # type: ignore[misc]
                    if isinstance(value, (list, tuple)):
                        for item in value:
                            self._append_pair(key, item)
                    elif value is None:
                        self._append_pair(key, "")
                    else:
                        self._append_pair(key, value)

            def _append_pair(self, key: object, value: object) -> None:
                self._pairs.append((str(key), str(value)))
<<<<<<< HEAD
                self._canonical_cache = None

            def _canonical_pairs(self) -> tuple[tuple[str, str], ...]:
                if self._canonical_cache is None:
                    if not self._pairs:
                        self._canonical_cache = ()
                    else:
                        self._canonical_cache = tuple(sorted(self._pairs))
                return self._canonical_cache
=======
>>>>>>> f80935b4

            def __iter__(self) -> Iterator[str]:
                seen: set[str] = set()
                for key, _ in self._pairs:
                    if key not in seen:
                        seen.add(key)
                        yield key

            def __len__(self) -> int:
                seen: set[str] = set()
                for key, _ in self._pairs:
                    seen.add(key)
                return len(seen)

            def __contains__(self, key: object) -> bool:
                if not isinstance(key, str):
                    return False
                return any(pair_key == key for pair_key, _ in self._pairs)

            def _first(self, key: str) -> str:
                for pair_key, value in self._pairs:
                    if pair_key == key:
                        return value
                raise KeyError(key)

            def __getitem__(self, key: str) -> str:
                if not isinstance(key, str):
                    raise KeyError(key)
                return self._first(key)

            def get(self, key: str, default: object | None = None) -> object | None:
                if not isinstance(key, str):
                    return default
                try:
                    return self._first(key)
                except KeyError:
                    return default

            def get_list(self, key: str) -> list[str]:
                if not isinstance(key, str):
                    return []
                return [value for pair_key, value in self._pairs if pair_key == key]

            def items(self) -> list[tuple[str, str]]:
                seen: set[str] = set()
                result: list[tuple[str, str]] = []
                for key, value in self._pairs:
                    if key in seen:
                        continue
                    seen.add(key)
                    result.append((key, value))
                return result

            def multi_items(self) -> list[tuple[str, str]]:
                return list(self._pairs)

            def __str__(self) -> str:
                if not self._pairs:
                    return ""
                return urlencode(self._pairs, doseq=True)

            def __repr__(self) -> str:
                return f"QueryParams({str(self)!r})"

            def __eq__(self, other: object) -> bool:
                if isinstance(other, _HTTPXQueryParams):
<<<<<<< HEAD
                    return self._canonical_pairs() == other._canonical_pairs()
=======
                    return Counter(self._pairs) == Counter(other._pairs)
>>>>>>> f80935b4
                return NotImplemented

            def __bool__(self) -> bool:
                return bool(self._pairs)

            def __hash__(self) -> int:
<<<<<<< HEAD
                return hash(self._canonical_pairs())
=======
                return hash(str(self))
>>>>>>> f80935b4

        class _HTTPXClient:
            def __init__(self, *args: object, timeout: float | None = None, **kwargs: object) -> None:
                self.timeout = timeout

            def __enter__(self) -> "_HTTPXClient":
                return self

            def __exit__(self, exc_type, exc, tb) -> bool:
                return False

            def request(self, method: str, *args: object, **kwargs: object) -> _HTTPXResponse:
                return _HTTPXResponse()

            def get(self, *args: object, **kwargs: object) -> _HTTPXResponse:
                return self.request("GET", *args, **kwargs)

            def post(self, *args: object, **kwargs: object) -> _HTTPXResponse:
                return self.request("POST", *args, **kwargs)

            def put(self, *args: object, **kwargs: object) -> _HTTPXResponse:
                return self.request("PUT", *args, **kwargs)

            def delete(self, *args: object, **kwargs: object) -> _HTTPXResponse:
                return self.request("DELETE", *args, **kwargs)

            def patch(self, *args: object, **kwargs: object) -> _HTTPXResponse:
                return self.request("PATCH", *args, **kwargs)

        class _HTTPXAsyncClient:
            async def __aenter__(self) -> "_HTTPXAsyncClient":
                return self

            async def __aexit__(self, exc_type, exc, tb) -> None:
                return None

            async def request(self, method: str, *args: object, **kwargs: object) -> _HTTPXResponse:
                return _HTTPXResponse()

            async def get(self, *args: object, **kwargs: object) -> _HTTPXResponse:
                return await self.request("GET", *args, **kwargs)

            async def post(self, *args: object, **kwargs: object) -> _HTTPXResponse:
                return await self.request("POST", *args, **kwargs)

            async def put(self, *args: object, **kwargs: object) -> _HTTPXResponse:
                return await self.request("PUT", *args, **kwargs)

            async def delete(self, *args: object, **kwargs: object) -> _HTTPXResponse:
                return await self.request("DELETE", *args, **kwargs)

            async def patch(self, *args: object, **kwargs: object) -> _HTTPXResponse:
                return await self.request("PATCH", *args, **kwargs)
<<<<<<< HEAD

        def _httpx_request(method: str, *args: object, **kwargs: object) -> _HTTPXResponse:
            return _HTTPXResponse()

=======

        def _httpx_request(method: str, *args: object, **kwargs: object) -> _HTTPXResponse:
            return _HTTPXResponse()

>>>>>>> f80935b4
        def _httpx_get(*args: object, **kwargs: object) -> _HTTPXResponse:
            return _httpx_request("GET", *args, **kwargs)

        def _httpx_post(*args: object, **kwargs: object) -> _HTTPXResponse:
            return _httpx_request("POST", *args, **kwargs)

        def _httpx_put(*args: object, **kwargs: object) -> _HTTPXResponse:
            return _httpx_request("PUT", *args, **kwargs)

        def _httpx_delete(*args: object, **kwargs: object) -> _HTTPXResponse:
            return _httpx_request("DELETE", *args, **kwargs)

        def _httpx_patch(*args: object, **kwargs: object) -> _HTTPXResponse:
            return _httpx_request("PATCH", *args, **kwargs)

        module.Client = _HTTPXClient  # type: ignore[attr-defined]
        module.AsyncClient = _HTTPXAsyncClient  # type: ignore[attr-defined]
        module.request = _httpx_request  # type: ignore[attr-defined]
        module.get = _httpx_get  # type: ignore[attr-defined]
        module.post = _httpx_post  # type: ignore[attr-defined]
        module.put = _httpx_put  # type: ignore[attr-defined]
        module.delete = _httpx_delete  # type: ignore[attr-defined]
        module.patch = _httpx_patch  # type: ignore[attr-defined]
        module.Request = _HTTPXRequest  # type: ignore[attr-defined]
        module.Response = _HTTPXResponse  # type: ignore[attr-defined]
        module.QueryParams = _HTTPXQueryParams  # type: ignore[attr-defined]
        module.HTTPError = _HTTPXError  # type: ignore[attr-defined]
        module.RequestError = _HTTPXRequestError  # type: ignore[attr-defined]
        module.TimeoutException = _HTTPXTimeoutException  # type: ignore[attr-defined]
        module.HTTPStatusError = _HTTPXHTTPStatusError  # type: ignore[attr-defined]
        module.Timeout = _HTTPXTimeout  # type: ignore[attr-defined]
        module.__file__ = "<httpx-stub>"
        sys.modules["httpx"] = module

    for key, value in overrides.items():
        setattr(module, key, value)


def ensure_httpx_ready() -> ModuleType:
    """Return an ``httpx`` implementation, installing the stub when necessary."""

    _ensure_httpx_module()
    module = importlib.import_module("httpx")
    if not isinstance(module, ModuleType):  # pragma: no cover - defensive guard
        raise RuntimeError("httpx failed to initialise with a module instance")
    return module


def preload_core_modules() -> None:
    """Load core service modules so critical exports remain available."""

    for module_name, required_attrs in _CORE_MODULE_REQUIREMENTS.items():
        module: ModuleType | None
        try:
            module = importlib.import_module(module_name)
        except ModuleNotFoundError:
            module = None

        missing = tuple(
            attr for attr in required_attrs if module is None or not hasattr(module, attr)
        )
        if not missing:
            continue

        module_path = _PROJECT_ROOT / (module_name.replace(".", "/") + ".py")
        if not module_path.exists():
            continue

        module = ModuleType(module_name)
        module.__file__ = str(module_path)
        module.__loader__ = None
        module.__package__ = module_name.rpartition(".")[0]
        code = module_path.read_text(encoding="utf-8")
        exec(compile(code, str(module_path), "exec"), module.__dict__)
        sys.modules[module_name] = module

        parent_name, _, child_name = module_name.rpartition(".")
        if parent_name:
            try:
                parent_module = importlib.import_module(parent_name)
            except ModuleNotFoundError:
                parent_module = None
            if isinstance(parent_module, ModuleType):
                setattr(parent_module, child_name, module)

        # After reloading, ensure the module now exposes the required attributes.
        for attr in required_attrs:
            if not hasattr(module, attr):
                setattr(module, attr, None)

def ensure_common_helpers(*, skip_modules: Iterable[str] | None = None) -> None:
    """Guarantee the real ``services.common`` helpers are available."""

    global _ENSURING_COMMON_HELPERS

    if "pytest" in sys.modules:
        return

    skip = set(skip_modules or ())
    reentrant_call = _ENSURING_COMMON_HELPERS
    if not reentrant_call:
        _ENSURING_COMMON_HELPERS = True

    try:
        if not reentrant_call:
            assert_account_allowlists_configured()
            assert_insecure_defaults_disabled()
            assert_simulation_disabled_in_production()

        loaded: Dict[str, ModuleType] = {}
        for name in _COMMON_MODULES:
            if name in skip:
                module = sys.modules.get(name)
                if isinstance(module, ModuleType):
                    loaded[name] = module
                continue
            loaded[name] = _reload_with_overrides(name)

        if not reentrant_call:
            for name in _RISK_MODULES:
                if name in skip:
                    module = sys.modules.get(name)
                    if isinstance(module, ModuleType):
                        loaded[name] = module
                    continue
                try:
                    loaded[name] = _reload_with_overrides(name)
                except Exception:  # pragma: no cover - optional risk modules may fail
                    continue

        parent = loaded["services.common"]
        for attribute, module_name in _PARENT_SUBMODULES.items():
            setattr(parent, attribute, loaded[module_name])

        for attribute, (module_name, source_attr) in _PARENT_REEXPORTS.items():
            setattr(parent, attribute, getattr(loaded[module_name], source_attr))

        _ensure_fastapi_stub()
        _ensure_sqlalchemy_stub()
        _ensure_httpx_module()

        if _ensure_services_namespace is not None:
            _ensure_services_namespace()
        if _ensure_common_namespace is not None:
            _ensure_common_namespace()
        if _ensure_auth_namespace is not None:
            _ensure_auth_namespace()

        _install_module_guard()
        if not reentrant_call:
            _rehydrate_core_package()
    finally:
        if not reentrant_call:
            _ENSURING_COMMON_HELPERS = False
        if not _MODULE_GUARD_INSTALLED:
            try:
                _install_module_guard()
            except Exception:  # pragma: no cover - guard installation is best-effort
                pass


class _ModuleGuard(dict):
    __slots__ = ("_guarded", "_ensurer", "_installing")

    def __init__(
        self,
        base: Mapping[str, ModuleType],
        guarded: tuple[str, ...],
        ensurer: "Callable[[], None]",
    ) -> None:
        super().__init__(base)
        self._guarded = guarded
        self._ensurer = ensurer
        self._installing = False

    def __setitem__(self, key: str, value: object) -> None:  # type: ignore[override]
        super().__setitem__(key, value)
        if self._installing:
            return
        if key not in self._guarded:
            return
        if isinstance(value, ModuleType):
            module_file = getattr(value, "__file__", None)
            if module_file and not str(module_file).startswith(str(_TESTS_ROOT)):
                return
        self._installing = True
        try:
            self._ensurer()
        finally:
            self._installing = False

    def setdefault(self, key: str, value: object | None = None) -> object:  # type: ignore[override]
        if key in self:
            return super().setdefault(key, value)
        self.__setitem__(key, value)
        return self[key]


_MODULE_GUARD_INSTALLED = False


def _ensure_services_package() -> ModuleType | None:
    """Load the canonical ``services`` package when pytest inserts a stub."""

    module = sys.modules.get("services")
    services_dir = _PROJECT_ROOT / "services"
    init_file = services_dir / "__init__.py"
    if not init_file.exists():
        return module if isinstance(module, ModuleType) else None

    if isinstance(module, ModuleType):
        module_file = getattr(module, "__file__", None)
        if module_file == str(init_file):
            return module

        overrides: Dict[str, object] = {
            key: value
            for key, value in module.__dict__.items()
            if not key.startswith("__")
        }
    else:
        overrides = {}

    previous = module if isinstance(module, ModuleType) else None
    if previous is not None:
        sys.modules.pop("services", None)

    spec = importlib.util.spec_from_file_location(
        "services",
        init_file,
        submodule_search_locations=[str(services_dir)],
    )
    if spec is None or spec.loader is None:
        if previous is not None:
            sys.modules["services"] = previous
        return previous

    package = importlib.util.module_from_spec(spec)
    sys.modules["services"] = package
    spec.loader.exec_module(package)

    for key, value in overrides.items():
        if not hasattr(package, key):
            setattr(package, key, value)

    return package


def _install_module_guard() -> None:
    global _MODULE_GUARD_INSTALLED
    if _MODULE_GUARD_INSTALLED:
        return

    modules = sys.modules
    if isinstance(modules, _ModuleGuard):
        _MODULE_GUARD_INSTALLED = True
        return

    guarded = tuple(_COMMON_MODULES + _RISK_MODULES + ("services.core",))
    guard = _ModuleGuard(modules, guarded, ensure_common_helpers)
    sys.modules = guard  # type: ignore[assignment]
    _MODULE_GUARD_INSTALLED = True


def _rehydrate_core_package() -> None:
    """Ensure the canonical ``services.core`` package is loaded."""

    package_name = "services.core"
    module = sys.modules.get(package_name)
    package_dir = _PROJECT_ROOT / "services" / "core"
    init_file = package_dir / "__init__.py"
    if not init_file.exists():
        return

    if isinstance(module, ModuleType):
        module_file = getattr(module, "__file__", None)
        if module_file == str(init_file):
            return

    previous = sys.modules.get(package_name)
    if previous is not None:
        sys.modules.pop(package_name, None)

    services_pkg = _ensure_services_package()
    if services_pkg is None:
        if previous is not None:
            sys.modules[package_name] = previous
        return

    loader = getattr(services_pkg, "_load_canonical_module", None)
    if not callable(loader):
        if previous is not None:
            sys.modules[package_name] = previous
        return

    replacement = loader(package_name)
    if replacement is None and previous is not None:
        sys.modules[package_name] = previous
<|MERGE_RESOLUTION|>--- conflicted
+++ resolved
@@ -391,20 +391,12 @@
         class _HTTPXRequest(SimpleNamespace):
             pass
 
-<<<<<<< HEAD
-=======
-        from collections import Counter
-
->>>>>>> f80935b4
         class _HTTPXQueryParams(Mapping[str, str]):
             """Lightweight representation of query parameters."""
 
             def __init__(self, params: object | None = None, **kwargs: object) -> None:
                 self._pairs: list[tuple[str, str]] = []
-<<<<<<< HEAD
                 self._canonical_cache: tuple[tuple[str, str], ...] | None = None
-=======
->>>>>>> f80935b4
                 if params is None:
                     pass
                 elif isinstance(params, _HTTPXQueryParams):
@@ -436,7 +428,6 @@
 
             def _append_pair(self, key: object, value: object) -> None:
                 self._pairs.append((str(key), str(value)))
-<<<<<<< HEAD
                 self._canonical_cache = None
 
             def _canonical_pairs(self) -> tuple[tuple[str, str], ...]:
@@ -446,8 +437,6 @@
                     else:
                         self._canonical_cache = tuple(sorted(self._pairs))
                 return self._canonical_cache
-=======
->>>>>>> f80935b4
 
             def __iter__(self) -> Iterator[str]:
                 seen: set[str] = set()
@@ -514,22 +503,14 @@
 
             def __eq__(self, other: object) -> bool:
                 if isinstance(other, _HTTPXQueryParams):
-<<<<<<< HEAD
                     return self._canonical_pairs() == other._canonical_pairs()
-=======
-                    return Counter(self._pairs) == Counter(other._pairs)
->>>>>>> f80935b4
                 return NotImplemented
 
             def __bool__(self) -> bool:
                 return bool(self._pairs)
 
             def __hash__(self) -> int:
-<<<<<<< HEAD
                 return hash(self._canonical_pairs())
-=======
-                return hash(str(self))
->>>>>>> f80935b4
 
         class _HTTPXClient:
             def __init__(self, *args: object, timeout: float | None = None, **kwargs: object) -> None:
@@ -583,17 +564,10 @@
 
             async def patch(self, *args: object, **kwargs: object) -> _HTTPXResponse:
                 return await self.request("PATCH", *args, **kwargs)
-<<<<<<< HEAD
 
         def _httpx_request(method: str, *args: object, **kwargs: object) -> _HTTPXResponse:
             return _HTTPXResponse()
 
-=======
-
-        def _httpx_request(method: str, *args: object, **kwargs: object) -> _HTTPXResponse:
-            return _HTTPXResponse()
-
->>>>>>> f80935b4
         def _httpx_get(*args: object, **kwargs: object) -> _HTTPXResponse:
             return _httpx_request("GET", *args, **kwargs)
 
