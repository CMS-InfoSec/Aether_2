"""Utility helpers to stabilise imports from ``services.common`` during tests."""
from __future__ import annotations

import importlib
import importlib.util
import sys
from pathlib import Path
from types import ModuleType, SimpleNamespace
from typing import Callable, Dict, Iterable, Iterator, Mapping, Tuple

from shared.runtime_checks import (
    assert_account_allowlists_configured,
    assert_insecure_defaults_disabled,
    assert_simulation_disabled_in_production,
)

try:  # pragma: no cover - defensive import when sitecustomize missing
    from sitecustomize import (
        _ensure_auth_namespace,
        _ensure_common_namespace,
        _ensure_services_namespace,
    )
except Exception:  # pragma: no cover - sitecustomize not executed
    _ensure_services_namespace = None  # type: ignore[assignment]
    _ensure_common_namespace = None  # type: ignore[assignment]
    _ensure_auth_namespace = None  # type: ignore[assignment]

# Modules that routinely receive pytest stubs.  We ensure the real implementations
# are loaded while preserving any overrides that tests intentionally provide.
_PROJECT_ROOT = Path(__file__).resolve().parents[1]
_TESTS_ROOT = _PROJECT_ROOT / "tests"

_COMMON_MODULES = (
    "services",
    "services.common",
    "services.common.config",
    "services.common.security",
    "services.common.adapters",
    "services.common.precision",
    "services.common.schemas",
    "services.auth",
    "services.auth.jwt_tokens",
    "services.analytics",
    "services.oms",
    "shared",
)

# Guard re-entrant ``ensure_common_helpers`` calls triggered from module level
# imports.  The bootstrap is invoked at interpreter start as well as from
# modules such as ``services.common.adapters``; when those modules call back
# into the bootstrap we should avoid reloading optional extras (like the risk
# service stack) until the outermost invocation completes.  Without this guard
# Python observes partially initialised modules and raises circular-import
# errors.
_ENSURING_COMMON_HELPERS = False

# Risk-service modules are routinely imported during test collection.  Pytest
# fixtures still overwrite these modules with lightweight stand-ins, so we
# proactively reload the canonical implementations to keep import resolution
# stable for downstream tests.
_RISK_MODULES = (
    "services.risk",
    "services.risk.main",
    "services.risk.engine",
    "services.risk.exit_rules",
    "services.risk.position_sizer",
    "services.risk.pretrade_sanity",
    "services.risk.circuit_breakers",
    "services.risk.correlation_service",
    "services.risk.diversification_allocator",
    "services.risk.nav_forecaster",
    "services.risk.cvar_forecast",
    "services.core.sequencer",
)

_CORE_MODULE_REQUIREMENTS: Mapping[str, Tuple[str, ...]] = {
    "services.core.sequencer": ("TradingSequencer", "SequencerResult"),
}

# Parent attributes that should always refer to the canonical submodules once the
# helpers are loaded.  This keeps ``services.common.config`` style imports working
# even after pytest injects temporary stand-ins.
_PARENT_SUBMODULES: Mapping[str, str] = {
    "config": "services.common.config",
    "security": "services.common.security",
    "adapters": "services.common.adapters",
    "precision": "services.common.precision",
    "schemas": "services.common.schemas",
}

# Convenience re-exports surfaced by ``services.common``.  When the package is
# reloaded we reattach these attributes so downstream imports keep functioning.
_PARENT_REEXPORTS: Mapping[str, Tuple[str, str]] = {
    # Configuration helpers
    "get_timescale_session": ("services.common.config", "get_timescale_session"),
    "get_redis_client": ("services.common.config", "get_redis_client"),
    "get_kafka_producer": ("services.common.config", "get_kafka_producer"),
    "get_nats_producer": ("services.common.config", "get_nats_producer"),
    "get_feast_client": ("services.common.config", "get_feast_client"),
    # Security helpers
    "ADMIN_ACCOUNTS": ("services.common.security", "ADMIN_ACCOUNTS"),
    "DIRECTOR_ACCOUNTS": ("services.common.security", "DIRECTOR_ACCOUNTS"),
    "reload_admin_accounts": ("services.common.security", "reload_admin_accounts"),
    "set_default_session_store": (
        "services.common.security",
        "set_default_session_store",
    ),
    "require_admin_account": (
        "services.common.security",
        "require_admin_account",
    ),
    "require_authenticated_principal": (
        "services.common.security",
        "require_authenticated_principal",
    ),
    "require_dual_director_confirmation": (
        "services.common.security",
        "require_dual_director_confirmation",
    ),
    "ensure_admin_access": ("services.common.security", "ensure_admin_access"),
}


def _reload_with_overrides(module_name: str) -> ModuleType:
    """Return the implementation for ``module_name`` preserving stub overrides."""

    existing = sys.modules.get(module_name)
    if existing is None:
        module = importlib.import_module(module_name)
        return module

    spec = getattr(existing, "__spec__", None)
    if getattr(spec, "_initializing", False):
        return existing

    module_file = getattr(existing, "__file__", None)
    if module_file and not str(module_file).startswith(str(_TESTS_ROOT)):
        return existing

    overrides: Dict[str, object] = {
        key: value
        for key, value in existing.__dict__.items()
        if not key.startswith("__")
    }
    # Drop the stub so the real module can be imported.
    sys.modules.pop(module_name, None)
    try:
        module = importlib.import_module(module_name)
    except ModuleNotFoundError:
        module_path = Path(__file__).resolve().parents[1] / (
            module_name.replace(".", "/") + ".py"
        )
        if module_path.exists():
            spec = importlib.util.spec_from_file_location(module_name, module_path)
            if spec and spec.loader:
                module = importlib.util.module_from_spec(spec)
                sys.modules[module_name] = module
                try:
                    spec.loader.exec_module(module)
                except Exception:
                    sys.modules.pop(module_name, None)
                    if existing is not None:
                        sys.modules[module_name] = existing
                        return existing
                    raise
                return module
        if existing is not None:
            sys.modules[module_name] = existing
            return existing
        raise

    # Re-apply pytest's overrides so tests depending on the stubbed behaviour
    # keep operating against the canonical implementation.
    for key, value in overrides.items():
        setattr(module, key, value)
    return module


def _ensure_fastapi_stub() -> None:
    """Ensure the repository's FastAPI shim is loaded instead of pytest stubs."""

    def _reload() -> ModuleType:
        sys.modules.pop("fastapi", None)
        try:
            return importlib.import_module("fastapi")
        except ModuleNotFoundError:
            import services.common.fastapi_stub  # type: ignore[import-not-found]  # noqa: F401
            module = sys.modules.get("fastapi")
            if isinstance(module, ModuleType):
                return module
            module = ModuleType("fastapi")
            sys.modules["fastapi"] = module
            return module

    module = sys.modules.get("fastapi")
    if not isinstance(module, ModuleType) or getattr(module, "__file__", None) is None:
        module = _reload()

    try:
        stub = importlib.import_module("services.common.fastapi_stub")  # noqa: F401
    except ModuleNotFoundError:
        return

    def _ensure_module(name: str) -> ModuleType:
        submodule = sys.modules.get(name)
        if not isinstance(submodule, ModuleType):
            submodule = ModuleType(name)
            sys.modules[name] = submodule
        return submodule

    # Core exports frequently accessed directly from ``fastapi``.
    stub_exports = getattr(stub, "__all__", ("FastAPI", "APIRouter", "HTTPException", "Request", "Depends"))
    for name in stub_exports:
        if getattr(module, name, None) is None:
            setattr(module, name, getattr(stub, name))

    # Recreate the ``fastapi.status`` module so ``from fastapi import status`` works
    # even if pytest previously replaced the attribute with a placeholder.
    status_module = getattr(module, "status", None)
    if not isinstance(status_module, ModuleType):
        status_module = getattr(stub, "status", None)
        if isinstance(status_module, ModuleType):
            setattr(module, "status", status_module)

    if isinstance(status_module, ModuleType):
        required_status = (
            "HTTP_200_OK",
            "HTTP_201_CREATED",
            "HTTP_400_BAD_REQUEST",
            "HTTP_401_UNAUTHORIZED",
            "HTTP_403_FORBIDDEN",
            "HTTP_404_NOT_FOUND",
            "HTTP_422_UNPROCESSABLE_ENTITY",
            "HTTP_503_SERVICE_UNAVAILABLE",
        )
        for name in required_status:
            if getattr(status_module, name, None) is None:
                setattr(status_module, name, getattr(stub.status, name))
        sys.modules["fastapi.status"] = status_module

    # Populate common submodules expected by the production code and tests.
    applications_module = _ensure_module("fastapi.applications")
    setattr(module, "applications", applications_module)
    if getattr(applications_module, "FastAPI", None) is None:
        setattr(applications_module, "FastAPI", getattr(stub, "FastAPI", None))

    routing_module = _ensure_module("fastapi.routing")
    setattr(module, "routing", routing_module)
    if getattr(routing_module, "APIRouter", None) is None:
        setattr(routing_module, "APIRouter", getattr(stub, "APIRouter", None))

    encoders_module = _ensure_module("fastapi.encoders")
    setattr(module, "encoders", encoders_module)
    if getattr(encoders_module, "jsonable_encoder", None) is None:
        setattr(encoders_module, "jsonable_encoder", getattr(stub, "jsonable_encoder", None))

    exceptions_module = _ensure_module("fastapi.exceptions")
    setattr(module, "exceptions", exceptions_module)
    for attr in ("HTTPException", "RequestValidationError"):
        if getattr(exceptions_module, attr, None) is None:
            setattr(exceptions_module, attr, getattr(stub, attr, None))

    exception_handlers_module = _ensure_module("fastapi.exception_handlers")
    setattr(module, "exception_handlers", exception_handlers_module)
    handler = getattr(stub, "request_validation_exception_handler", None)
    if getattr(exception_handlers_module, "request_validation_exception_handler", None) is None:
        setattr(exception_handlers_module, "request_validation_exception_handler", handler)

    concurrency_module = _ensure_module("fastapi.concurrency")
    setattr(module, "concurrency", concurrency_module)
    run_in_threadpool = getattr(stub, "run_in_threadpool", None)
    if getattr(concurrency_module, "run_in_threadpool", None) is None:
        setattr(concurrency_module, "run_in_threadpool", run_in_threadpool)

    responses_module = _ensure_module("fastapi.responses")
    setattr(module, "responses", responses_module)
    for attr in ("Response", "JSONResponse", "HTMLResponse", "StreamingResponse"):
        value = getattr(module, attr, None) or getattr(stub, attr, None)
        if value is not None:
            setattr(module, attr, value)
            if getattr(responses_module, attr, None) is None:
                setattr(responses_module, attr, value)

    middleware_module = _ensure_module("fastapi.middleware")
    setattr(module, "middleware", middleware_module)
    cors_module = _ensure_module("fastapi.middleware.cors")
    setattr(middleware_module, "cors", cors_module)
    if getattr(cors_module, "CORSMiddleware", None) is None:
        setattr(cors_module, "CORSMiddleware", getattr(stub, "CORSMiddleware", None))

    testclient_module = _ensure_module("fastapi.testclient")
    setattr(module, "testclient", testclient_module)
    test_client = getattr(module, "TestClient", None) or getattr(stub, "TestClient", None)
    if test_client is not None:
        setattr(module, "TestClient", test_client)
        if getattr(testclient_module, "TestClient", None) is None:
            setattr(testclient_module, "TestClient", test_client)


def _ensure_sqlalchemy_stub() -> None:
    """Install the lightweight SQLAlchemy shim when the real dependency is absent."""

    try:
        module = importlib.import_module("sqlalchemy")  # type: ignore[import-not-found]
    except ModuleNotFoundError:
        module = None

    if module is not None and getattr(module, "__file__", None):
        return

    try:
        from services.common import sqlalchemy_stub  # type: ignore[import-not-found]
    except ModuleNotFoundError:  # pragma: no cover - stub not available in some deployments
        return

    sqlalchemy_stub.install()


def _ensure_httpx_module() -> None:
    """Reload the lightweight ``httpx`` shim when pytest leaves placeholders."""

    required_attrs = ("AsyncClient", "Request", "Response", "HTTPError")
    module = sys.modules.get("httpx")
    if isinstance(module, ModuleType) and getattr(module, "__file__", None):
        if all(hasattr(module, attr) for attr in required_attrs):
            return

    overrides: Dict[str, object] = {}
    if isinstance(module, ModuleType):
        overrides = {
            key: value
            for key, value in module.__dict__.items()
            if not key.startswith("__")
        }

    sys.modules.pop("httpx", None)
    try:
        module = importlib.import_module("httpx")
    except ModuleNotFoundError:
        module = ModuleType("httpx")

        class _HTTPXError(Exception):
            """Base stub for httpx.HTTPError."""

            def __init__(self, *args: object, **kwargs: object) -> None:
                super().__init__(*args)
                self.request = kwargs.get("request")
                self.response = kwargs.get("response")

        class _HTTPXRequestError(_HTTPXError):
            """Stub for httpx.RequestError."""

            pass

        class _HTTPXTimeoutException(_HTTPXRequestError):
            """Stub for httpx.TimeoutException."""

            pass

        class _HTTPXHTTPStatusError(_HTTPXError):
            """Stub for httpx.HTTPStatusError."""

            pass

        class _HTTPXTimeout:
            """Simplified timeout configuration stub."""

            def __init__(
                self,
                timeout: float | None = None,
                connect: float | None = None,
                read: float | None = None,
                write: float | None = None,
                pool: float | None = None,
            ) -> None:
                self.timeout = timeout
                self.connect = connect
                self.read = read
                self.write = write
                self.pool = pool

        from urllib.parse import parse_qsl, urlencode

        class _HTTPXResponse:
            """Lightweight replacement that mirrors key ``httpx.Response`` APIs."""

            def __init__(
                self,
                status_code: int = 200,
                json_data: object | None = None,
                *,
                text: str | None = None,
                content: bytes | None = None,
                headers: Mapping[str, str] | None = None,
                request: object | None = None,
            ) -> None:
                self.status_code = status_code
                self._json = json_data
                if content is not None:
                    self._content = content
                    self._text = text
                elif text is not None:
                    self._text = text
                    self._content = text.encode("utf-8")
                else:
                    self._text = None
                    self._content = b""
                self.headers: dict[str, str] = dict(headers or {})
                self.request = request

            @property
            def content(self) -> bytes:
                return self._content

            @property
            def text(self) -> str:
                if self._text is not None:
                    return self._text
                return self._content.decode("utf-8", "replace")

            def json(self) -> object:
                if self._json is not None:
                    return self._json
                import json as _json_module

                return _json_module.loads(self.text)

            def raise_for_status(self) -> None:
                if self.status_code < 400:
                    return
                message = f"HTTP {self.status_code}"
                raise _HTTPXHTTPStatusError(message, request=self.request, response=self)

        class _HTTPXRequest(SimpleNamespace):
            pass

        class _HTTPXQueryParams(Mapping[str, str]):
            """Lightweight representation of query parameters."""

            def __init__(self, params: object | None = None, **kwargs: object) -> None:
                self._pairs: list[tuple[str, str]] = []
                self._canonical_cache: tuple[tuple[str, str], ...] | None = None
                if params is None:
                    pass
                elif isinstance(params, _HTTPXQueryParams):
                    self._pairs.extend(params.multi_items())
                elif isinstance(params, str):
                    self._pairs.extend(parse_qsl(params.lstrip("?"), keep_blank_values=True))
                else:
                    self._extend_pairs(params)
                if kwargs:
                    self._extend_pairs(kwargs)

            def _extend_pairs(self, params: object) -> None:
                if isinstance(params, Mapping):
                    iterable = params.items()
                elif isinstance(params, Iterable):
                    iterable = params  # type: ignore[assignment]
                else:
                    raise TypeError(
                        "QueryParams requires a mapping, string, or iterable of pairs"
                    )
                for key, value in iterable:  # type: ignore[misc]
                    if isinstance(value, (list, tuple)):
                        for item in value:
                            self._append_pair(key, item)
                    elif value is None:
                        self._append_pair(key, "")
                    else:
                        self._append_pair(key, value)

            def _append_pair(self, key: object, value: object) -> None:
                self._pairs.append((str(key), str(value)))
                self._canonical_cache = None

            def _canonical_pairs(self) -> tuple[tuple[str, str], ...]:
                if self._canonical_cache is None:
                    if not self._pairs:
                        self._canonical_cache = ()
                    else:
                        self._canonical_cache = tuple(sorted(self._pairs))
                return self._canonical_cache

            def __iter__(self) -> Iterator[str]:
                seen: set[str] = set()
                for key, _ in self._pairs:
                    if key not in seen:
                        seen.add(key)
                        yield key

            def __len__(self) -> int:
                seen: set[str] = set()
                for key, _ in self._pairs:
                    seen.add(key)
                return len(seen)

            def __contains__(self, key: object) -> bool:
                if not isinstance(key, str):
                    return False
                return any(pair_key == key for pair_key, _ in self._pairs)

            def _first(self, key: str) -> str:
                for pair_key, value in self._pairs:
                    if pair_key == key:
                        return value
                raise KeyError(key)

            def __getitem__(self, key: str) -> str:
                if not isinstance(key, str):
                    raise KeyError(key)
                return self._first(key)

            def get(self, key: str, default: object | None = None) -> object | None:
                if not isinstance(key, str):
                    return default
                try:
                    return self._first(key)
                except KeyError:
                    return default

            def get_list(self, key: str) -> list[str]:
                if not isinstance(key, str):
                    return []
                return [value for pair_key, value in self._pairs if pair_key == key]

            def items(self) -> list[tuple[str, str]]:
                seen: set[str] = set()
                result: list[tuple[str, str]] = []
                for key, value in self._pairs:
                    if key in seen:
                        continue
                    seen.add(key)
                    result.append((key, value))
                return result

            def multi_items(self) -> list[tuple[str, str]]:
                return list(self._pairs)

            def __str__(self) -> str:
                if not self._pairs:
                    return ""
                return urlencode(self._pairs, doseq=True)

            def __repr__(self) -> str:
                return f"QueryParams({str(self)!r})"

            def __eq__(self, other: object) -> bool:
                if isinstance(other, _HTTPXQueryParams):
                    return self._canonical_pairs() == other._canonical_pairs()
                return NotImplemented

            def __bool__(self) -> bool:
                return bool(self._pairs)

            def __hash__(self) -> int:
                return hash(self._canonical_pairs())

        class _HTTPXClient:
            def __init__(self, *args: object, timeout: float | None = None, **kwargs: object) -> None:
                self.timeout = timeout

            def __enter__(self) -> "_HTTPXClient":
                return self

            def __exit__(self, exc_type, exc, tb) -> bool:
                return False

            def request(self, method: str, *args: object, **kwargs: object) -> _HTTPXResponse:
                return _HTTPXResponse()

            def get(self, *args: object, **kwargs: object) -> _HTTPXResponse:
                return self.request("GET", *args, **kwargs)

            def post(self, *args: object, **kwargs: object) -> _HTTPXResponse:
                return self.request("POST", *args, **kwargs)

            def put(self, *args: object, **kwargs: object) -> _HTTPXResponse:
                return self.request("PUT", *args, **kwargs)

            def delete(self, *args: object, **kwargs: object) -> _HTTPXResponse:
                return self.request("DELETE", *args, **kwargs)

            def patch(self, *args: object, **kwargs: object) -> _HTTPXResponse:
                return self.request("PATCH", *args, **kwargs)

        class _HTTPXAsyncClient:
            async def __aenter__(self) -> "_HTTPXAsyncClient":
                return self

            async def __aexit__(self, exc_type, exc, tb) -> None:
                return None

            async def request(self, method: str, *args: object, **kwargs: object) -> _HTTPXResponse:
                return _HTTPXResponse()

            async def get(self, *args: object, **kwargs: object) -> _HTTPXResponse:
                return await self.request("GET", *args, **kwargs)

            async def post(self, *args: object, **kwargs: object) -> _HTTPXResponse:
                return await self.request("POST", *args, **kwargs)

            async def put(self, *args: object, **kwargs: object) -> _HTTPXResponse:
                return await self.request("PUT", *args, **kwargs)
<<<<<<< HEAD

            async def delete(self, *args: object, **kwargs: object) -> _HTTPXResponse:
                return await self.request("DELETE", *args, **kwargs)

            async def patch(self, *args: object, **kwargs: object) -> _HTTPXResponse:
                return await self.request("PATCH", *args, **kwargs)

=======

            async def delete(self, *args: object, **kwargs: object) -> _HTTPXResponse:
                return await self.request("DELETE", *args, **kwargs)

            async def patch(self, *args: object, **kwargs: object) -> _HTTPXResponse:
                return await self.request("PATCH", *args, **kwargs)

>>>>>>> 8a59d461
        def _httpx_request(method: str, *args: object, **kwargs: object) -> _HTTPXResponse:
            return _HTTPXResponse()

        def _httpx_get(*args: object, **kwargs: object) -> _HTTPXResponse:
            return _httpx_request("GET", *args, **kwargs)

        def _httpx_post(*args: object, **kwargs: object) -> _HTTPXResponse:
            return _httpx_request("POST", *args, **kwargs)

        def _httpx_put(*args: object, **kwargs: object) -> _HTTPXResponse:
            return _httpx_request("PUT", *args, **kwargs)

        def _httpx_delete(*args: object, **kwargs: object) -> _HTTPXResponse:
            return _httpx_request("DELETE", *args, **kwargs)

        def _httpx_patch(*args: object, **kwargs: object) -> _HTTPXResponse:
            return _httpx_request("PATCH", *args, **kwargs)

        module.Client = _HTTPXClient  # type: ignore[attr-defined]
        module.AsyncClient = _HTTPXAsyncClient  # type: ignore[attr-defined]
        module.request = _httpx_request  # type: ignore[attr-defined]
        module.get = _httpx_get  # type: ignore[attr-defined]
        module.post = _httpx_post  # type: ignore[attr-defined]
        module.put = _httpx_put  # type: ignore[attr-defined]
        module.delete = _httpx_delete  # type: ignore[attr-defined]
        module.patch = _httpx_patch  # type: ignore[attr-defined]
        module.Request = _HTTPXRequest  # type: ignore[attr-defined]
        module.Response = _HTTPXResponse  # type: ignore[attr-defined]
        module.QueryParams = _HTTPXQueryParams  # type: ignore[attr-defined]
        module.HTTPError = _HTTPXError  # type: ignore[attr-defined]
        module.RequestError = _HTTPXRequestError  # type: ignore[attr-defined]
        module.TimeoutException = _HTTPXTimeoutException  # type: ignore[attr-defined]
        module.HTTPStatusError = _HTTPXHTTPStatusError  # type: ignore[attr-defined]
        module.Timeout = _HTTPXTimeout  # type: ignore[attr-defined]
        module.__file__ = "<httpx-stub>"
        sys.modules["httpx"] = module

    for key, value in overrides.items():
        setattr(module, key, value)


def ensure_httpx_ready() -> ModuleType:
    """Return an ``httpx`` implementation, installing the stub when necessary."""

    _ensure_httpx_module()
    module = importlib.import_module("httpx")
    if not isinstance(module, ModuleType):  # pragma: no cover - defensive guard
        raise RuntimeError("httpx failed to initialise with a module instance")
    return module


def preload_core_modules() -> None:
    """Load core service modules so critical exports remain available."""

    for module_name, required_attrs in _CORE_MODULE_REQUIREMENTS.items():
        module: ModuleType | None
        try:
            module = importlib.import_module(module_name)
        except ModuleNotFoundError:
            module = None

        missing = tuple(
            attr for attr in required_attrs if module is None or not hasattr(module, attr)
        )
        if not missing:
            continue

        module_path = _PROJECT_ROOT / (module_name.replace(".", "/") + ".py")
        if not module_path.exists():
            continue

        module = ModuleType(module_name)
        module.__file__ = str(module_path)
        module.__loader__ = None
        module.__package__ = module_name.rpartition(".")[0]
        code = module_path.read_text(encoding="utf-8")
        exec(compile(code, str(module_path), "exec"), module.__dict__)
        sys.modules[module_name] = module

        parent_name, _, child_name = module_name.rpartition(".")
        if parent_name:
            try:
                parent_module = importlib.import_module(parent_name)
            except ModuleNotFoundError:
                parent_module = None
            if isinstance(parent_module, ModuleType):
                setattr(parent_module, child_name, module)

        # After reloading, ensure the module now exposes the required attributes.
        for attr in required_attrs:
            if not hasattr(module, attr):
                setattr(module, attr, None)

def ensure_common_helpers(*, skip_modules: Iterable[str] | None = None) -> None:
    """Guarantee the real ``services.common`` helpers are available."""

    global _ENSURING_COMMON_HELPERS

    if "pytest" in sys.modules:
        return

    skip = set(skip_modules or ())
    reentrant_call = _ENSURING_COMMON_HELPERS
    if not reentrant_call:
        _ENSURING_COMMON_HELPERS = True

    try:
        if not reentrant_call:
            assert_account_allowlists_configured()
            assert_insecure_defaults_disabled()
            assert_simulation_disabled_in_production()

        loaded: Dict[str, ModuleType] = {}
        for name in _COMMON_MODULES:
            if name in skip:
                module = sys.modules.get(name)
                if isinstance(module, ModuleType):
                    loaded[name] = module
                continue
            loaded[name] = _reload_with_overrides(name)

        if not reentrant_call:
            for name in _RISK_MODULES:
                if name in skip:
                    module = sys.modules.get(name)
                    if isinstance(module, ModuleType):
                        loaded[name] = module
                    continue
                try:
                    loaded[name] = _reload_with_overrides(name)
                except Exception:  # pragma: no cover - optional risk modules may fail
                    continue

        parent = loaded["services.common"]
        for attribute, module_name in _PARENT_SUBMODULES.items():
            setattr(parent, attribute, loaded[module_name])

        for attribute, (module_name, source_attr) in _PARENT_REEXPORTS.items():
            setattr(parent, attribute, getattr(loaded[module_name], source_attr))

        _ensure_fastapi_stub()
        _ensure_sqlalchemy_stub()
        _ensure_httpx_module()

        if _ensure_services_namespace is not None:
            _ensure_services_namespace()
        if _ensure_common_namespace is not None:
            _ensure_common_namespace()
        if _ensure_auth_namespace is not None:
            _ensure_auth_namespace()

        _install_module_guard()
        if not reentrant_call:
            _rehydrate_core_package()
    finally:
        if not reentrant_call:
            _ENSURING_COMMON_HELPERS = False
        if not _MODULE_GUARD_INSTALLED:
            try:
                _install_module_guard()
            except Exception:  # pragma: no cover - guard installation is best-effort
                pass


class _ModuleGuard(dict):
    __slots__ = ("_guarded", "_ensurer", "_installing")

    def __init__(
        self,
        base: Mapping[str, ModuleType],
        guarded: tuple[str, ...],
        ensurer: "Callable[[], None]",
    ) -> None:
        super().__init__(base)
        self._guarded = guarded
        self._ensurer = ensurer
        self._installing = False

    def __setitem__(self, key: str, value: object) -> None:  # type: ignore[override]
        super().__setitem__(key, value)
        if self._installing:
            return
        if key not in self._guarded:
            return
        if isinstance(value, ModuleType):
            module_file = getattr(value, "__file__", None)
            if module_file and not str(module_file).startswith(str(_TESTS_ROOT)):
                return
        self._installing = True
        try:
            self._ensurer()
        finally:
            self._installing = False

    def setdefault(self, key: str, value: object | None = None) -> object:  # type: ignore[override]
        if key in self:
            return super().setdefault(key, value)
        self.__setitem__(key, value)
        return self[key]


_MODULE_GUARD_INSTALLED = False


def _ensure_services_package() -> ModuleType | None:
    """Load the canonical ``services`` package when pytest inserts a stub."""

    module = sys.modules.get("services")
    services_dir = _PROJECT_ROOT / "services"
    init_file = services_dir / "__init__.py"
    if not init_file.exists():
        return module if isinstance(module, ModuleType) else None

    if isinstance(module, ModuleType):
        module_file = getattr(module, "__file__", None)
        if module_file == str(init_file):
            return module

        overrides: Dict[str, object] = {
            key: value
            for key, value in module.__dict__.items()
            if not key.startswith("__")
        }
    else:
        overrides = {}

    previous = module if isinstance(module, ModuleType) else None
    if previous is not None:
        sys.modules.pop("services", None)

    spec = importlib.util.spec_from_file_location(
        "services",
        init_file,
        submodule_search_locations=[str(services_dir)],
    )
    if spec is None or spec.loader is None:
        if previous is not None:
            sys.modules["services"] = previous
        return previous

    package = importlib.util.module_from_spec(spec)
    sys.modules["services"] = package
    spec.loader.exec_module(package)

    for key, value in overrides.items():
        if not hasattr(package, key):
            setattr(package, key, value)

    return package


def _install_module_guard() -> None:
    global _MODULE_GUARD_INSTALLED
    if _MODULE_GUARD_INSTALLED:
        return

    modules = sys.modules
    if isinstance(modules, _ModuleGuard):
        _MODULE_GUARD_INSTALLED = True
        return

    guarded = tuple(_COMMON_MODULES + _RISK_MODULES + ("services.core",))
    guard = _ModuleGuard(modules, guarded, ensure_common_helpers)
    sys.modules = guard  # type: ignore[assignment]
    _MODULE_GUARD_INSTALLED = True


def _rehydrate_core_package() -> None:
    """Ensure the canonical ``services.core`` package is loaded."""

    package_name = "services.core"
    module = sys.modules.get(package_name)
    package_dir = _PROJECT_ROOT / "services" / "core"
    init_file = package_dir / "__init__.py"
    if not init_file.exists():
        return

    if isinstance(module, ModuleType):
        module_file = getattr(module, "__file__", None)
        if module_file == str(init_file):
            return

    previous = sys.modules.get(package_name)
    if previous is not None:
        sys.modules.pop(package_name, None)

    services_pkg = _ensure_services_package()
    if services_pkg is None:
        if previous is not None:
            sys.modules[package_name] = previous
        return

    loader = getattr(services_pkg, "_load_canonical_module", None)
    if not callable(loader):
        if previous is not None:
            sys.modules[package_name] = previous
        return

    replacement = loader(package_name)
    if replacement is None and previous is not None:
        sys.modules[package_name] = previous
<|MERGE_RESOLUTION|>--- conflicted
+++ resolved
@@ -601,7 +601,6 @@
 
             async def put(self, *args: object, **kwargs: object) -> _HTTPXResponse:
                 return await self.request("PUT", *args, **kwargs)
-<<<<<<< HEAD
 
             async def delete(self, *args: object, **kwargs: object) -> _HTTPXResponse:
                 return await self.request("DELETE", *args, **kwargs)
@@ -609,15 +608,6 @@
             async def patch(self, *args: object, **kwargs: object) -> _HTTPXResponse:
                 return await self.request("PATCH", *args, **kwargs)
 
-=======
-
-            async def delete(self, *args: object, **kwargs: object) -> _HTTPXResponse:
-                return await self.request("DELETE", *args, **kwargs)
-
-            async def patch(self, *args: object, **kwargs: object) -> _HTTPXResponse:
-                return await self.request("PATCH", *args, **kwargs)
-
->>>>>>> 8a59d461
         def _httpx_request(method: str, *args: object, **kwargs: object) -> _HTTPXResponse:
             return _HTTPXResponse()
 
