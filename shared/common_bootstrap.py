--- conflicted
+++ resolved
@@ -391,11 +391,8 @@
         class _HTTPXRequest(SimpleNamespace):
             pass
 
-<<<<<<< HEAD
         from collections import Counter
 
-=======
->>>>>>> 17c55ab0
         class _HTTPXQueryParams(Mapping[str, str]):
             """Lightweight representation of query parameters."""
 
@@ -498,7 +495,6 @@
 
             def __eq__(self, other: object) -> bool:
                 if isinstance(other, _HTTPXQueryParams):
-<<<<<<< HEAD
                     return Counter(self._pairs) == Counter(other._pairs)
                 return NotImplemented
 
@@ -507,15 +503,6 @@
 
             __hash__ = None
 
-=======
-                    return self._pairs == other._pairs
-                if isinstance(other, str):
-                    return str(self) == other.lstrip("?")
-                if isinstance(other, Mapping):
-                    return self.items() == _HTTPXQueryParams(other).items()
-                return NotImplemented
-
->>>>>>> 17c55ab0
         class _HTTPXClient:
             def __init__(self, *args: object, timeout: float | None = None, **kwargs: object) -> None:
                 self.timeout = timeout
@@ -568,17 +555,10 @@
 
             async def patch(self, *args: object, **kwargs: object) -> _HTTPXResponse:
                 return await self.request("PATCH", *args, **kwargs)
-<<<<<<< HEAD
 
         def _httpx_request(method: str, *args: object, **kwargs: object) -> _HTTPXResponse:
             return _HTTPXResponse()
 
-=======
-
-        def _httpx_request(method: str, *args: object, **kwargs: object) -> _HTTPXResponse:
-            return _HTTPXResponse()
-
->>>>>>> 17c55ab0
         def _httpx_get(*args: object, **kwargs: object) -> _HTTPXResponse:
             return _httpx_request("GET", *args, **kwargs)
 
