--- conflicted
+++ resolved
@@ -501,12 +501,8 @@
             def __bool__(self) -> bool:
                 return bool(self._pairs)
 
-<<<<<<< HEAD
             def __hash__(self) -> int:
                 return hash(str(self))
-=======
-            __hash__ = None
->>>>>>> d7d48498
 
         class _HTTPXClient:
             def __init__(self, *args: object, timeout: float | None = None, **kwargs: object) -> None:
@@ -560,17 +556,10 @@
 
             async def patch(self, *args: object, **kwargs: object) -> _HTTPXResponse:
                 return await self.request("PATCH", *args, **kwargs)
-<<<<<<< HEAD
 
         def _httpx_request(method: str, *args: object, **kwargs: object) -> _HTTPXResponse:
             return _HTTPXResponse()
 
-=======
-
-        def _httpx_request(method: str, *args: object, **kwargs: object) -> _HTTPXResponse:
-            return _HTTPXResponse()
-
->>>>>>> d7d48498
         def _httpx_get(*args: object, **kwargs: object) -> _HTTPXResponse:
             return _httpx_request("GET", *args, **kwargs)
 
