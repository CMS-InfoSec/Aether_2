--- conflicted
+++ resolved
@@ -44,11 +44,6 @@
 _AUDIT_HOOKS = load_audit_hooks()
 log_audit = _AUDIT_HOOKS.log
 hash_ip = _AUDIT_HOOKS.hash_ip
-<<<<<<< HEAD
-=======
-
-    hash_ip = _hash_ip_passthrough
->>>>>>> c7eeac09
 
 
 LOGGER = logging.getLogger("override_service")
