"""FastAPI service for managing manual trade overrides."""

from __future__ import annotations

import logging
import os
import sys
from datetime import datetime, timezone
from enum import Enum
from pathlib import Path
from typing import Callable, Dict, Iterable, List, Optional

from fastapi import Depends, FastAPI, Header, Query, Request, status
from pydantic import BaseModel, Field
from sqlalchemy import Column, DateTime, Integer, String, Text, create_engine, select
from sqlalchemy.engine import Engine
from sqlalchemy.orm import Session, declarative_base, sessionmaker
from sqlalchemy.pool import StaticPool

from shared.audit_hooks import load_audit_hooks, log_event_with_fallback
from shared.postgres import normalize_sqlalchemy_dsn

try:  # pragma: no cover - support alternative namespace packages
    from services.common.security import require_admin_account
except ModuleNotFoundError:  # pragma: no cover - fallback when installed under package namespace
    import importlib.util
    import sys

    try:
        from aether.services.common.security import require_admin_account
    except ModuleNotFoundError:  # pragma: no cover - direct file import when running from source tree
        ROOT = Path(__file__).resolve().parent
        spec = importlib.util.spec_from_file_location(
            "override_service._security",
            ROOT / "services" / "common" / "security.py",
        )
        if spec is None or spec.loader is None:  # pragma: no cover - defensive
            raise
        security_module = importlib.util.module_from_spec(spec)
        sys.modules.setdefault("override_service._security", security_module)
        spec.loader.exec_module(security_module)
        require_admin_account = getattr(security_module, "require_admin_account")

<<<<<<< HEAD
=======
_AUDIT_HOOKS = load_audit_hooks()


>>>>>>> 0fe83d4f
LOGGER = logging.getLogger("override_service")

_DATABASE_URL_ENV = "OVERRIDE_DATABASE_URL"
_SQLITE_FALLBACK_FLAG = "OVERRIDE_ALLOW_SQLITE_FOR_TESTS"
_SSL_MODE_ENV = "OVERRIDE_DB_SSLMODE"
_POOL_SIZE_ENV = "OVERRIDE_DB_POOL_SIZE"
_MAX_OVERFLOW_ENV = "OVERRIDE_DB_MAX_OVERFLOW"
_POOL_TIMEOUT_ENV = "OVERRIDE_DB_POOL_TIMEOUT"
_POOL_RECYCLE_ENV = "OVERRIDE_DB_POOL_RECYCLE"


Base = declarative_base()


class OverrideDecision(str, Enum):
    APPROVE = "approve"
    REJECT = "reject"


def _resolve_database_url() -> str:
    """Return the configured database URL, enforcing Postgres in production."""

    raw_value = os.getenv(_DATABASE_URL_ENV, "")
    if not raw_value.strip():
        raise RuntimeError(
            "OVERRIDE_DATABASE_URL must be configured with a PostgreSQL/Timescale DSN for the override service."
        )

    allow_sqlite = "pytest" in sys.modules or os.getenv(_SQLITE_FALLBACK_FLAG) == "1"
    database_url = normalize_sqlalchemy_dsn(
        raw_value.strip(),
        allow_sqlite=allow_sqlite,
        label="Override service database URL",
    )

    if database_url.startswith("sqlite"):
        reason = (
            f"{_SQLITE_FALLBACK_FLAG}=1"
            if os.getenv(_SQLITE_FALLBACK_FLAG) == "1"
            else "pytest detected"
        )
        LOGGER.warning(
            "Using SQLite override store '%s'; allowed because %s. Do not enable outside tests.",
            database_url,
            reason,
        )

    return database_url


def _engine() -> Engine:
    url = _resolve_database_url()
    connect_args: Dict[str, object] = {}
    engine_kwargs: Dict[str, object] = {"future": True, "pool_pre_ping": True}

    if url.startswith("sqlite"):
        connect_args["check_same_thread"] = False
        if ":memory:" in url:
            engine_kwargs["poolclass"] = StaticPool
    else:
        sslmode = os.getenv(_SSL_MODE_ENV, "require").strip()
        if sslmode:
            connect_args["sslmode"] = sslmode
        engine_kwargs.update(
            pool_size=int(os.getenv(_POOL_SIZE_ENV, "10")),
            max_overflow=int(os.getenv(_MAX_OVERFLOW_ENV, "5")),
            pool_timeout=int(os.getenv(_POOL_TIMEOUT_ENV, "30")),
            pool_recycle=int(os.getenv(_POOL_RECYCLE_ENV, "1800")),
        )

    if connect_args:
        engine_kwargs["connect_args"] = connect_args

    return create_engine(url, **engine_kwargs)


ENGINE = _engine()
SessionLocal = sessionmaker(bind=ENGINE, autoflush=False, expire_on_commit=False, future=True)


class OverrideLogEntry(Base):
    __tablename__ = "override_log"

    id = Column(Integer, primary_key=True, autoincrement=True)
    intent_id = Column(String, nullable=False, index=True)
    account_id = Column(String, nullable=False, index=True)
    actor = Column(String, nullable=False)
    decision = Column(String, nullable=False)
    reason = Column(Text, nullable=False)
    ts = Column(DateTime(timezone=True), nullable=False, default=lambda: datetime.now(timezone.utc), index=True)


def get_session() -> Iterable[Session]:
    session = SessionLocal()
    try:
        yield session
        session.commit()
    except Exception:  # pragma: no cover - defensive cleanup
        session.rollback()
        raise
    finally:
        session.close()


def _normalize_account(account_id: Optional[str]) -> str:
    if not account_id:
        return "unknown"
    normalized = account_id.strip().lower()
    return normalized or "unknown"


async def get_actor(x_actor: Optional[str] = Header(None), x_user: Optional[str] = Header(None)) -> str:
    for value in (x_actor, x_user, os.getenv("OVERRIDE_ACTOR")):
        if value:
            actor = value.strip()
            if actor:
                return actor
    return "unknown"


class OverrideRequest(BaseModel):
    intent_id: str = Field(..., min_length=1, description="Unique identifier of the trade intent")
    decision: OverrideDecision = Field(..., description="Director decision applied to the trade")
    reason: str = Field(..., min_length=1, description="Explanation for the override decision")


class OverrideRecord(BaseModel):
    intent_id: str
    account_id: str
    actor: str
    decision: OverrideDecision
    reason: str
    ts: datetime

    model_config = {"from_attributes": True}


class OverrideHistoryResponse(BaseModel):
    overrides: List[OverrideRecord]


app = FastAPI(title="Override Service", version="1.0.0")


def _latest_entry(intent_id: str, session: Session) -> Optional[OverrideLogEntry]:
    stmt = (
        select(OverrideLogEntry)
        .where(OverrideLogEntry.intent_id == intent_id)
        .order_by(OverrideLogEntry.ts.desc())
        .limit(1)
    )
    result = session.execute(stmt).scalars().first()
    return result


def latest_override(intent_id: str) -> Optional[OverrideRecord]:
    session = SessionLocal()
    try:
        entry = _latest_entry(intent_id, session)
        if entry is None:
            return None
        session.expunge(entry)
        return OverrideRecord.model_validate(entry)
    finally:
        session.close()


@app.post("/override/trade", response_model=OverrideRecord, status_code=status.HTTP_201_CREATED)
def record_override(
    payload: OverrideRequest,
    request: Request,
    session: Session = Depends(get_session),
    admin_account: str = Depends(require_admin_account),
    account_id: Optional[str] = Header(None, alias="X-Account-ID"),
) -> OverrideRecord:
    normalized_account = _normalize_account(account_id or admin_account)
    entry = OverrideLogEntry(
        intent_id=payload.intent_id,
        account_id=normalized_account,
        actor=admin_account,
        decision=payload.decision.value,
        reason=payload.reason,
        ts=datetime.now(timezone.utc),
    )
    session.add(entry)
    session.flush()

<<<<<<< HEAD
    audit_hooks = load_audit_hooks()
    log_event_with_fallback(
        audit_hooks,
=======
    log_event_with_fallback(
        _AUDIT_HOOKS,
>>>>>>> 0fe83d4f
        LOGGER,
        actor=admin_account,
        action="override.human_decision",
        entity=payload.intent_id,
        before={},
        after={
            "decision": payload.decision.value,
            "reason": payload.reason,
            "account_id": normalized_account,
            "source": "human decision",
        },
        ip_address=request.client.host if request.client else None,
        failure_message=f"Failed to record audit log for override {payload.intent_id}",
        disabled_message=(
            f"Audit logging disabled; skipping override.human_decision for {payload.intent_id}"
        ),
    )

    session.refresh(entry)
    return OverrideRecord.model_validate(entry)


@app.get("/override/history", response_model=OverrideHistoryResponse)
def override_history(
    account_id: Optional[str] = Query(None, description="Filter overrides for a specific account"),
    session: Session = Depends(get_session),
    _: str = Depends(require_admin_account),
) -> OverrideHistoryResponse:
    stmt = select(OverrideLogEntry).order_by(OverrideLogEntry.ts.desc())
    if account_id:
        stmt = stmt.where(OverrideLogEntry.account_id == _normalize_account(account_id))
    entries = session.execute(stmt).scalars().all()
    records = [OverrideRecord.model_validate(entry) for entry in entries]
    return OverrideHistoryResponse(overrides=records)


__all__ = [
    "app",
    "latest_override",
    "OverrideDecision",
    "OverrideRecord",
]
<|MERGE_RESOLUTION|>--- conflicted
+++ resolved
@@ -41,12 +41,6 @@
         spec.loader.exec_module(security_module)
         require_admin_account = getattr(security_module, "require_admin_account")
 
-<<<<<<< HEAD
-=======
-_AUDIT_HOOKS = load_audit_hooks()
-
-
->>>>>>> 0fe83d4f
 LOGGER = logging.getLogger("override_service")
 
 _DATABASE_URL_ENV = "OVERRIDE_DATABASE_URL"
@@ -234,14 +228,9 @@
     session.add(entry)
     session.flush()
 
-<<<<<<< HEAD
     audit_hooks = load_audit_hooks()
     log_event_with_fallback(
         audit_hooks,
-=======
-    log_event_with_fallback(
-        _AUDIT_HOOKS,
->>>>>>> 0fe83d4f
         LOGGER,
         actor=admin_account,
         action="override.human_decision",
