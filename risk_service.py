--- conflicted
+++ resolved
@@ -6,13 +6,9 @@
 import os
 from contextlib import contextmanager
 from datetime import datetime, timedelta
-<<<<<<< HEAD
+
 from typing import Dict, Iterable, Iterator, List, Optional
-=======
-
-from statistics import mean
-from typing import Dict, Iterable, List, Optional
->>>>>>> b6d7258f
+
 
 from fastapi import FastAPI, HTTPException, Query
 from pydantic import BaseModel, ConfigDict, Field, PositiveFloat, model_validator
@@ -431,7 +427,7 @@
 setup_metrics(app)
 
 
-<<<<<<< HEAD
+
 @app.on_event("startup")
 def _on_startup() -> None:
     _bootstrap_storage()
@@ -442,13 +438,7 @@
 
 @app.post("/risk/validate", response_model=RiskValidationResponse)
 async def validate_risk(request: RiskValidationRequest) -> RiskValidationResponse:
-=======
-@app.post("/risk/validate")
-async def validate_risk(
-    payload: Dict[str, Any] = Body(...),
-    account_id: str = Depends(require_admin_account),
-) -> Dict[str, Any]:
->>>>>>> b6d7258f
+
     """Validate a trading intent against account level risk limits."""
 
     try:
@@ -467,13 +457,10 @@
     try:
         limits = _load_account_limits(account_id)
     except ConfigError as exc:
-<<<<<<< HEAD
+
         logger.exception("Unable to load risk limits for account %s", request.account_id)
         raise HTTPException(status_code=404, detail=str(exc)) from exc
-=======
-        logger.exception("Unable to load risk limits for account %s", account_id)
-        raise HTTPException(status_code=500, detail=str(exc)) from exc
->>>>>>> b6d7258f
+
 
     context = RiskEvaluationContext(request=request, limits=limits)
 
@@ -802,7 +789,7 @@
 
 
 def set_stub_limits(records: Iterable[AccountRiskLimit]) -> None:
-<<<<<<< HEAD
+
     """Utility used in testing to override the persisted limits table."""
 
     with get_session() as session:
@@ -830,27 +817,7 @@
             )
             stored.exchange_outage_block = 1 if record.exchange_outage_block else 0
             session.add(stored)
-=======
-    """Utility used in testing to override the in-memory limits table."""
-
-    _STUB_RISK_LIMITS.clear()
-    for record in records:
-        _STUB_RISK_LIMITS[record.account_id] = {
-            "account_id": record.account_id,
-            "max_daily_loss": record.max_daily_loss,
-            "fee_budget": record.fee_budget,
-            "max_nav_pct_per_trade": record.max_nav_pct_per_trade,
-            "notional_cap": record.notional_cap,
-            "cooldown_minutes": record.cooldown_minutes,
-            "instrument_whitelist": ",".join(record.whitelist),
-            "var_95_limit": record.var_95_limit,
-            "var_99_limit": record.var_99_limit,
-            "spread_threshold_bps": record.spread_threshold_bps,
-            "latency_stall_seconds": record.latency_stall_seconds,
-            "exchange_outage_block": 1 if record.exchange_outage_block else 0,
-            "target_volatility": record.target_volatility,
-        }
->>>>>>> b6d7258f
+
 
 
 def _load_account_usage(account_id: str) -> AccountUsage:
