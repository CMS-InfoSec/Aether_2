"""FastAPI microservice exposing account level risk validation."""

from __future__ import annotations

import asyncio
import json
import logging
import os

import math
import re

import time
from contextlib import contextmanager
from dataclasses import dataclass
from datetime import datetime, timedelta, timezone

from decimal import Decimal

from typing import Any, Callable, Dict, Iterable, Iterator, List, Mapping, Optional, Set, Union


import httpx

from fastapi import Depends, FastAPI, HTTPException, Query, status

from pydantic import BaseModel, ConfigDict, Field, PositiveFloat, model_validator
from sqlalchemy import Column, DateTime, Float, Integer, Numeric, String, create_engine, select
from sqlalchemy.engine import Engine
from sqlalchemy.orm import Session, declarative_base, sessionmaker
from statistics import mean


from alerts import push_exchange_adapter_failure
from exchange_adapter import get_exchange_adapter
from metrics import (
    increment_trade_rejection,
    metric_context,
    observe_risk_validation_latency,
    record_fees_nav_pct,
    setup_metrics,
    traced_span,
)
from esg_filter import ESG_REASON, esg_filter
from services.common.compliance import (
    SanctionRecord,
    ensure_sanctions_schema,
    is_blocking_status,
)
from services.common.security import require_admin_account
from battle_mode import BattleModeController, create_battle_mode_tables

from cost_throttler import CostThrottler
from services.risk.position_sizer import PositionSizer
from services.common.adapters import RedisFeastAdapter, TimescaleAdapter
from shared.graceful_shutdown import flush_logging_handlers, setup_graceful_shutdown
from shared.spot import filter_spot_symbols, is_spot_symbol, normalize_spot_symbol


logger = logging.getLogger(__name__)
audit_logger = logging.getLogger("risk.audit")
logging.basicConfig(level=logging.INFO)


NUMERIC_PRECISION = 28
NUMERIC_SCALE = 8
DECIMAL_ZERO = Decimal("0")


def _as_decimal(
    value: Optional[Union[Decimal, float, int, str]], *, default: Decimal = DECIMAL_ZERO
) -> Decimal:
    """Normalize numeric inputs to :class:`~decimal.Decimal` instances."""

    if value is None:
        return default
    if isinstance(value, Decimal):
        return value
    if isinstance(value, (int, str)):
        return Decimal(value)
    if isinstance(value, float):
        return Decimal(str(value))
    return Decimal(str(value))


def _maybe_decimal(value: Optional[Union[Decimal, float, int, str]]) -> Optional[Decimal]:
    """Return ``None`` or the normalized decimal representation of *value*."""

    if value is None:
        return None
    return _as_decimal(value)


SHUTDOWN_TIMEOUT = float(os.getenv("RISK_SHUTDOWN_TIMEOUT", os.getenv("SERVICE_SHUTDOWN_TIMEOUT", "75.0")))

_CAPITAL_ALLOCATOR_URL = os.getenv("CAPITAL_ALLOCATOR_URL")
_CAPITAL_ALLOCATOR_TIMEOUT = float(os.getenv("CAPITAL_ALLOCATOR_TIMEOUT", "1.5"))
_CAPITAL_ALLOCATOR_TOLERANCE = float(os.getenv("CAPITAL_ALLOCATOR_NAV_TOLERANCE", "0.02"))
_BATTLE_MODE_VOL_THRESHOLD = float(os.getenv("BATTLE_MODE_VOL_THRESHOLD", "1.0"))
DEFAULT_EXCHANGE = os.getenv("PRIMARY_EXCHANGE", "kraken")

_UNIVERSE_SERVICE_URL = os.getenv("UNIVERSE_SERVICE_URL", "http://localhost:9000")
_UNIVERSE_SERVICE_TIMEOUT = float(os.getenv("UNIVERSE_SERVICE_TIMEOUT", "5.0"))
_UNIVERSE_CACHE_TTL = int(os.getenv("UNIVERSE_CACHE_TTL", "300"))


Base = declarative_base()


class AccountRiskUsage(Base):
    """Persisted account level usage metrics backing the service responses."""

    __tablename__ = "account_risk_usage"

    account_id = Column(String, primary_key=True)
    realized_daily_loss = Column(
        Numeric(precision=NUMERIC_PRECISION, scale=NUMERIC_SCALE),
        nullable=False,
        default=DECIMAL_ZERO,
    )
    fees_paid = Column(
        Numeric(precision=NUMERIC_PRECISION, scale=NUMERIC_SCALE),
        nullable=False,
        default=DECIMAL_ZERO,
    )
    net_asset_value = Column(
        Numeric(precision=NUMERIC_PRECISION, scale=NUMERIC_SCALE),
        nullable=False,
        default=DECIMAL_ZERO,
    )
    var_95 = Column(Numeric(precision=NUMERIC_PRECISION, scale=NUMERIC_SCALE), nullable=True)
    var_99 = Column(Numeric(precision=NUMERIC_PRECISION, scale=NUMERIC_SCALE), nullable=True)
    updated_at = Column(DateTime(timezone=True), nullable=True)


class PositionSizeLog(Base):
    """Record of suggested position sizes for auditability."""

    __tablename__ = "position_size_log"

    id = Column(Integer, primary_key=True, autoincrement=True)
    account_id = Column(String, nullable=False, index=True)
    symbol = Column(String, nullable=False)
    volatility = Column(Float, nullable=False)
    size = Column(Float, nullable=False)
    created_at = Column(DateTime(timezone=True), nullable=False, default=datetime.now(timezone.utc))


class ConfigError(RuntimeError):
    """Raised when account specific configuration cannot be loaded."""


class UniverseServiceError(RuntimeError):
    """Raised when the trading universe service cannot be queried."""


@dataclass(frozen=True)
class UniverseSnapshot:
    symbols: Set[str]
    generated_at: datetime
    thresholds: Dict[str, Any]


class AccountRiskLimit(Base):
    """SQLAlchemy representation of account risk configuration."""

    __tablename__ = "account_risk_limits"

    account_id = Column(String, primary_key=True)
    max_daily_loss = Column(Numeric(precision=NUMERIC_PRECISION, scale=NUMERIC_SCALE), nullable=False)
    fee_budget = Column(Numeric(precision=NUMERIC_PRECISION, scale=NUMERIC_SCALE), nullable=False)
    max_nav_pct_per_trade = Column(
        Numeric(precision=NUMERIC_PRECISION, scale=NUMERIC_SCALE),
        nullable=False,
    )
    notional_cap = Column(Numeric(precision=NUMERIC_PRECISION, scale=NUMERIC_SCALE), nullable=False)
    cooldown_minutes = Column(Integer, nullable=False, default=0)
    instrument_whitelist = Column(String, nullable=True)
    var_95_limit = Column(Numeric(precision=NUMERIC_PRECISION, scale=NUMERIC_SCALE), nullable=True)
    var_99_limit = Column(Numeric(precision=NUMERIC_PRECISION, scale=NUMERIC_SCALE), nullable=True)
    spread_threshold_bps = Column(
        Numeric(precision=NUMERIC_PRECISION, scale=NUMERIC_SCALE),
        nullable=True,
    )
    latency_stall_seconds = Column(
        Numeric(precision=NUMERIC_PRECISION, scale=NUMERIC_SCALE),
        nullable=True,
    )
    exchange_outage_block = Column(Integer, nullable=False, default=0)

    correlation_threshold = Column(
        Numeric(precision=NUMERIC_PRECISION, scale=NUMERIC_SCALE),
        nullable=True,
    )
    correlation_lookback = Column(Integer, nullable=True)
    diversification_cluster_limits = Column(String, nullable=True)


    def __repr__(self) -> str:  # pragma: no cover - debug helper
        return (
            "AccountRiskLimit("
            f"account_id={self.account_id!r}, "
            f"max_daily_loss={self.max_daily_loss}, "
            f"fee_budget={self.fee_budget}, "
            f"max_nav_pct_per_trade={self.max_nav_pct_per_trade}, "
            f"notional_cap={self.notional_cap}, "
            f"cooldown_minutes={self.cooldown_minutes}, "
            f"instrument_whitelist={self.instrument_whitelist}, "
            f"var_95_limit={self.var_95_limit}, "
            f"var_99_limit={self.var_99_limit}, "
            f"spread_threshold_bps={self.spread_threshold_bps}, "
            f"latency_stall_seconds={self.latency_stall_seconds}, "
            f"exchange_outage_block={self.exchange_outage_block}, "

            f"correlation_threshold={self.correlation_threshold}, "
            f"correlation_lookback={self.correlation_lookback}, "
            f"diversification_cluster_limits={self.diversification_cluster_limits}"

            ")"
        )

    @property
    def whitelist(self) -> List[str]:
        if not self.instrument_whitelist:
            return []
<<<<<<< HEAD
        return filter_spot_symbols(self.instrument_whitelist.split(","), logger=logger)
=======
        return _filter_spot_instruments(self.instrument_whitelist.split(","))
>>>>>>> baa59a4a

    @property
    def cluster_limits(self) -> Dict[str, float]:
        return _parse_cluster_limits(self.diversification_cluster_limits)


@dataclass
class AllocatorAccountState:
    account_id: str
    allocation_pct: float
    allocated_nav: float
    drawdown_ratio: float
    throttled: bool


def _database_url() -> str:
    """Return the configured managed Timescale/Postgres database URL."""

    candidates = (
        os.getenv("RISK_DATABASE_URL"),
        os.getenv("TIMESCALE_DSN"),
        os.getenv("DATABASE_URL"),
    )

    url: Optional[str] = next((value.strip() for value in candidates if value), None)
    if not url:
        raise RuntimeError(
            "RISK_DATABASE_URL must be defined with a PostgreSQL/Timescale connection string."
        )

    normalized = url.lower()
    if normalized.startswith("postgres://"):
        url = "postgresql://" + url.split("://", 1)[1]
        normalized = url.lower()

    allowed_prefixes = (
        "postgresql://",
        "postgresql+psycopg://",
        "postgresql+psycopg2://",
    )
    if not normalized.startswith(allowed_prefixes):
        raise RuntimeError(
            "Risk service requires a PostgreSQL/Timescale DSN; "
            f"received '{url}'."
        )

    if url.startswith("postgresql://"):
        url = url.replace("postgresql://", "postgresql+psycopg2://", 1)

    return url


def _engine_options(url: str) -> Dict[str, object]:
    options: Dict[str, object] = {
        "future": True,
        "pool_pre_ping": True,
        "pool_size": int(os.getenv("RISK_DB_POOL_SIZE", "10")),
        "max_overflow": int(os.getenv("RISK_DB_MAX_OVERFLOW", "20")),
        "pool_timeout": int(os.getenv("RISK_DB_POOL_TIMEOUT", "30")),
        "pool_recycle": int(os.getenv("RISK_DB_POOL_RECYCLE", "1800")),
    }

    sslmode = os.getenv("RISK_DB_SSLMODE", "require").strip()
    connect_args: Dict[str, object] = {}
    if sslmode:
        connect_args["sslmode"] = sslmode
    options["connect_args"] = connect_args
    return options


_DB_URL = _database_url()
ENGINE: Engine = create_engine(_DB_URL, **_engine_options(_DB_URL))
SessionLocal = sessionmaker(bind=ENGINE, autoflush=False, expire_on_commit=False, future=True)


_DEFAULT_LIMITS: List[Dict[str, object]] = [
    {
        "account_id": "company",
        "max_daily_loss": 150_000.0,
        "fee_budget": 35_000.0,
        "max_nav_pct_per_trade": 0.35,
        "notional_cap": 7_500_000.0,
        "cooldown_minutes": 60,
        "instrument_whitelist": ["BTC-USD", "ETH-USD"],
        "var_95_limit": 250_000.0,
        "var_99_limit": 450_000.0,
        "spread_threshold_bps": 15.0,
        "latency_stall_seconds": 2.0,
        "exchange_outage_block": 0,
    },
    {
        "account_id": "director-1",
        "max_daily_loss": 50_000.0,
        "fee_budget": 10_000.0,
        "max_nav_pct_per_trade": 0.25,
        "notional_cap": 1_500_000.0,
        "cooldown_minutes": 120,
        "instrument_whitelist": ["SOL-USD"],
        "var_95_limit": 100_000.0,
        "var_99_limit": 175_000.0,
        "spread_threshold_bps": 20.0,
        "latency_stall_seconds": 3.0,
        "exchange_outage_block": 1,

        "correlation_threshold": 0.85,
        "correlation_lookback": 20,
        "diversification_cluster_limits": json.dumps({"BTC": 0.4}),

    },
    {
        "account_id": "director-2",
        "max_daily_loss": 100_000.0,
        "fee_budget": 20_000.0,
        "max_nav_pct_per_trade": 0.3,
        "notional_cap": 3_500_000.0,
        "cooldown_minutes": 90,
        "instrument_whitelist": ["BTC-USD", "ETH-USD"],
        "var_95_limit": 180_000.0,
        "var_99_limit": 320_000.0,
        "spread_threshold_bps": 18.0,
        "latency_stall_seconds": 2.5,
        "exchange_outage_block": 0,

        "correlation_threshold": 0.9,
        "correlation_lookback": 30,
        "diversification_cluster_limits": json.dumps({"ENERGY": 0.5}),

    },
]


def _seed_default_limits(session: Session) -> None:
    for payload in _DEFAULT_LIMITS:
        record = session.get(AccountRiskLimit, payload["account_id"])
<<<<<<< HEAD
        whitelist = filter_spot_symbols(
            payload.get("instrument_whitelist", []), logger=logger
        )
=======
        whitelist = _filter_spot_instruments(payload.get("instrument_whitelist", []))
>>>>>>> baa59a4a
        whitelist_blob = ",".join(sorted(whitelist)) if whitelist else None
        if record is None:
            record = AccountRiskLimit(
                account_id=payload["account_id"],
                max_daily_loss=_as_decimal(payload["max_daily_loss"]),
                fee_budget=_as_decimal(payload["fee_budget"]),
                max_nav_pct_per_trade=_as_decimal(payload["max_nav_pct_per_trade"]),
                notional_cap=_as_decimal(payload["notional_cap"]),
                cooldown_minutes=int(payload["cooldown_minutes"]),
                instrument_whitelist=whitelist_blob,
                var_95_limit=_maybe_decimal(payload.get("var_95_limit")),
                var_99_limit=_maybe_decimal(payload.get("var_99_limit")),
                spread_threshold_bps=_maybe_decimal(payload.get("spread_threshold_bps")),
                latency_stall_seconds=_maybe_decimal(payload.get("latency_stall_seconds")),
                exchange_outage_block=int(payload["exchange_outage_block"]),
            )
            session.add(record)
        else:
            record.max_daily_loss = _as_decimal(payload["max_daily_loss"])
            record.fee_budget = _as_decimal(payload["fee_budget"])
            record.max_nav_pct_per_trade = _as_decimal(payload["max_nav_pct_per_trade"])
            record.notional_cap = _as_decimal(payload["notional_cap"])
            record.cooldown_minutes = int(payload["cooldown_minutes"])
            record.instrument_whitelist = whitelist_blob
            record.var_95_limit = _maybe_decimal(payload.get("var_95_limit"))
            record.var_99_limit = _maybe_decimal(payload.get("var_99_limit"))
            record.spread_threshold_bps = _maybe_decimal(payload.get("spread_threshold_bps"))
            record.latency_stall_seconds = _maybe_decimal(payload.get("latency_stall_seconds"))
            record.exchange_outage_block = int(payload["exchange_outage_block"])


def _bootstrap_storage() -> None:
    Base.metadata.create_all(bind=ENGINE)

    create_battle_mode_tables(ENGINE)

    with get_session() as session:
        _seed_default_limits(session)


@contextmanager
def get_session() -> Iterator[Session]:
    session = SessionLocal()
    try:
        yield session
        session.commit()
    except Exception:
        session.rollback()
        raise
    finally:
        session.close()


def _log_position_size(
    account_id: str,
    symbol: str,
    volatility: float,
    size: float,
    timestamp: datetime,
) -> None:
    normalized_symbol = symbol.upper()
    record = PositionSizeLog(
        account_id=account_id,
        symbol=normalized_symbol,
        volatility=float(volatility),
        size=float(size),
        created_at=timestamp,
    )
    with get_session() as session:
        session.add(record)


_STUB_MARKET_TELEMETRY: Dict[str, Dict[str, float]] = {
    "BTC-USD": {
        "spread_bps": 4.0,
        "latency_seconds": 0.6,
        "exchange_outage": 0,
    }
}


_STUB_PROM_METRICS: Dict[str, float] = {
    "latency_seconds": 0.8,
}


_STUB_PRICE_HISTORY: Dict[str, List[Dict[str, float]]] = {
    "BTC-USD": [
        {"high": 30250.0, "low": 29780.0, "close": 30010.0},
        {"high": 30310.0, "low": 29820.0, "close": 30055.0},
        {"high": 30440.0, "low": 29960.0, "close": 30180.0},
        {"high": 30510.0, "low": 30010.0, "close": 30245.0},
        {"high": 30620.0, "low": 30120.0, "close": 30360.0},
        {"high": 30740.0, "low": 30200.0, "close": 30480.0},
        {"high": 30830.0, "low": 30290.0, "close": 30570.0},
        {"high": 30920.0, "low": 30380.0, "close": 30640.0},
        {"high": 31010.0, "low": 30460.0, "close": 30735.0},
        {"high": 31120.0, "low": 30540.0, "close": 30810.0},
        {"high": 31200.0, "low": 30600.0, "close": 30900.0},
        {"high": 31310.0, "low": 30690.0, "close": 30980.0},
        {"high": 31420.0, "low": 30780.0, "close": 31070.0},
        {"high": 31510.0, "low": 30860.0, "close": 31140.0},
        {"high": 31600.0, "low": 30930.0, "close": 31220.0},
    ]
}


_STUB_ACCOUNT_RETURNS: Dict[str, List[float]] = {
    "company": [-1500.0 + (i % 5) * 100 for i in range(260)],
    "director-1": [-4500.0 + (i % 7) * 250 for i in range(260)],
}


_STUB_RISK_LIMITS: Dict[str, Dict[str, Any]] = {}


_STUB_ACCOUNT_USAGE: Dict[str, Dict[str, Decimal]] = {}


_STUB_FILLS: List[Dict[str, object]] = [
    {
        "account_id": "company",
        "timestamp": datetime.utcnow().isoformat(),
        "pnl": -2500.0,
        "fee": 125.0,
    }
]


_SPOT_PAIR_PATTERN = re.compile(r"^[A-Z0-9]{2,}[-/][A-Z0-9]{2,}$")
_NON_SPOT_KEYWORDS = ("PERP", "FUT", "FUTURE", "MARGIN", "SWAP", "OPTION", "DERIV")
_LEVERAGE_SUFFIXES = ("UP", "DOWN")
_LEVERAGE_PATTERN = re.compile(r"\d+(?:X|L|S)$")


def _is_spot_instrument(symbol: str) -> bool:
    """Return ``True`` when *symbol* appears to represent a spot market pair."""

    normalized = str(symbol or "").strip().upper()
    if not normalized:
        return False
    if any(keyword in normalized for keyword in _NON_SPOT_KEYWORDS):
        return False
    if not _SPOT_PAIR_PATTERN.match(normalized):
        return False
    base, _ = re.split(r"[-/]", normalized, maxsplit=1)
    if any(base.endswith(suffix) for suffix in _LEVERAGE_SUFFIXES):
        return False
    if _LEVERAGE_PATTERN.search(base):
        return False
    return True


def _filter_spot_instruments(symbols: Iterable[str]) -> List[str]:
    """Return normalized spot symbols, discarding non-spot entries."""

    filtered: List[str] = []
    seen: Set[str] = set()
    for symbol in symbols:
        normalized = str(symbol or "").strip().upper()
        if not normalized:
            continue
        if not _is_spot_instrument(normalized):
            logger.warning("Ignoring non-spot instrument '%s' in spot-only context", symbol)
            continue
        if normalized not in seen:
            filtered.append(normalized)
            seen.add(normalized)
    return filtered


class TradeIntent(BaseModel):
    """Represents the incoming trading intent from the policy layer."""

    policy_id: str = Field(..., description="Identifier for the originating policy or strategy")
    instrument_id: str = Field(..., description="Instrument or symbol to be traded")
    side: str = Field(..., pattern="^(buy|sell)$", description="Trade direction")
    quantity: PositiveFloat = Field(..., description="Requested trade quantity")
    price: PositiveFloat = Field(..., description="Reference price used for risk checks")
    notional: Optional[PositiveFloat] = Field(
        None, description="Explicit notional value, overrides quantity * price when provided"
    )

    @model_validator(mode="after")
    def compute_notional(cls, model: "TradeIntent") -> "TradeIntent":
        quantity = model.quantity
        price = model.price
        notional = model.notional
        if notional is None and quantity is not None and price is not None:
            model.notional = quantity * price
        return model

    @property
    def notional_per_unit(self) -> float:
        return self.price


class AccountPortfolioState(BaseModel):
    """Snapshot of the account state used for risk validation."""

    net_asset_value: PositiveFloat = Field(..., description="Account NAV in quote currency")
    notional_exposure: float = Field(
        0.0,
        ge=0.0,
        description="Current total notional exposure across open positions",
    )
    realized_daily_loss: float = Field(
        0.0,
        ge=0.0,
        description="Realized trading loss accumulated during the current session",
    )
    fees_paid: float = Field(0.0, ge=0.0, description="Fees accumulated during the current session")
    var_95: Optional[float] = Field(
        None, ge=0.0, description="Current 1-day 95% Value-at-Risk for the portfolio"
    )
    var_99: Optional[float] = Field(
        None, ge=0.0, description="Current 1-day 99% Value-at-Risk for the portfolio"
    )
    instrument_exposure: Dict[str, float] = Field(
        default_factory=dict,
        description="Current absolute notional exposure per instrument",
    )
    historical_returns: Dict[str, List[float]] = Field(
        default_factory=dict,
        description="Historical return series used for correlation analysis",
    )
    instrument_clusters: Dict[str, str] = Field(
        default_factory=dict,
        description="Mapping from instrument to diversification cluster",
    )
    cluster_exposure: Dict[str, float] = Field(
        default_factory=dict,
        description="Current absolute exposure per diversification cluster",
    )


class RiskValidationRequest(BaseModel):
    account_id: str = Field(..., description="Unique account identifier")
    intent: TradeIntent
    portfolio_state: AccountPortfolioState


class RiskValidationResponse(BaseModel):
    """Decision returned by the risk service."""

    pass_: bool = Field(..., alias="pass", description="Indicates whether the trade was approved")
    reasons: List[str] = Field(default_factory=list, description="Detailed failure reasons, if any")
    adjusted_qty: Optional[float] = Field(
        None,
        description="Suggested adjusted quantity when the full request cannot be honored",
    )
    cooldown: Optional[datetime] = Field(
        None,
        description="Timestamp until which trading is halted due to hard limits",
    )

    model_config = ConfigDict(populate_by_name=True)


class RiskEvaluationContext(BaseModel):
    request: RiskValidationRequest
    limits: AccountRiskLimit

    model_config = ConfigDict(arbitrary_types_allowed=True)

    @property
    def current_notional(self) -> float:
        return self.request.portfolio_state.notional_exposure

    @property
    def intended_notional(self) -> float:
        return float(self.request.intent.notional)

class AccountUsage(BaseModel):
    account_id: str
    realized_daily_loss: Decimal = Field(..., ge=DECIMAL_ZERO)
    fees_paid: Decimal = Field(..., ge=DECIMAL_ZERO)
    net_asset_value: Decimal = Field(..., ge=DECIMAL_ZERO)
    var_95: Optional[Decimal] = Field(None, ge=DECIMAL_ZERO)
    var_99: Optional[Decimal] = Field(None, ge=DECIMAL_ZERO)


class AccountRiskLimitModel(BaseModel):
    account_id: str
    max_daily_loss: float
    fee_budget: float
    max_nav_pct_per_trade: float
    notional_cap: float
    cooldown_minutes: int
    instrument_whitelist: List[str] = Field(default_factory=list)
    var_95_limit: Optional[float] = None
    var_99_limit: Optional[float] = None
    spread_threshold_bps: Optional[float] = None
    latency_stall_seconds: Optional[float] = None
    exchange_outage_block: bool = False

    correlation_threshold: Optional[float] = None
    correlation_lookback: Optional[int] = None
    diversification_cluster_limits: Dict[str, float] = Field(default_factory=dict)


    model_config = ConfigDict(from_attributes=True)


class RiskLimitsResponse(BaseModel):
    account_id: str
    limits: AccountRiskLimitModel
    usage: AccountUsage


class BattleModeToggleRequest(BaseModel):
    account_id: str = Field(..., description="Account identifier to toggle battle mode for")
    engage: Optional[bool] = Field(
        None,
        description="Explicit state to set. When omitted the state will be toggled.",
    )
    reason: str = Field(..., min_length=1, description="Audit reason for the toggle request")


app = FastAPI(title="Risk Validation Service", version="1.0.0")
setup_metrics(app, service_name="risk-service")
COST_THROTTLER = CostThrottler()
EXCHANGE_ADAPTER = get_exchange_adapter(DEFAULT_EXCHANGE)

shutdown_manager = setup_graceful_shutdown(
    app,
    service_name="risk-service",
    allowed_paths={"/", "/docs", "/openapi.json"},
    shutdown_timeout=SHUTDOWN_TIMEOUT,
    logger_instance=logger,
)


def _flush_risk_event_buffers() -> None:
    """Flush buffered risk service artifacts before shutdown."""

    flush_logging_handlers("", __name__, "risk.audit")
    loop = asyncio.new_event_loop()
    try:
        summary = loop.run_until_complete(TimescaleAdapter.flush_event_buffers())
    finally:
        loop.close()
    if summary:
        logger.info("Flushed Timescale event buffers", extra={"buckets": summary})


shutdown_manager.register_flush_callback(_flush_risk_event_buffers)


_UNIVERSE_CACHE_LOCK = asyncio.Lock()
_UNIVERSE_CACHE_SNAPSHOT: Optional[UniverseSnapshot] = None
_UNIVERSE_CACHE_EXPIRY: Optional[datetime] = None



@app.on_event("startup")
def _on_startup() -> None:
    _bootstrap_storage()


battle_mode_controller = BattleModeController(
    session_factory=get_session, threshold=_BATTLE_MODE_VOL_THRESHOLD
)


@app.post("/risk/validate", response_model=RiskValidationResponse)
async def validate_risk(
    request: RiskValidationRequest,
    account_id: str = Depends(require_admin_account),
) -> RiskValidationResponse:

    """Validate a trading intent against account level risk limits."""

    if request.account_id != account_id:
        raise HTTPException(
            status_code=status.HTTP_403_FORBIDDEN,
            detail="Account mismatch between authenticated session and payload.",
        )

    logger.info("Received risk validation request for account %s", account_id)

    try:
        limits = _load_account_limits(account_id)
    except ConfigError as exc:

        logger.exception("Unable to load risk limits for account %s", request.account_id)
        raise HTTPException(status_code=404, detail=str(exc)) from exc


    context = RiskEvaluationContext(request=request, limits=limits)
    symbol = str(context.request.intent.instrument_id)

    try:
        with traced_span(
            "risk.evaluate",
            account_id=account_id,
            symbol=symbol,
        ):
            evaluation_start = time.perf_counter()
            decision = await _evaluate(context)
        observe_risk_validation_latency((time.perf_counter() - evaluation_start) * 1000.0)
    except Exception as exc:  # pragma: no cover - defensive programming
        logger.exception("Risk evaluation failed for account %s", account_id)
        raise HTTPException(status_code=500, detail="Internal risk evaluation failure") from exc

    logger.info(
        "Risk evaluation completed for account %s: passed=%s",
        account_id,
        decision.pass_,
    )

    metrics_ctx = metric_context(account_id=account_id, symbol=symbol)

    if not decision.pass_:
        _audit_failure(context, decision)
        increment_trade_rejection(
            account_id,
            symbol,
            context=metrics_ctx,
        )

    state = context.request.portfolio_state
    nav = float(state.net_asset_value) if state.net_asset_value else 0.0
    fees = float(state.fees_paid) if state.fees_paid else 0.0
    fees_pct = (fees / nav * 100.0) if nav else 0.0
    record_fees_nav_pct(
        account_id,
        symbol,
        fees_pct,
        context=metrics_ctx,
    )

    return decision.dict(by_alias=True)


@app.get("/risk/limits")
async def get_risk_limits(
    account_id: str = Depends(require_admin_account),
) -> Dict[str, Any]:
    try:
        limits = _load_account_limits(account_id)
    except ConfigError as exc:
        logger.exception("Unable to load risk limits for account %s", account_id)
        raise HTTPException(status_code=404, detail=str(exc)) from exc

    await _refresh_usage_from_balance(account_id)
    usage = _load_account_usage(account_id)
    whitelist = limits.whitelist

    limit_model = AccountRiskLimitModel(
        account_id=limits.account_id,
        max_daily_loss=limits.max_daily_loss,
        fee_budget=limits.fee_budget,
        max_nav_pct_per_trade=limits.max_nav_pct_per_trade,
        notional_cap=limits.notional_cap,
        cooldown_minutes=limits.cooldown_minutes,
        instrument_whitelist=whitelist,
        var_95_limit=limits.var_95_limit,
        var_99_limit=limits.var_99_limit,
        spread_threshold_bps=limits.spread_threshold_bps,
        latency_stall_seconds=limits.latency_stall_seconds,
        exchange_outage_block=bool(limits.exchange_outage_block),

        correlation_threshold=limits.correlation_threshold,
        correlation_lookback=limits.correlation_lookback,
        diversification_cluster_limits=limits.cluster_limits,

    )

    response = RiskLimitsResponse(account_id=account_id, limits=limit_model, usage=usage)
    logger.info("Retrieved risk limits for account %s", account_id)
    return response.dict()



@app.get("/risk/size")
async def get_position_size(
    symbol: str = Query(..., min_length=1, description="Instrument symbol to size"),
    account_id: str = Depends(require_admin_account),
) -> Dict[str, Any]:
<<<<<<< HEAD
    normalized_symbol = normalize_spot_symbol(symbol)
    if not is_spot_symbol(normalized_symbol):
=======
    normalized_symbol = str(symbol or "").strip().upper()
    if not _is_spot_instrument(normalized_symbol):
>>>>>>> baa59a4a
        raise HTTPException(
            status_code=status.HTTP_400_BAD_REQUEST,
            detail="Only spot market symbols are supported for position sizing.",
        )

    symbol = normalized_symbol

    try:
        limits = _load_account_limits(account_id)
    except ConfigError as exc:
        logger.exception("Unable to load risk limits for account %s", account_id)
        raise HTTPException(status_code=404, detail=str(exc)) from exc

    await _refresh_usage_from_balance(account_id)
    usage = _load_account_usage(account_id)

    nav_value = float(usage.net_asset_value) if usage.net_asset_value else 0.0
    available_balance: Optional[float] = None

    if EXCHANGE_ADAPTER.supports("get_balance"):
        try:
            snapshot = await EXCHANGE_ADAPTER.get_balance(account_id)
        except NotImplementedError:
            snapshot = None
        except Exception as exc:  # pragma: no cover - best effort diagnostics
            logger.debug(
                "Balance snapshot unavailable for account %s: %s",
                account_id,
                exc,
            )
            snapshot = None
        if isinstance(snapshot, Mapping):
            nav_override = _coerce_float(
                snapshot.get("net_asset_value")
                or snapshot.get("nav")
                or snapshot.get("total_value")
            )
            if nav_override is not None and nav_override > 0:
                nav_value = nav_override
            available_balance = _extract_available_usd(snapshot)

    timescale_adapter = TimescaleAdapter(account_id=account_id)
    feature_store = RedisFeastAdapter(account_id=account_id)
    sizer = PositionSizer(
        account_id,
        limits=limits,
        timescale=timescale_adapter,
        feature_store=feature_store,
        log_callback=_log_position_size,
    )

    try:
        result = await sizer.suggest_max_position(
            symbol,
            nav=nav_value,
            available_balance=available_balance,
        )
    except Exception as exc:  # pragma: no cover - defensive programming
        logger.exception(
            "Position sizing failed for account %s symbol %s", account_id, symbol
        )
        raise HTTPException(status_code=500, detail="Unable to compute position size") from exc

    payload = {
        "account_id": result.account_id,
        "symbol": result.symbol,
        "max_size_usd": result.max_size_usd,
        "size_units": result.size_units,
        "reason": result.reason,
        "nav": result.nav,
        "available_balance": result.available_balance,
        "volatility": result.volatility,
        "risk_budget": result.risk_budget,
        "base_size_usd": result.base_size_usd,
        "expected_edge_bps": result.expected_edge_bps,
        "fee_bps_estimate": result.fee_bps_estimate,
        "slippage_bps": result.slippage_bps,
        "safety_margin_bps": result.safety_margin_bps,
        "regime": result.regime,
        "price": result.price,
        "timestamp": result.timestamp,
        "diagnostics": result.diagnostics,
    }
    payload["max_position"] = result.max_size_usd  # Backwards compatibility
    logger.info(
        "Computed position size for account %s symbol %s: %.2f USD (reason=%s)",
        account_id,
        symbol,
        result.max_size_usd,
        result.reason,
    )
    return payload



@app.get("/risk/throttle/status")
async def get_throttle_status(
    account_id: str = Depends(require_admin_account),
) -> Dict[str, Optional[str]]:
    """Expose the current cost based throttling status for ``account_id``."""

    status = COST_THROTTLER.evaluate(account_id)
    return {"active": status.active, "reason": status.reason}



def _load_account_limits(account_id: str) -> AccountRiskLimit:
    stub_limits = _STUB_RISK_LIMITS.get(account_id)
    if stub_limits is not None:
        return AccountRiskLimit(**dict(stub_limits))

    with get_session() as session:
        limits = session.get(AccountRiskLimit, account_id)
        if not limits:
            raise ConfigError(f"No risk limits configured for account '{account_id}'.")
        return limits


def _load_sanction_hits(symbol: str) -> List[SanctionRecord]:
    """Return active sanction records for the provided symbol."""

    normalized_symbol = symbol.upper()
    with get_session() as session:
        stmt = select(SanctionRecord).where(SanctionRecord.symbol == normalized_symbol)
        records = session.execute(stmt).scalars().all()
    return [record for record in records if is_blocking_status(record.status)]


async def _get_approved_universe() -> UniverseSnapshot:
    """Fetch the approved trading universe from the dedicated service."""

    global _UNIVERSE_CACHE_SNAPSHOT, _UNIVERSE_CACHE_EXPIRY

    now = datetime.now(timezone.utc)
    async with _UNIVERSE_CACHE_LOCK:
        if (
            _UNIVERSE_CACHE_SNAPSHOT is not None
            and _UNIVERSE_CACHE_EXPIRY is not None
            and now < _UNIVERSE_CACHE_EXPIRY
        ):
            return _UNIVERSE_CACHE_SNAPSHOT

    url = f"{_UNIVERSE_SERVICE_URL.rstrip('/')}/universe/approved"
    try:
        async with httpx.AsyncClient(timeout=_UNIVERSE_SERVICE_TIMEOUT) as client:
            response = await client.get(url)
            response.raise_for_status()
    except httpx.HTTPStatusError as exc:
        raise UniverseServiceError(
            f"Universe service returned status {exc.response.status_code}"
        ) from exc
    except httpx.RequestError as exc:
        raise UniverseServiceError("Unable to reach universe service") from exc

    try:
        payload = response.json()
    except ValueError as exc:  # pragma: no cover - defensive
        raise UniverseServiceError("Universe service returned invalid JSON") from exc

<<<<<<< HEAD
    raw_symbols: List[str] = []
    for symbol in payload.get("symbols", []):
        normalized = normalize_spot_symbol(symbol)
        if normalized:
            raw_symbols.append(normalized)

    symbols = {symbol for symbol in raw_symbols if is_spot_symbol(symbol)}
=======
    raw_symbols = [str(symbol).upper() for symbol in payload.get("symbols", []) if symbol]
    symbols = {symbol for symbol in raw_symbols if _is_spot_instrument(symbol)}
>>>>>>> baa59a4a
    dropped = set(raw_symbols) - symbols
    if dropped:
        logger.warning(
            "Dropping non-spot instruments from approved universe", extra={"symbols": sorted(dropped)}
        )
    if not symbols:
        raise UniverseServiceError("Universe service did not return any spot instruments")

    generated_raw = payload.get("generated_at")
    generated_at = now
    if isinstance(generated_raw, str):
        try:
            generated_at = datetime.fromisoformat(generated_raw)
        except ValueError:
            generated_at = now
    elif isinstance(generated_raw, (int, float)):
        generated_at = datetime.fromtimestamp(float(generated_raw), tz=timezone.utc)

    if generated_at.tzinfo is None:
        generated_at = generated_at.replace(tzinfo=timezone.utc)

    thresholds = payload.get("thresholds") or {}
    snapshot = UniverseSnapshot(symbols=symbols, generated_at=generated_at, thresholds=thresholds)

    async with _UNIVERSE_CACHE_LOCK:
        _UNIVERSE_CACHE_SNAPSHOT = snapshot
        _UNIVERSE_CACHE_EXPIRY = datetime.now(timezone.utc) + timedelta(seconds=_UNIVERSE_CACHE_TTL)

    return snapshot


async def _evaluate(context: RiskEvaluationContext) -> RiskValidationResponse:
    reasons: List[str] = []
    suggested_quantities: List[float] = []
    cooldown_until: Optional[datetime] = None

    limits = context.limits
    state = context.request.portfolio_state
    await _refresh_usage_from_fills(context.request.account_id, state)
    intent = context.request.intent
    trade_notional = context.intended_notional
    normalized_instrument = normalize_spot_symbol(intent.instrument_id)

    def _register_violation(
        message: str, *, cooldown: bool = False, details: Optional[Dict[str, object]] = None
    ) -> None:
        reasons.append(message)
        logger.warning(
            "Risk check failed for account=%s instrument=%s reason=%s",
            context.request.account_id,
            intent.instrument_id,
            message,
            extra={
                "event": "risk_limit_violation",
                "account_id": context.request.account_id,
                "instrument_id": intent.instrument_id,
                "reason": message,
                **(details or {}),
            },
        )
        if cooldown:
            nonlocal cooldown_until
            cooldown_until = cooldown_until or _determine_cooldown(limits)
        _audit_violation(context, message, details)

<<<<<<< HEAD
    if not is_spot_symbol(normalized_instrument):
=======
    if not _is_spot_instrument(normalized_instrument):
>>>>>>> baa59a4a
        _register_violation(
            "Instrument not eligible for spot trading",
            cooldown=True,
            details={"instrument": normalized_instrument},
        )

    universe_snapshot: Optional[UniverseSnapshot]
    try:
        universe_snapshot = await _get_approved_universe()
    except UniverseServiceError as exc:
        _register_violation(
            "Unable to confirm instrument approval with universe service",
            cooldown=True,
            details={"error": str(exc)},
        )
        universe_snapshot = None
    else:
        if normalized_instrument not in universe_snapshot.symbols:
            _register_violation(
                "Instrument not approved by trading universe service",
                cooldown=True,
                details={
                    "instrument": normalized_instrument,
                    "universe_generated_at": universe_snapshot.generated_at.isoformat(),
                },
            )

    esg_allowed, esg_entry = esg_filter.evaluate(str(intent.instrument_id))
    if not esg_allowed:
        esg_details: Dict[str, object] = {"reason": ESG_REASON}
        if esg_entry is not None:
            esg_details["esg_flag"] = esg_entry.flag
            esg_details["esg_score"] = esg_entry.score
            if esg_entry.reason:
                esg_details["esg_note"] = esg_entry.reason
        _register_violation(
            "Instrument blocked by ESG compliance policy",
            cooldown=True,
            details=esg_details,
        )
        esg_filter.log_rejection(
            context.request.account_id,
            str(intent.instrument_id),
            esg_entry,
        )

    throttle_status = COST_THROTTLER.evaluate(context.request.account_id)
    if throttle_status.active:
        details = {
            "action": throttle_status.action,
            "cost_ratio": throttle_status.cost_ratio,
            "infra_cost": throttle_status.infra_cost,
            "recent_pnl": throttle_status.recent_pnl,
        }
        _register_violation(
            throttle_status.reason
            or "Account operations throttled due to infrastructure cost overruns",
            cooldown=True,
            details=details,
        )
        if 0.0 not in suggested_quantities:
            suggested_quantities.append(0.0)

    sizing_result = None
    try:
        sizer = PositionSizer(
            context.request.account_id,
            limits=limits,
            timescale=TimescaleAdapter(account_id=context.request.account_id),
            feature_store=RedisFeastAdapter(account_id=context.request.account_id),
            log_callback=_log_position_size,
        )
        nav_value = float(state.net_asset_value)
        exposure = float(state.notional_exposure or 0.0)
        available_balance = max(nav_value - exposure, 0.0)
        sizing_result = await sizer.suggest_max_position(
            normalized_instrument,
            nav=nav_value,
            available_balance=available_balance,
        )
    except Exception:  # pragma: no cover - defensive programming
        logger.exception(
            "Failed to compute position sizing for account %s instrument %s",
            context.request.account_id,
            normalized_instrument,
        )

    allocator_state = await _query_allocator_state(context.request.account_id)
    if allocator_state:
        _apply_allocator_guard(
            allocator_state,
            context,
            trade_notional,
            lambda message, cooldown=False, details=None: _register_violation(
                message, cooldown=cooldown, details=details
            ),
            suggested_quantities,
        )

    whitelist = limits.whitelist
    whitelist_set = {symbol.upper() for symbol in whitelist}
    if whitelist_set and normalized_instrument not in whitelist_set:
        _register_violation(
            "Instrument not whitelisted for account",
            cooldown=True,
            details={
                "instrument": normalized_instrument,
                "whitelist": sorted(whitelist_set),
            },
        )

    if sizing_result is not None and trade_notional > sizing_result.max_position:
        message = (
            "Trade notional exceeds volatility adjusted position cap: "
            f"trade={trade_notional:.2f} cap={sizing_result.max_position:.2f}"
        )
        _register_violation(
            message,
            details={
                "trade_notional": trade_notional,
                "position_cap": sizing_result.max_position,
                "volatility": sizing_result.volatility,
                "nav": sizing_result.nav,
            },
        )
        if (
            intent.side == "buy"
            and intent.notional_per_unit
            and sizing_result.max_position > 0.0
        ):
            suggested_quantities.append(
                sizing_result.max_position / float(intent.notional_per_unit)
            )

    # 1. Daily loss cap check
    if state.realized_daily_loss >= limits.max_daily_loss:
        _register_violation(
            "Daily loss limit exceeded: "
            f"loss={state.realized_daily_loss:.2f} limit={limits.max_daily_loss:.2f}",
            cooldown=True,
            details={"loss": state.realized_daily_loss, "limit": limits.max_daily_loss},
        )

    # 2. Fee budget check
    if state.fees_paid >= limits.fee_budget:
        _register_violation(
            "Fee budget exhausted: "
            f"fees={state.fees_paid:.2f} limit={limits.fee_budget:.2f}",
            cooldown=True,
            details={"fees": state.fees_paid, "limit": limits.fee_budget},
        )

    nav_value = float(state.net_asset_value)
    nav_pct_limit = float(limits.max_nav_pct_per_trade)
    nav_cap_for_trade = nav_pct_limit * nav_value

    scaled_notional_cap = None
    target_vol = getattr(limits, "target_volatility", None)
    atr_value: Optional[float] = None
    if target_vol:
        atr_value = _compute_atr(intent.instrument_id)
        if atr_value:
            base_size = nav_cap_for_trade or trade_notional
            current_vol = max(atr_value, 1e-8)
            scaled_notional_cap = base_size * float(target_vol) / current_vol
        elif nav_cap_for_trade:
            scaled_notional_cap = nav_cap_for_trade

    volatility_metric: Optional[float] = None
    volatility_source: Optional[str] = None
    if atr_value is not None:
        volatility_metric = atr_value
        volatility_source = "atr"
    else:
        realized_vol = _compute_realized_volatility(state)
        if realized_vol is not None:
            volatility_metric = realized_vol
            volatility_source = "realized_vol"

    if volatility_metric is not None and volatility_source:
        battle_mode_controller.auto_update(
            context.request.account_id,
            volatility_metric,
            metric=volatility_source,
            reason=f"{volatility_source}={volatility_metric:.6f}",
        )

    battle_status = battle_mode_controller.status(context.request.account_id)
    if battle_status.engaged and not _is_position_reduction(intent, state, trade_notional):
        _register_violation(
            "Battle mode active: speculative trades are temporarily suspended",
            cooldown=True,
            details={
                "threshold": battle_status.threshold,
                "metric": battle_status.metric,
                "volatility": battle_status.volatility,
            },
        )
        suggested_quantities.append(0.0)

    # 3. Max NAV percentage per trade
    if trade_notional > nav_cap_for_trade:
        _register_violation(
            "Trade notional exceeds NAV percentage limit: "
            f"trade={trade_notional:.2f} limit={nav_cap_for_trade:.2f}",
            details={"trade_notional": trade_notional, "nav_cap": nav_cap_for_trade},
        )
        if intent.side == "buy":
            suggested_quantities.append(nav_cap_for_trade / intent.notional_per_unit)

    if scaled_notional_cap is not None and trade_notional > scaled_notional_cap:
        _register_violation(
            "Trade notional exceeds volatility adjusted cap: "
            f"trade={trade_notional:.2f} cap={scaled_notional_cap:.2f}",
            details={
                "trade_notional": trade_notional,
                "volatility_cap": scaled_notional_cap,
                "target_volatility": target_vol,
                "atr": atr_value,
            },
        )
        if intent.side == "buy" and scaled_notional_cap > 0:
            suggested_quantities.append(scaled_notional_cap / intent.notional_per_unit)

    # 4. Notional cap on projected exposure
    current_exposure = state.notional_exposure
    if intent.side == "buy":
        projected_exposure = current_exposure + trade_notional
    else:
        projected_exposure = max(current_exposure - trade_notional, 0.0)

    if projected_exposure > limits.notional_cap:
        _register_violation(
            "Projected notional exposure exceeds cap: "
            f"projected={projected_exposure:.2f} cap={limits.notional_cap:.2f}",
            details={"projected": projected_exposure, "cap": limits.notional_cap},
        )
        if intent.side == "buy":
            allowable_increment = max(limits.notional_cap - current_exposure, 0.0)
            if allowable_increment > 0:
                suggested_quantities.append(allowable_increment / intent.notional_per_unit)
            else:
                suggested_quantities.append(0.0)

    nav = state.net_asset_value
    if nav:
        fee_ratio = (state.fees_paid / nav) if nav else 0.0
        if fee_ratio > 0.0015:
            _register_violation(
                "Fee usage exceeds 0.15% of NAV",
                cooldown=True,
                details={"fees_paid": state.fees_paid, "nav": nav, "fee_ratio": fee_ratio},
            )

    historical_var = _compute_historical_var(context.request.account_id, nav)
    if historical_var is not None:
        state.var_95 = historical_var
        loss_threshold = nav * 0.05 if nav else None
        if loss_threshold is not None and historical_var > loss_threshold:
            _register_violation(
                "Historical VaR exceeds 5% of NAV",
                cooldown=True,
                details={
                    "historical_var": historical_var,
                    "nav": nav,
                    "threshold": loss_threshold,
                },
            )

    # 5. VaR checks
    if limits.var_95_limit is not None and state.var_95 is not None:
        if state.var_95 > limits.var_95_limit:
            _register_violation(
                "Portfolio VaR(95) exceeds limit: "
                f"var95={state.var_95:.2f} limit={limits.var_95_limit:.2f}",
                cooldown=True,
                details={"var95": state.var_95, "limit": limits.var_95_limit},
            )
    if limits.var_99_limit is not None and state.var_99 is not None:
        if state.var_99 > limits.var_99_limit:
            _register_violation(
                "Portfolio VaR(99) exceeds limit: "
                f"var99={state.var_99:.2f} limit={limits.var_99_limit:.2f}",
                cooldown=True,
                details={"var99": state.var_99, "limit": limits.var_99_limit},
            )

    correlation_threshold = getattr(limits, "correlation_threshold", None)
    correlation_matrix = _compute_correlation_matrix(
        state.historical_returns,
        getattr(limits, "correlation_lookback", None),
    )
    if (
        correlation_threshold is not None
        and intent.side == "buy"
        and correlation_matrix
    ):
        base_exposures = state.instrument_exposure or {}
        current_correlation = _weighted_portfolio_correlation(
            base_exposures,
            intent.instrument_id,
            correlation_matrix,
        )
        projected_exposures = _apply_trade_to_exposures(
            base_exposures,
            intent.instrument_id,
            trade_notional,
            intent.side,
        )
        projected_correlation = _weighted_portfolio_correlation(
            projected_exposures,
            intent.instrument_id,
            correlation_matrix,
        )
        if projected_correlation > correlation_threshold and projected_correlation > current_correlation:
            allowed_notional = _max_trade_notional_for_correlation(
                base_exposures,
                intent.instrument_id,
                trade_notional,
                intent.side,
                correlation_matrix,
                correlation_threshold,
            )
            correlation_details = {
                "current_correlation": current_correlation,
                "projected_correlation": projected_correlation,
                "threshold": correlation_threshold,
                "allowed_notional": allowed_notional,
            }
            if allowed_notional <= 0:
                _register_violation(
                    "Projected correlation breach: trade blocked",
                    details=correlation_details,
                )
                suggested_quantities.append(0.0)
            elif allowed_notional < trade_notional:
                suggested_quantities.append(allowed_notional / intent.notional_per_unit)
                _register_violation(
                    "Trade size reduced to maintain correlation threshold",
                    details=correlation_details,
                )

    cluster_limits = getattr(limits, "cluster_limits", {})
    if cluster_limits:
        instrument_cluster = state.instrument_clusters.get(intent.instrument_id)
        if instrument_cluster and instrument_cluster in cluster_limits:
            nav = float(state.net_asset_value) if state.net_asset_value else 0.0
            current_cluster_exposure = abs(state.cluster_exposure.get(instrument_cluster, 0.0))
            if intent.side == "buy":
                projected_cluster_exposure = current_cluster_exposure + trade_notional
            else:
                projected_cluster_exposure = max(current_cluster_exposure - trade_notional, 0.0)

            exposure_ratio = (projected_cluster_exposure / nav) if nav else 0.0
            limit_ratio = float(cluster_limits[instrument_cluster])
            if exposure_ratio > limit_ratio:
                diversification_details = {
                    "cluster": instrument_cluster,
                    "projected_exposure": projected_cluster_exposure,
                    "current_exposure": current_cluster_exposure,
                    "nav": nav,
                    "threshold_ratio": limit_ratio,
                    "projected_ratio": exposure_ratio,
                }
                if intent.side == "buy":
                    allowable_increment = max(limit_ratio * nav - current_cluster_exposure, 0.0)
                    if allowable_increment <= 0:
                        suggested_quantities.append(0.0)
                    else:
                        suggested_quantities.append(allowable_increment / intent.notional_per_unit)
                _register_violation(
                    "Diversification constraint breached for cluster",
                    details=diversification_details,
                )

    telemetry = _load_market_telemetry(intent.instrument_id)
    latency_seconds = _read_prometheus_latency(intent.instrument_id)
    if telemetry and limits.spread_threshold_bps is not None:
        spread_bps = telemetry.get("spread_bps")
        if spread_bps is not None and spread_bps > limits.spread_threshold_bps:
            _register_violation(
                "Market spread wider than allowed threshold",
                details={"spread_bps": spread_bps, "threshold": limits.spread_threshold_bps},
            )

    if limits.latency_stall_seconds is not None and latency_seconds is not None:
        if latency_seconds > limits.latency_stall_seconds:
            _register_violation(
                "Order routing latency above stall threshold",
                details={"latency": latency_seconds, "threshold": limits.latency_stall_seconds},
            )

    if limits.exchange_outage_block and telemetry:
        if telemetry.get("exchange_outage", 0):
            _register_violation(
                "Exchange outage flag active",
                cooldown=True,
                details={"exchange_outage": telemetry.get("exchange_outage")},
            )

    adjusted_quantity: Optional[float] = None
    if suggested_quantities:
        adjusted_quantity = round(min(q for q in suggested_quantities if q is not None), 8)

    passed = len(reasons) == 0
    return RiskValidationResponse(
        pass_=passed,
        reasons=reasons,
        adjusted_qty=adjusted_quantity,
        cooldown=cooldown_until,
    )


def _determine_cooldown(limits: AccountRiskLimit) -> datetime:
    minutes = getattr(limits, "cooldown_minutes", 0) or 0
    return datetime.utcnow() + timedelta(minutes=minutes)


def _audit_violation(
    context: RiskEvaluationContext, reason: str, details: Optional[Dict[str, object]] = None
) -> None:
    intent = context.request.intent
    state = context.request.portfolio_state
    payload = {
        "event": "risk_limit_violation",
        "account_id": context.request.account_id,
        "policy_id": intent.policy_id,
        "instrument_id": intent.instrument_id,
        "reason": reason,
        "current_notional": state.notional_exposure,
        "requested_notional": context.intended_notional,
    }
    if details:
        payload.update(details)
    audit_logger.warning(
        "risk_limit_violation account=%s policy=%s instrument=%s reason=%s",
        context.request.account_id,
        intent.policy_id,
        intent.instrument_id,
        reason,
        extra=payload,
    )


def _audit_failure(context: RiskEvaluationContext, decision: RiskValidationResponse) -> None:
    intent = context.request.intent
    state = context.request.portfolio_state
    audit_logger.warning(
        "risk_validation_failed account=%s policy=%s instrument=%s reasons=%s",
        context.request.account_id,
        intent.policy_id,
        intent.instrument_id,
        decision.reasons,
        extra={
            "event": "risk_validation_failed",
            "account_id": context.request.account_id,
            "policy_id": intent.policy_id,
            "instrument_id": intent.instrument_id,
            "reasons": decision.reasons,
            "current_notional": state.notional_exposure,
            "requested_notional": context.intended_notional,
            "cooldown": decision.cooldown,
        },
    )


def set_stub_limits(records: Iterable[AccountRiskLimit]) -> None:

    """Utility used in testing to override the in-memory limits table."""

    _STUB_RISK_LIMITS.clear()
    for record in records:
        cluster_limits = getattr(record, "cluster_limits", {}) or {}
        cluster_payload = json.dumps(cluster_limits) if cluster_limits else None
        _STUB_RISK_LIMITS[record.account_id] = {
            "account_id": record.account_id,
            "max_daily_loss": record.max_daily_loss,
            "fee_budget": record.fee_budget,
            "max_nav_pct_per_trade": record.max_nav_pct_per_trade,
            "notional_cap": record.notional_cap,
            "cooldown_minutes": record.cooldown_minutes,
            "instrument_whitelist": ",".join(record.whitelist),
            "var_95_limit": record.var_95_limit,
            "var_99_limit": record.var_99_limit,
            "spread_threshold_bps": record.spread_threshold_bps,
            "latency_stall_seconds": record.latency_stall_seconds,
            "exchange_outage_block": 1 if record.exchange_outage_block else 0,
            "correlation_threshold": getattr(record, "correlation_threshold", None),
            "correlation_lookback": getattr(record, "correlation_lookback", None),
            "diversification_cluster_limits": cluster_payload,
        }



def _load_account_usage(account_id: str) -> AccountUsage:
    with get_session() as session:
        record = session.get(AccountRiskUsage, account_id)

    if record is None:
        return AccountUsage(
            account_id=account_id,
            realized_daily_loss=DECIMAL_ZERO,
            fees_paid=DECIMAL_ZERO,
            net_asset_value=DECIMAL_ZERO,
            var_95=None,
            var_99=None,
        )

    return AccountUsage(
        account_id=account_id,
        realized_daily_loss=_as_decimal(record.realized_daily_loss),
        fees_paid=_as_decimal(record.fees_paid),
        net_asset_value=_as_decimal(record.net_asset_value),
        var_95=_maybe_decimal(record.var_95),
        var_99=_maybe_decimal(record.var_99),
    )


def _load_market_telemetry(instrument_id: str) -> Optional[Dict[str, float]]:
    telemetry = _STUB_MARKET_TELEMETRY.get(instrument_id)
    if telemetry is None:
        logger.debug("No market telemetry found for instrument %s", instrument_id)
    return telemetry


def _read_prometheus_latency(instrument_id: str) -> Optional[float]:
    key = f"latency_seconds:{instrument_id}"
    if key in _STUB_PROM_METRICS:
        return _STUB_PROM_METRICS[key]
    return _STUB_PROM_METRICS.get("latency_seconds")


def _parse_cluster_limits(raw_value: Optional[Any]) -> Dict[str, float]:
    if not raw_value:
        return {}
    if isinstance(raw_value, dict):
        parsed: Dict[str, float] = {}
        for key, value in raw_value.items():
            try:
                parsed[str(key)] = float(value)
            except (TypeError, ValueError):
                logger.debug("Skipping invalid cluster limit entry", extra={"cluster": key, "value": value})
        return parsed
    if isinstance(raw_value, str):
        try:
            data = json.loads(raw_value)
        except (json.JSONDecodeError, TypeError, ValueError):
            logger.warning("Failed to parse diversification cluster limits", extra={"value": raw_value})
            return {}
        return _parse_cluster_limits(data)
    logger.debug("Unsupported cluster limit format", extra={"value": raw_value})
    return {}


def _compute_correlation_matrix(
    return_series: Dict[str, List[float]], window: Optional[int]
) -> Dict[str, Dict[str, float]]:
    instruments = sorted(return_series)
    matrix: Dict[str, Dict[str, float]] = {}
    if not instruments:
        return matrix

    for index, instrument in enumerate(instruments):
        series_i = list(return_series.get(instrument, []))
        if window and window > 0:
            series_i = series_i[-window:]
        if len(series_i) < 2:
            continue
        matrix.setdefault(instrument, {})[instrument] = 1.0
        for other in instruments[index + 1 :]:
            series_j = list(return_series.get(other, []))
            if window and window > 0:
                series_j = series_j[-window:]
            corr = _pearson_correlation(series_i, series_j)
            if corr is None:
                continue
            matrix.setdefault(instrument, {})[other] = corr
            matrix.setdefault(other, {})[instrument] = corr

    return matrix


def _pearson_correlation(series_a: List[float], series_b: List[float]) -> Optional[float]:
    if not series_a or not series_b:
        return None
    length = min(len(series_a), len(series_b))
    if length < 2:
        return None
    trimmed_a = series_a[-length:]
    trimmed_b = series_b[-length:]
    mean_a = sum(trimmed_a) / length
    mean_b = sum(trimmed_b) / length
    numerator = sum((a - mean_a) * (b - mean_b) for a, b in zip(trimmed_a, trimmed_b))
    denom_a = math.sqrt(sum((a - mean_a) ** 2 for a in trimmed_a))
    denom_b = math.sqrt(sum((b - mean_b) ** 2 for b in trimmed_b))
    if denom_a == 0 or denom_b == 0:
        return 0.0
    return numerator / (denom_a * denom_b)


def _lookup_correlation(
    matrix: Dict[str, Dict[str, float]], instrument_a: str, instrument_b: str
) -> Optional[float]:
    if instrument_a in matrix and instrument_b in matrix[instrument_a]:
        return matrix[instrument_a][instrument_b]
    if instrument_b in matrix and instrument_a in matrix[instrument_b]:
        return matrix[instrument_b][instrument_a]
    return None


def _apply_trade_to_exposures(
    exposures: Dict[str, float], instrument: str, trade_notional: float, side: str
) -> Dict[str, float]:
    updated = {key: abs(float(value)) for key, value in exposures.items() if abs(float(value)) > 0}
    current = updated.get(instrument, 0.0)
    if side == "buy":
        updated[instrument] = current + trade_notional
    else:
        updated[instrument] = max(current - trade_notional, 0.0)
        if updated[instrument] <= 0:
            updated.pop(instrument, None)
    return updated


def _weighted_portfolio_correlation(
    exposures: Dict[str, float], instrument: str, matrix: Dict[str, Dict[str, float]]
) -> float:
    if not exposures:
        return 0.0
    weighted_correlations: List[float] = []
    weights: List[float] = []
    for other, exposure in exposures.items():
        if other == instrument:
            continue
        weight = abs(float(exposure))
        if weight <= 0:
            continue
        correlation = _lookup_correlation(matrix, instrument, other)
        if correlation is None:
            continue
        weights.append(weight)
        weighted_correlations.append(weight * correlation)
    if not weights:
        return 0.0
    total_weight = sum(weights)
    if total_weight <= 0:
        return 0.0
    return sum(weighted_correlations) / total_weight


def _max_trade_notional_for_correlation(
    exposures: Dict[str, float],
    instrument: str,
    requested_notional: float,
    side: str,
    matrix: Dict[str, Dict[str, float]],
    threshold: float,
) -> float:
    if requested_notional <= 0 or side != "buy":
        return requested_notional

    low = 0.0
    high = requested_notional
    allowed = 0.0
    for _ in range(25):
        mid = (low + high) / 2.0
        projected = _apply_trade_to_exposures(exposures, instrument, mid, side)
        correlation = _weighted_portfolio_correlation(projected, instrument, matrix)
        if correlation <= threshold or math.isclose(correlation, threshold, rel_tol=1e-5, abs_tol=1e-5):
            allowed = mid
            low = mid
        else:
            high = mid
    return max(0.0, min(allowed, requested_notional))


def set_stub_account_usage(
    account_id: str, usage: Mapping[str, Union[Decimal, float, int, str]]
) -> None:
    with get_session() as session:
        record = session.get(AccountRiskUsage, account_id)
        if record is None:
            record = AccountRiskUsage(account_id=account_id)
        record.realized_daily_loss = _as_decimal(usage.get("realized_daily_loss"))
        record.fees_paid = _as_decimal(usage.get("fees_paid"))
        record.net_asset_value = _as_decimal(usage.get("net_asset_value"))
        record.var_95 = _maybe_decimal(usage.get("var_95"))
        record.var_99 = _maybe_decimal(usage.get("var_99"))
        session.add(record)

    stored = _STUB_ACCOUNT_USAGE.setdefault(account_id, {})
    stored["realized_daily_loss"] = _as_decimal(usage.get("realized_daily_loss"))
    stored["fees_paid"] = _as_decimal(usage.get("fees_paid"))
    stored["net_asset_value"] = _as_decimal(usage.get("net_asset_value"))
    stored["var_95"] = _maybe_decimal(usage.get("var_95"))
    stored["var_99"] = _maybe_decimal(usage.get("var_99"))


def set_stub_market_telemetry(instrument_id: str, telemetry: Dict[str, float]) -> None:
    _STUB_MARKET_TELEMETRY[instrument_id] = telemetry


def set_stub_prometheus_metric(name: str, value: float, instrument_id: Optional[str] = None) -> None:
    if instrument_id:
        key = f"{name}:{instrument_id}"
        _STUB_PROM_METRICS[key] = value
    else:
        _STUB_PROM_METRICS[name] = value


def _compute_atr(instrument_id: str, window: int = 14) -> Optional[float]:
    history = _STUB_PRICE_HISTORY.get(instrument_id)
    if not history or len(history) < window + 1:
        return None

    recent = history[-(window + 1) :]
    true_ranges: List[float] = []
    prev_close: Optional[float] = None
    for bar in recent:
        high = bar.get("high")
        low = bar.get("low")
        close = bar.get("close")
        if high is None or low is None or close is None:
            continue
        if prev_close is None:
            tr = float(high) - float(low)
        else:
            tr = max(
                float(high) - float(low),
                abs(float(high) - prev_close),
                abs(float(low) - prev_close),
            )
        true_ranges.append(tr)
        prev_close = float(close)

    if len(true_ranges) < window:
        return None

    return mean(true_ranges[-window:])


def _compute_realized_volatility(state: AccountPortfolioState, window: int = 30) -> Optional[float]:
    returns: List[float] = []
    for series in (state.historical_returns or {}).values():
        if not series:
            continue
        tail = series[-window:]
        for value in tail:
            if value is None:
                continue
            returns.append(float(value))

    if len(returns) < 2:
        return None

    mean_return = sum(returns) / len(returns)
    variance = sum((value - mean_return) ** 2 for value in returns) / (len(returns) - 1)
    if variance < 0:
        return 0.0
    return math.sqrt(variance)


def _is_position_reduction(
    intent: TradeIntent, state: AccountPortfolioState, trade_notional: float
) -> bool:
    current_total = float(state.notional_exposure or 0.0)
    tolerance = max(current_total * 1e-6, 1e-6)
    if intent.side == "sell":
        projected_total = max(current_total - trade_notional, 0.0)
    else:
        projected_total = current_total + trade_notional

    if projected_total + tolerance < current_total:
        return True

    instrument_exposure = (state.instrument_exposure or {}).get(intent.instrument_id, 0.0)
    if intent.side == "sell" and instrument_exposure > 0:
        return True

    return False


def _compute_historical_var(account_id: str, nav: float, window: int = 250) -> Optional[float]:
    pnl_history = _STUB_ACCOUNT_RETURNS.get(account_id)
    if not pnl_history or len(pnl_history) < window:
        return None

    sample = pnl_history[-window:]
    sorted_pnl = sorted(sample)
    index = max(int(0.05 * len(sorted_pnl)) - 1, 0)
    loss_quantile = sorted_pnl[index]
    projected_loss = max(-loss_quantile, 0.0)

    if nav:
        projected_loss = min(projected_loss, float(nav))

    return projected_loss


async def _load_recent_fills(account_id: str) -> List[Dict[str, object]]:
    today = datetime.utcnow().date()
    fallback: List[Dict[str, object]] = []
    for record in _STUB_FILLS:
        if record.get("account_id") != account_id:
            continue
        timestamp = record.get("timestamp")
        if isinstance(timestamp, str):
            try:
                timestamp_dt = datetime.fromisoformat(timestamp)
            except ValueError:
                continue
        elif isinstance(timestamp, datetime):
            timestamp_dt = timestamp
        else:
            continue
        if timestamp_dt.date() == today:
            fallback.append(record)

    if not EXCHANGE_ADAPTER.supports("get_trades"):
        return fallback

    try:
        trades = await EXCHANGE_ADAPTER.get_trades(account_id=account_id, limit=100)
    except NotImplementedError:
        return fallback
    except Exception as exc:  # pragma: no cover - defensive guard for optional integrations
        _handle_exchange_adapter_failure(account_id, "get_trades", exc)
        return fallback

    normalized: List[Dict[str, object]] = []
    for entry in trades:
        if not isinstance(entry, Mapping):
            continue
        trade_account = entry.get("account_id")
        if trade_account is not None and str(trade_account) != account_id:
            continue
        normalized.append(dict(entry))

    return normalized or fallback


async def _refresh_usage_from_fills(account_id: str, state: AccountPortfolioState) -> None:
    fills = await _load_recent_fills(account_id)
    if not fills:
        return

    total_pnl = DECIMAL_ZERO
    total_fees = DECIMAL_ZERO
    for record in fills:
        pnl = _as_decimal(record.get("pnl"))
        fee = _as_decimal(record.get("fee"))
        total_pnl += pnl
        total_fees += fee

    realized_loss = max(-total_pnl, DECIMAL_ZERO)
    state.realized_daily_loss = float(realized_loss)
    state.fees_paid = float(total_fees)
    usage = _STUB_ACCOUNT_USAGE.setdefault(account_id, {})
    usage["realized_daily_loss"] = realized_loss
    usage["fees_paid"] = total_fees


def _handle_exchange_adapter_failure(account_id: str, operation: str, exc: Exception) -> None:
    logger.error(
        "Exchange adapter %s operation %s failed for account %s: %s",
        EXCHANGE_ADAPTER.name,
        operation,
        account_id,
        exc,
        exc_info=exc,
    )
    try:
        push_exchange_adapter_failure(
            adapter=EXCHANGE_ADAPTER.name,
            account_id=account_id,
            operation=operation,
            error=str(exc),
        )
    except Exception:  # pragma: no cover - best effort alerting
        logger.debug("Failed to emit exchange adapter alert", exc_info=True)


async def _refresh_usage_from_balance(account_id: str) -> None:
    if not EXCHANGE_ADAPTER.supports("get_balance"):
        return

    try:
        snapshot = await EXCHANGE_ADAPTER.get_balance(account_id)
    except NotImplementedError:
        return
    except Exception as exc:  # pragma: no cover - defensive guard for optional integrations
        _handle_exchange_adapter_failure(account_id, "get_balance", exc)
        return

    if not isinstance(snapshot, Mapping):
        return

    nav_value = snapshot.get("net_asset_value") or snapshot.get("nav") or snapshot.get("total_value")
    nav = _coerce_float(nav_value)
    if nav is None:
        return

    nav_decimal = max(_as_decimal(nav), DECIMAL_ZERO)

    with get_session() as session:
        record = session.get(AccountRiskUsage, account_id)
        if record is None:
            record = AccountRiskUsage(account_id=account_id)
        record.net_asset_value = nav_decimal
        record.updated_at = datetime.now(timezone.utc)
        session.add(record)


def _coerce_float(value: Any) -> Optional[float]:
    if value is None:
        return None
    if isinstance(value, (int, float)):
        return float(value)
    try:
        return float(value)
    except (TypeError, ValueError):
        return None


def _extract_available_usd(snapshot: Mapping[str, Any]) -> Optional[float]:
    balances = snapshot.get("balances") if isinstance(snapshot, Mapping) else None
    candidates: List[float] = []
    if isinstance(balances, Mapping):
        for key in ("USD", "ZUSD", "USDC", "USDT"):
            candidate = _coerce_float(balances.get(key)) if key in balances else None
            if candidate is not None:
                candidates.append(candidate)
    if candidates:
        return max(candidates)

    fallback: Any = None
    if isinstance(snapshot, Mapping):
        fallback = snapshot.get("available_balance")
        if fallback is None:
            fallback = snapshot.get("available_cash")
    return _coerce_float(fallback)


def set_stub_price_history(instrument_id: str, history: List[Dict[str, float]]) -> None:
    _STUB_PRICE_HISTORY[instrument_id] = history


def set_stub_account_returns(account_id: str, pnl_history: List[float]) -> None:
    _STUB_ACCOUNT_RETURNS[account_id] = pnl_history


def set_stub_fills(records: List[Dict[str, object]]) -> None:
    _STUB_FILLS.clear()
    _STUB_FILLS.extend(records)
async def _query_allocator_state(account_id: str) -> Optional[AllocatorAccountState]:
    url = os.getenv("CAPITAL_ALLOCATOR_URL", _CAPITAL_ALLOCATOR_URL)
    if not url:
        return None

    endpoint = url.rstrip("/") + "/allocator/status"
    try:
        async with httpx.AsyncClient(timeout=_CAPITAL_ALLOCATOR_TIMEOUT) as client:
            response = await client.get(endpoint)
            response.raise_for_status()
    except httpx.HTTPError as exc:
        logger.warning("Capital allocator query failed for account %s: %s", account_id, exc)
        return None

    try:
        payload = response.json()
    except ValueError as exc:  # pragma: no cover - defensive guard
        logger.warning("Allocator response is not valid JSON: %s", exc)
        return None

    total_nav = float(payload.get("total_nav") or 0.0)
    accounts = payload.get("accounts", [])
    for entry in accounts:
        if str(entry.get("account_id")) != account_id:
            continue

        def _float(value: object, default: float = 0.0) -> float:
            try:
                return float(value)
            except (TypeError, ValueError):
                return default

        allocation_pct = _float(entry.get("allocation_pct", entry.get("allocation")))
        allocated_nav = entry.get("allocated_nav")
        allocated_value = _float(allocated_nav, allocation_pct * total_nav)
        drawdown_ratio = _float(entry.get("drawdown_ratio"))
        throttled = bool(entry.get("throttled"))
        return AllocatorAccountState(
            account_id=account_id,
            allocation_pct=allocation_pct,
            allocated_nav=allocated_value,
            drawdown_ratio=drawdown_ratio,
            throttled=throttled,
        )
    return None


def _apply_allocator_guard(
    allocator_state: AllocatorAccountState,
    context: RiskEvaluationContext,
    trade_notional: float,
    register_violation_with_context: Callable[[str, bool, Optional[Dict[str, object]]], None],
    suggested_quantities: List[float],
) -> None:
    state = context.request.portfolio_state
    intent = context.request.intent
    current_nav = float(state.net_asset_value or 0.0)
    trade_amount = float(trade_notional or 0.0)
    tolerance = max(_CAPITAL_ALLOCATOR_TOLERANCE, 0.0)

    if allocator_state.throttled and intent.side == "buy":
        register_violation_with_context(
            "Account trading disabled by capital allocator",  # message
            True,
            {
                "allocation_pct": allocator_state.allocation_pct,
                "drawdown_ratio": allocator_state.drawdown_ratio,
            },
        )
        suggested_quantities.append(0.0)
        return

    allocation_nav = max(allocator_state.allocated_nav, 0.0)
    if allocation_nav <= 0:
        return

    projected_nav = current_nav
    if intent.side == "buy":
        projected_nav += trade_amount
    else:
        projected_nav = max(current_nav - trade_amount, 0.0)

    allowed_nav = allocation_nav * (1.0 + tolerance)
    if projected_nav <= allowed_nav:
        return

    register_violation_with_context(
        "Trade would exceed capital allocation limit",
        False,
        {
            "projected_nav": projected_nav,
            "allocation_nav": allocation_nav,
            "allocation_pct": allocator_state.allocation_pct,
        },
    )

    if intent.side == "buy":
        headroom = max(allowed_nav - current_nav, 0.0)
        if headroom > 0 and intent.notional_per_unit > 0:
            suggested_quantities.append(headroom / intent.notional_per_unit)
        else:
            suggested_quantities.append(0.0)<|MERGE_RESOLUTION|>--- conflicted
+++ resolved
@@ -223,11 +223,7 @@
     def whitelist(self) -> List[str]:
         if not self.instrument_whitelist:
             return []
-<<<<<<< HEAD
         return filter_spot_symbols(self.instrument_whitelist.split(","), logger=logger)
-=======
-        return _filter_spot_instruments(self.instrument_whitelist.split(","))
->>>>>>> baa59a4a
 
     @property
     def cluster_limits(self) -> Dict[str, float]:
@@ -362,13 +358,9 @@
 def _seed_default_limits(session: Session) -> None:
     for payload in _DEFAULT_LIMITS:
         record = session.get(AccountRiskLimit, payload["account_id"])
-<<<<<<< HEAD
         whitelist = filter_spot_symbols(
             payload.get("instrument_whitelist", []), logger=logger
         )
-=======
-        whitelist = _filter_spot_instruments(payload.get("instrument_whitelist", []))
->>>>>>> baa59a4a
         whitelist_blob = ",".join(sorted(whitelist)) if whitelist else None
         if record is None:
             record = AccountRiskLimit(
@@ -849,13 +841,8 @@
     symbol: str = Query(..., min_length=1, description="Instrument symbol to size"),
     account_id: str = Depends(require_admin_account),
 ) -> Dict[str, Any]:
-<<<<<<< HEAD
     normalized_symbol = normalize_spot_symbol(symbol)
     if not is_spot_symbol(normalized_symbol):
-=======
-    normalized_symbol = str(symbol or "").strip().upper()
-    if not _is_spot_instrument(normalized_symbol):
->>>>>>> baa59a4a
         raise HTTPException(
             status_code=status.HTTP_400_BAD_REQUEST,
             detail="Only spot market symbols are supported for position sizing.",
@@ -1015,7 +1002,6 @@
     except ValueError as exc:  # pragma: no cover - defensive
         raise UniverseServiceError("Universe service returned invalid JSON") from exc
 
-<<<<<<< HEAD
     raw_symbols: List[str] = []
     for symbol in payload.get("symbols", []):
         normalized = normalize_spot_symbol(symbol)
@@ -1023,10 +1009,6 @@
             raw_symbols.append(normalized)
 
     symbols = {symbol for symbol in raw_symbols if is_spot_symbol(symbol)}
-=======
-    raw_symbols = [str(symbol).upper() for symbol in payload.get("symbols", []) if symbol]
-    symbols = {symbol for symbol in raw_symbols if _is_spot_instrument(symbol)}
->>>>>>> baa59a4a
     dropped = set(raw_symbols) - symbols
     if dropped:
         logger.warning(
@@ -1092,11 +1074,7 @@
             cooldown_until = cooldown_until or _determine_cooldown(limits)
         _audit_violation(context, message, details)
 
-<<<<<<< HEAD
     if not is_spot_symbol(normalized_instrument):
-=======
-    if not _is_spot_instrument(normalized_instrument):
->>>>>>> baa59a4a
         _register_violation(
             "Instrument not eligible for spot trading",
             cooldown=True,
