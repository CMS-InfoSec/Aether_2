--- conflicted
+++ resolved
@@ -16,11 +16,9 @@
 
 
 import httpx
-<<<<<<< HEAD
+
 from fastapi import Depends, FastAPI, HTTPException, Query
-=======
-from fastapi import Depends, FastAPI, HTTPException, Query, status
->>>>>>> 4a1e726a
+
 from pydantic import BaseModel, ConfigDict, Field, PositiveFloat, model_validator
 from sqlalchemy import Column, DateTime, Float, Integer, String, create_engine, select
 from sqlalchemy.engine import Engine
@@ -624,7 +622,7 @@
     return response.dict()
 
 
-<<<<<<< HEAD
+
 @app.get("/risk/throttle/status")
 async def get_throttle_status(
     account_id: str = Depends(require_admin_account),
@@ -633,40 +631,7 @@
 
     status = COST_THROTTLER.evaluate(account_id)
     return {"active": status.active, "reason": status.reason}
-=======
-@app.get("/risk/battle_mode/status")
-async def get_battle_mode_status(
-    account_id: Optional[str] = Query(
-        None,
-        description="Account identifier to inspect. Defaults to the authenticated admin account.",
-    ),
-    admin_account: str = Depends(require_admin_account),
-) -> Dict[str, Any]:
-    target = account_id or admin_account
-    status_payload = battle_mode_controller.status(target)
-    logger.info("Retrieved battle mode status for account %s", target)
-    return status_payload.to_dict()
-
-
-@app.post("/risk/battle_mode/toggle")
-async def toggle_battle_mode(
-    request: BattleModeToggleRequest,
-    _: str = Depends(require_admin_account),
-) -> Dict[str, Any]:
-    try:
-        status_payload = battle_mode_controller.manual_toggle(
-            request.account_id,
-            engage=request.engage,
-            reason=request.reason,
-        )
-    except ValueError as exc:
-        raise HTTPException(status_code=400, detail=str(exc)) from exc
-
-    logger.warning(
-        "Battle mode toggled for account %s -> engaged=%s", request.account_id, status_payload.engaged
-    )
-    return status_payload.to_dict()
->>>>>>> 4a1e726a
+
 
 
 def _load_account_limits(account_id: str) -> AccountRiskLimit:
@@ -720,7 +685,7 @@
             cooldown_until = cooldown_until or _determine_cooldown(limits)
         _audit_violation(context, message, details)
 
-<<<<<<< HEAD
+
     throttle_status = COST_THROTTLER.evaluate(context.request.account_id)
     if throttle_status.active:
         details = {
@@ -737,23 +702,7 @@
         )
         if 0.0 not in suggested_quantities:
             suggested_quantities.append(0.0)
-=======
-    sanction_hits = _load_sanction_hits(intent.instrument_id)
-    if sanction_hits:
-        sources = sorted({record.source for record in sanction_hits})
-        statuses = sorted({record.status.lower() for record in sanction_hits})
-        _register_violation(
-            "Instrument is present on compliance sanctions list",
-            cooldown=True,
-            details={"sources": sources, "statuses": statuses},
-        )
-        return RiskValidationResponse(
-            pass_=False,
-            reasons=reasons,
-            adjusted_qty=0.0,
-            cooldown=cooldown_until,
-        )
->>>>>>> 4a1e726a
+
 
     allocator_state = _query_allocator_state(context.request.account_id)
     if allocator_state:
