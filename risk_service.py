--- conflicted
+++ resolved
@@ -4,11 +4,9 @@
 
 import json
 import logging
-<<<<<<< HEAD
+
 import math
-=======
-import os
->>>>>>> 1ae99ceb
+
 from contextlib import contextmanager
 from datetime import datetime, timedelta
 
@@ -74,13 +72,11 @@
     spread_threshold_bps = Column(Float, nullable=True)
     latency_stall_seconds = Column(Float, nullable=True)
     exchange_outage_block = Column(Integer, nullable=False, default=0)
-<<<<<<< HEAD
+
     correlation_threshold = Column(Float, nullable=True)
     correlation_lookback = Column(Integer, nullable=True)
     diversification_cluster_limits = Column(String, nullable=True)
-=======
-    target_volatility = Column(Float, nullable=True)
->>>>>>> 1ae99ceb
+
 
     def __repr__(self) -> str:  # pragma: no cover - debug helper
         return (
@@ -97,13 +93,11 @@
             f"spread_threshold_bps={self.spread_threshold_bps}, "
             f"latency_stall_seconds={self.latency_stall_seconds}, "
             f"exchange_outage_block={self.exchange_outage_block}, "
-<<<<<<< HEAD
+
             f"correlation_threshold={self.correlation_threshold}, "
             f"correlation_lookback={self.correlation_lookback}, "
             f"diversification_cluster_limits={self.diversification_cluster_limits}"
-=======
-            f"target_volatility={self.target_volatility}"
->>>>>>> 1ae99ceb
+
             ")"
         )
 
@@ -172,13 +166,11 @@
         "spread_threshold_bps": 20.0,
         "latency_stall_seconds": 3.0,
         "exchange_outage_block": 1,
-<<<<<<< HEAD
+
         "correlation_threshold": 0.85,
         "correlation_lookback": 20,
         "diversification_cluster_limits": json.dumps({"BTC": 0.4}),
-=======
-        "target_volatility": 3.0,
->>>>>>> 1ae99ceb
+
     },
     {
         "account_id": "director-2",
@@ -193,13 +185,11 @@
         "spread_threshold_bps": 18.0,
         "latency_stall_seconds": 2.5,
         "exchange_outage_block": 0,
-<<<<<<< HEAD
+
         "correlation_threshold": 0.9,
         "correlation_lookback": 30,
         "diversification_cluster_limits": json.dumps({"ENERGY": 0.5}),
-=======
-        "target_volatility": 4.5,
->>>>>>> 1ae99ceb
+
     },
 ]
 
@@ -461,13 +451,11 @@
     spread_threshold_bps: Optional[float] = None
     latency_stall_seconds: Optional[float] = None
     exchange_outage_block: bool = False
-<<<<<<< HEAD
+
     correlation_threshold: Optional[float] = None
     correlation_lookback: Optional[int] = None
     diversification_cluster_limits: Dict[str, float] = Field(default_factory=dict)
-=======
-    target_volatility: Optional[float] = None
->>>>>>> 1ae99ceb
+
 
     model_config = ConfigDict(from_attributes=True)
 
@@ -576,13 +564,11 @@
         spread_threshold_bps=limits.spread_threshold_bps,
         latency_stall_seconds=limits.latency_stall_seconds,
         exchange_outage_block=bool(limits.exchange_outage_block),
-<<<<<<< HEAD
+
         correlation_threshold=limits.correlation_threshold,
         correlation_lookback=limits.correlation_lookback,
         diversification_cluster_limits=limits.cluster_limits,
-=======
-        target_volatility=limits.target_volatility,
->>>>>>> 1ae99ceb
+
     )
 
     response = RiskLimitsResponse(account_id=account_id, limits=limit_model, usage=usage)
@@ -938,7 +924,7 @@
 
 
 def set_stub_limits(records: Iterable[AccountRiskLimit]) -> None:
-<<<<<<< HEAD
+
     """Utility used in testing to override the in-memory limits table."""
 
     _STUB_RISK_LIMITS.clear()
@@ -962,37 +948,7 @@
             "correlation_lookback": getattr(record, "correlation_lookback", None),
             "diversification_cluster_limits": cluster_payload,
         }
-=======
-
-    """Utility used in testing to override the persisted limits table."""
-
-    with get_session() as session:
-        for record in records:
-            stored = session.get(AccountRiskLimit, record.account_id)
-            if stored is None:
-                stored = AccountRiskLimit(account_id=record.account_id)
-            stored.max_daily_loss = float(record.max_daily_loss)
-            stored.fee_budget = float(record.fee_budget)
-            stored.max_nav_pct_per_trade = float(record.max_nav_pct_per_trade)
-            stored.notional_cap = float(record.notional_cap)
-            stored.cooldown_minutes = int(record.cooldown_minutes)
-            stored.instrument_whitelist = ",".join(sorted(record.whitelist)) or None
-            stored.var_95_limit = float(record.var_95_limit) if record.var_95_limit is not None else None
-            stored.var_99_limit = float(record.var_99_limit) if record.var_99_limit is not None else None
-            stored.spread_threshold_bps = (
-                float(record.spread_threshold_bps)
-                if record.spread_threshold_bps is not None
-                else None
-            )
-            stored.latency_stall_seconds = (
-                float(record.latency_stall_seconds)
-                if record.latency_stall_seconds is not None
-                else None
-            )
-            stored.exchange_outage_block = 1 if record.exchange_outage_block else 0
-            session.add(stored)
-
->>>>>>> 1ae99ceb
+
 
 
 def _load_account_usage(account_id: str) -> AccountUsage:
